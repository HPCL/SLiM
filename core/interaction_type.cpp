//
//  interaction_type.cpp
//  SLiM
//
//  Created by Ben Haller on 2/25/17.
//  Copyright (c) 2017 Philipp Messer.  All rights reserved.
//	A product of the Messer Lab, http://messerlab.org/slim/
//

//	This file is part of SLiM.
//
//	SLiM is free software: you can redistribute it and/or modify it under the terms of the GNU General Public License as published by
//	the Free Software Foundation, either version 3 of the License, or (at your option) any later version.
//
//	SLiM is distributed in the hope that it will be useful, but WITHOUT ANY WARRANTY; without even the implied warranty of
//	MERCHANTABILITY or FITNESS FOR A PARTICULAR PURPOSE.  See the GNU General Public License for more details.
//
//	You should have received a copy of the GNU General Public License along with SLiM.  If not, see <http://www.gnu.org/licenses/>.


#include "interaction_type.h"
#include "eidos_call_signature.h"
#include "eidos_property_signature.h"
#include "slim_eidos_block.h"
#include "subpopulation.h"
#include "slim_sim.h"

#include <utility>
#include <algorithm>


// stream output for enumerations
std::ostream& operator<<(std::ostream& p_out, IFType p_if_type)
{
	switch (p_if_type)
	{
		case IFType::kFixed:			p_out << gStr_f;		break;
		case IFType::kLinear:			p_out << gStr_l;		break;
		case IFType::kExponential:		p_out << gStr_e;		break;
		case IFType::kNormal:			p_out << gEidosStr_n;	break;
	}
	
	return p_out;
}


#pragma mark -
#pragma mark InteractionType
#pragma mark -

InteractionType::InteractionType(slim_objectid_t p_interaction_type_id, std::string p_spatiality_string, bool p_reciprocal, double p_max_distance, IndividualSex p_receiver_sex, IndividualSex p_exerter_sex) :
	interaction_type_id_(p_interaction_type_id), spatiality_string_(p_spatiality_string), reciprocal_(p_reciprocal), max_distance_(p_max_distance), max_distance_sq_(p_max_distance * p_max_distance), receiver_sex_(p_receiver_sex), exerter_sex_(p_exerter_sex), if_type_(IFType::kFixed), if_param1_(1.0), if_param2_(0.0),
	self_symbol_(Eidos_GlobalStringIDForString(SLiMEidosScript::IDStringWithPrefix('i', p_interaction_type_id)),
				 EidosValue_SP(new (gEidosValuePool->AllocateChunk()) EidosValue_Object_singleton(this, gSLiM_InteractionType_Class)))
{
	// Figure out our spatiality, which is the number of spatial dimensions we actively use for distances
	if (spatiality_string_ == "")
		spatiality_ = 0;
	else if ((spatiality_string_ == "x") || (spatiality_string_ == "y") || (spatiality_string_ == "z"))
		spatiality_ = 1;
	else if ((spatiality_string_ == "xy") || (spatiality_string_ == "xz") || (spatiality_string_ == "yz"))
		spatiality_ = 2;
	else if (spatiality_string_ == "xyz")
		spatiality_ = 3;
	else
		EIDOS_TERMINATION << "ERROR (InteractionType::InteractionType): illegal spatiality string value" << EidosTerminate();
	
	// Correct our reciprocality for sex-segregation.  Basically, male-male, female-female, and *-* interactions
	// can be reciprocal because the receivers are the same set of individuals as the exerters; others cannot be,
	// although some subset of the full interaction may indeed be reciprocal (we're not smart enough to use that).
	if (receiver_sex_ != exerter_sex_)
		reciprocal_ = false;
}

InteractionType::~InteractionType(void)
{
}

void InteractionType::EvaluateSubpopulation(Subpopulation *p_subpop, bool p_immediate)
{
	SLiMSim &sim = p_subpop->population_.sim_;
	slim_objectid_t subpop_id = p_subpop->subpopulation_id_;
	slim_popsize_t subpop_size = p_subpop->parent_subpop_size_;
	Individual **subpop_individuals = p_subpop->parent_individuals_.data();
	
	auto data_iter = data_.find(subpop_id);
	InteractionsData *subpop_data;
	
	if (data_iter == data_.end())
	{
		// No entry in our map table for this subpop_id, so we need to make a new entry
		subpop_data = &(data_.insert(std::pair<slim_objectid_t, InteractionsData>(subpop_id, InteractionsData(p_subpop->parent_subpop_size_, p_subpop->parent_first_male_index_))).first->second);
	}
	else
	{
		// There is an existing entry, so we need to rehabilitate that entry by recycling its elements safely
		subpop_data = &(data_iter->second);
		
		if (subpop_data->individual_count_ != subpop_size)
		{
			// The population has changed size, so we will realloc buffers as needed.  If buffers have not yet been
			// allocated, we don't need to allocate them now; we will continue to defer until they are needed.
			int matrix_size = subpop_size * subpop_size;
			
			if (subpop_data->distances_)
				subpop_data->distances_ = (double *)realloc(subpop_data->distances_, matrix_size * sizeof(double));
			
			if (subpop_data->strengths_)
				subpop_data->strengths_ = (double *)realloc(subpop_data->strengths_, matrix_size * sizeof(double));
			
			subpop_data->individual_count_ = subpop_size;
		}
		
		subpop_data->first_male_index_ = p_subpop->parent_first_male_index_;
		subpop_data->kd_node_count_ = 0;
		
		// Ensure that other parts of the subpop data block are correctly reset to the same state that Invalidate()
		// uses; normally this has already been done by Initialize(), but not necessarily.
		if (subpop_data->positions_)
		{
			free(subpop_data->positions_);
			subpop_data->positions_ = nullptr;
		}
		
		if (subpop_data->kd_nodes_)
		{
			free(subpop_data->kd_nodes_);
			subpop_data->kd_nodes_ = nullptr;
		}
		
		subpop_data->kd_root_ = nullptr;
		
		subpop_data->evaluation_interaction_callbacks_.clear();
	}
	
	// At this point, positions_ is guaranteed to be nullptr; distances_ and strengths_ are either (1) nullptr,
	// or (2) allocated, but containing garbage.  Now we mark ourselves evaluated and fill in the buffers as needed.
	subpop_data->evaluated_ = true;
	
	// At a minimum, fetch positional data from the subpopulation; this is guaranteed to be present (for spatiality > 0)
	if (spatiality_ > 0)
	{
		double *positions = (double *)malloc(subpop_size * SLIM_MAX_DIMENSIONALITY * sizeof(double));
		
		subpop_data->positions_ = positions;
		
		int ind_index = 0;
		Individual **individual = subpop_individuals;
		double *ind_positions = positions;
		
		// IMPORTANT: This is the only place in InteractionType's code where the spatial position of the individuals is
		// accessed.  We cache all positions here, and then use the cache everywhere else.  This means that except for
		// here, we can treat "x", "y", and "z" identically as 1D spatiality, "xy", "xz", and "yz" identically as 2D
		// spatiality, and of course "xyz" as 3D spatiality.  We do that by storing the cached position information in
		// the same slots regardless of which original coordinates it represents.  This also means that this is the
		// only place in the code where spatiality_string_ should be used (apart from the property accessor); everywhere
		// else, spatiality_ should suffice.  Be careful to keep following this convention, and the different spatiality
		// values will just automatically work.
		bool out_of_bounds_seen = false;
		
		if (spatiality_string_ == "x")
		{
			sim.SpatialPeriodicity(&periodic_x_, nullptr, nullptr);
			subpop_data->bounds_x1_ = p_subpop->bounds_x1_;
			
			if (!periodic_x_)
			{
				// fast loop for the non-periodic case
				while (ind_index < subpop_size)
				{
					ind_positions[0] = (*individual)->spatial_x_;
					++ind_index; ++individual; ind_positions += SLIM_MAX_DIMENSIONALITY;
				}
			}
			else
			{
				// bounds-check individual coordinates when periodic
				double coord_bound = subpop_data->bounds_x1_;
				
				while (ind_index < subpop_size)
				{
					double coord = (*individual)->spatial_x_;
					
					if ((coord < 0.0) || (coord > coord_bound))
						out_of_bounds_seen = true;
					
					ind_positions[0] = coord;
					++ind_index; ++individual; ind_positions += SLIM_MAX_DIMENSIONALITY;
				}
			}
		}
		else if (spatiality_string_ == "y")
		{
			sim.SpatialPeriodicity(nullptr, &periodic_x_, nullptr);
			subpop_data->bounds_x1_ = p_subpop->bounds_y1_;
			
			if (!periodic_x_)
			{
				// fast loop for the non-periodic case
				while (ind_index < subpop_size)
				{
					ind_positions[0] = (*individual)->spatial_y_;
					++ind_index; ++individual; ind_positions += SLIM_MAX_DIMENSIONALITY;
				}
			}
			else
			{
				// bounds-check individual coordinates when periodic
				double coord_bound = subpop_data->bounds_x1_;
				
				while (ind_index < subpop_size)
				{
					double coord = (*individual)->spatial_y_;
					
					if ((coord < 0.0) || (coord > coord_bound))
						out_of_bounds_seen = true;
					
					ind_positions[0] = coord;
					++ind_index; ++individual; ind_positions += SLIM_MAX_DIMENSIONALITY;
				}
			}
		}
		else if (spatiality_string_ == "z")
		{
			sim.SpatialPeriodicity(nullptr, nullptr, &periodic_x_);
			subpop_data->bounds_x1_ = p_subpop->bounds_z1_;
			
			if (!periodic_x_)
			{
				// fast loop for the non-periodic case
				while (ind_index < subpop_size)
				{
					ind_positions[0] = (*individual)->spatial_z_;
					++ind_index; ++individual; ind_positions += SLIM_MAX_DIMENSIONALITY;
				}
			}
			else
			{
				// bounds-check individual coordinates when periodic
				double coord_bound = subpop_data->bounds_x1_;
				
				while (ind_index < subpop_size)
				{
					double coord = (*individual)->spatial_z_;
					
					if ((coord < 0.0) || (coord > coord_bound))
						out_of_bounds_seen = true;
					
					ind_positions[0] = coord;
					++ind_index; ++individual; ind_positions += SLIM_MAX_DIMENSIONALITY;
				}
			}
		}
		else if (spatiality_string_ == "xy")
		{
			sim.SpatialPeriodicity(&periodic_x_, &periodic_y_, nullptr);
			subpop_data->bounds_x1_ = p_subpop->bounds_x1_;
			subpop_data->bounds_y1_ = p_subpop->bounds_y1_;
			
			if (!periodic_x_ && !periodic_y_)
			{
				// fast loop for the non-periodic case
				while (ind_index < subpop_size)
				{
					ind_positions[0] = (*individual)->spatial_x_;
					ind_positions[1] = (*individual)->spatial_y_;
					++ind_index; ++individual; ind_positions += SLIM_MAX_DIMENSIONALITY;
				}
			}
			else
			{
				// bounds-check individual coordinates when periodic
				double coord1_bound = subpop_data->bounds_x1_;
				double coord2_bound = subpop_data->bounds_y1_;
				
				while (ind_index < subpop_size)
				{
					double coord1 = (*individual)->spatial_x_;
					double coord2 = (*individual)->spatial_y_;
					
					if ((periodic_x_ && ((coord1 < 0.0) || (coord1 > coord1_bound))) ||
						(periodic_y_ && ((coord2 < 0.0) || (coord2 > coord2_bound))))
						out_of_bounds_seen = true;
					
					ind_positions[0] = coord1;
					ind_positions[1] = coord2;
					++ind_index; ++individual; ind_positions += SLIM_MAX_DIMENSIONALITY;
				}
			}
		}
		else if (spatiality_string_ == "xz")
		{
			sim.SpatialPeriodicity(&periodic_x_, nullptr, &periodic_y_);
			subpop_data->bounds_x1_ = p_subpop->bounds_x1_;
			subpop_data->bounds_y1_ = p_subpop->bounds_z1_;
			
			if (!periodic_x_ && !periodic_y_)
			{
				// fast loop for the non-periodic case
				while (ind_index < subpop_size)
				{
					ind_positions[0] = (*individual)->spatial_x_;
					ind_positions[1] = (*individual)->spatial_z_;
					++ind_index; ++individual; ind_positions += SLIM_MAX_DIMENSIONALITY;
				}
			}
			else
			{
				// bounds-check individual coordinates when periodic
				double coord1_bound = subpop_data->bounds_x1_;
				double coord2_bound = subpop_data->bounds_y1_;
				
				while (ind_index < subpop_size)
				{
					double coord1 = (*individual)->spatial_x_;
					double coord2 = (*individual)->spatial_z_;
					
					if ((periodic_x_ && ((coord1 < 0.0) || (coord1 > coord1_bound))) ||
						(periodic_y_ && ((coord2 < 0.0) || (coord2 > coord2_bound))))
						out_of_bounds_seen = true;
					
					ind_positions[0] = coord1;
					ind_positions[1] = coord2;
					++ind_index; ++individual; ind_positions += SLIM_MAX_DIMENSIONALITY;
				}
			}
		}
		else if (spatiality_string_ == "yz")
		{
			sim.SpatialPeriodicity(nullptr, &periodic_x_, &periodic_y_);
			subpop_data->bounds_x1_ = p_subpop->bounds_y1_;
			subpop_data->bounds_y1_ = p_subpop->bounds_z1_;
			
			if (!periodic_x_ && !periodic_y_)
			{
				// fast loop for the non-periodic case
				while (ind_index < subpop_size)
				{
					ind_positions[0] = (*individual)->spatial_y_;
					ind_positions[1] = (*individual)->spatial_z_;
					++ind_index; ++individual; ind_positions += SLIM_MAX_DIMENSIONALITY;
				}
			}
			else
			{
				// bounds-check individual coordinates when periodic
				double coord1_bound = subpop_data->bounds_x1_;
				double coord2_bound = subpop_data->bounds_y1_;
				
				while (ind_index < subpop_size)
				{
					double coord1 = (*individual)->spatial_y_;
					double coord2 = (*individual)->spatial_z_;
					
					if ((periodic_x_ && ((coord1 < 0.0) || (coord1 > coord1_bound))) ||
						(periodic_y_ && ((coord2 < 0.0) || (coord2 > coord2_bound))))
						out_of_bounds_seen = true;
					
					ind_positions[0] = coord1;
					ind_positions[1] = coord2;
					++ind_index; ++individual; ind_positions += SLIM_MAX_DIMENSIONALITY;
				}
			}
		}
		else if (spatiality_string_ == "xyz")
		{
			sim.SpatialPeriodicity(&periodic_x_, &periodic_y_, &periodic_z_);
			subpop_data->bounds_x1_ = p_subpop->bounds_x1_;
			subpop_data->bounds_y1_ = p_subpop->bounds_y1_;
			subpop_data->bounds_z1_ = p_subpop->bounds_z1_;
			
			if (!periodic_x_ && !periodic_y_ && !periodic_z_)
			{
				// fast loop for the non-periodic case
				while (ind_index < subpop_size)
				{
					ind_positions[0] = (*individual)->spatial_x_;
					ind_positions[1] = (*individual)->spatial_y_;
					ind_positions[2] = (*individual)->spatial_z_;
					++ind_index; ++individual; ind_positions += SLIM_MAX_DIMENSIONALITY;
				}
			}
			else
			{
				// bounds-check individual coordinates when periodic
				double coord1_bound = subpop_data->bounds_x1_;
				double coord2_bound = subpop_data->bounds_y1_;
				double coord3_bound = subpop_data->bounds_z1_;
				
				while (ind_index < subpop_size)
				{
					double coord1 = (*individual)->spatial_x_;
					double coord2 = (*individual)->spatial_y_;
					double coord3 = (*individual)->spatial_z_;
					
					if ((periodic_x_ && ((coord1 < 0.0) || (coord1 > coord1_bound))) ||
						(periodic_y_ && ((coord2 < 0.0) || (coord2 > coord2_bound))) ||
						(periodic_z_ && ((coord3 < 0.0) || (coord3 > coord3_bound))))
						out_of_bounds_seen = true;
					
					ind_positions[0] = coord1;
					ind_positions[1] = coord2;
					ind_positions[2] = coord3;
					++ind_index; ++individual; ind_positions += SLIM_MAX_DIMENSIONALITY;
				}
			}
		}
		else
		{
			EIDOS_TERMINATION << "ERROR (InteractionType::EvaluateSubpopulation): (internal error) illegal spatiality string value" << EidosTerminate();
		}
		
		if (out_of_bounds_seen)
			EIDOS_TERMINATION << "ERROR (InteractionType::EvaluateSubpopulation): an individual position was seen that is out of bounds for a periodic spatial dimension; positions within periodic bounds are required by InteractionType since the underlying spatial engine's integrity depends upon them.  The use of pointPeriodic() is recommended to enforce periodic boundaries." << EidosTerminate();
	}
	
	// Check that our maximum interactions distance does not violate the assumptions of periodic boundaries;
	// an individual cannot interact with the same individual more than once, through wrapping around.
	if ((periodic_x_ && (subpop_data->bounds_x1_ <= max_distance_ * 2.0)) ||
		(periodic_y_ && (subpop_data->bounds_y1_ <= max_distance_ * 2.0)) ||
		(periodic_z_ && (subpop_data->bounds_z1_ <= max_distance_ * 2.0)))
		EIDOS_TERMINATION << "ERROR (InteractionType::EvaluateSubpopulation): maximum interaction distance is greater than or equal to half of the spatial extent of a periodic spatial dimension, which would allow an individual to participate in more than one interaction with a single individual.  When periodic boundaries are used, the maximum interaction distance of interaction types involving periodic dimensions must be less than half of the spatial extent of those dimensions." << EidosTerminate();
	
	// Cache the interaction() callbacks applicable at this moment, for this subpopulation and this interaction type
	slim_generation_t generation = sim.Generation();
	
	subpop_data->evaluation_interaction_callbacks_ = sim.ScriptBlocksMatching(generation, SLiMEidosBlockType::SLiMEidosInteractionCallback, -1, interaction_type_id_, subpop_id);
	
	// If we're supposed to evaluate it immediately, do so
	if (p_immediate)
	{
		// We do not set up the kd-tree here, because we don't know whether or not we'll use it, and we have all the
		// information we need to set it up later (since it doesn't depend on interactions or even distances).
		// Note that if distances_ and strengths_ are allocated, they contain garbage; CalculateAllInteractions()
		// expects that, so we don't fix it in this code path, to avoid writing values to memory twice.
		CalculateAllInteractions(p_subpop);
	}
	else
	{
		// We don't know whether we will be queried about distances or strengths at all; the user may only be interested in
		// using the kd-tree facility to do nearest-neighbor searches.  So we do not allocate distances_ or strengths_ here.
		// If they are already allocated, however, they presently contain garbage, so we have to clean them up.
		if (subpop_data->distances_)
			InitializeDistances(*subpop_data);
		
		if (subpop_data->strengths_)
			InitializeStrengths(*subpop_data);
	}
}

bool InteractionType::AnyEvaluated(void)
{
	for (auto &data_iter : data_)
	{
		InteractionsData &data = data_iter.second;
		
		if (data.evaluated_)
			return true;
	}
	
	return false;
}

void InteractionType::Invalidate(void)
{
	// Called by SLiM when the old generation goes away; should invalidate all evaluation.  We avoid actually freeing the
	// big blocks if possible, though, since that can incur large overhead from madvise() – see header comments.  We do free
	// the positional data and the k-d tree, though, in an attempt to make fatal errors occur if somebody doesn't manage
	// the buffers and evaluated state correctly.  They should be smaller, and thus not trigger madvise(), anyway.
	for (auto &data_iter : data_)
	{
		InteractionsData &data = data_iter.second;
		data.evaluated_ = false;
		
		if (data.positions_)
		{
			free(data.positions_);
			data.positions_ = nullptr;
		}
		
		if (data.kd_nodes_)
		{
			free(data.kd_nodes_);
			data.kd_nodes_ = nullptr;
		}
		
		data.kd_root_ = nullptr;
		
		data.evaluation_interaction_callbacks_.clear();
	}
}

void InteractionType::CalculateAllInteractions(Subpopulation *p_subpop)
{
	slim_objectid_t subpop_id = p_subpop->subpopulation_id_;
	slim_popsize_t subpop_size = p_subpop->parent_subpop_size_;
	Individual **subpop_individuals = p_subpop->parent_individuals_.data();
	InteractionsData &subpop_data = data_[subpop_id];
	std::vector<SLiMEidosBlock*> &callbacks = subpop_data.evaluation_interaction_callbacks_;
	bool no_callbacks = (callbacks.size() == 0);
	
	// When this method is called, distances_ and strengths_ may be nullptr, or they may be allocated.  If they are allocated,
	// they contain garbage, so we have to be a bit careful.  If we have any sort of sex-segregation going on, we want to
	// force allocation and initialization of strengths_, since that will give us sex-segregation info set up to make the
	// interaction calculations more efficient.  If sex-segregation is not enabled, we want to force allocation but not
	// initialization of strengths_, since we will overwrite every entry anyway.  We always want to force allocation but not
	// initialization of distances_, because we will overwrite all values in it whether we are sex-segregated or not.
	bool is_sex_segregated = ((receiver_sex_ != IndividualSex::kUnspecified) || (exerter_sex_ != IndividualSex::kUnspecified));
	
	if (is_sex_segregated)
	{
		// Sex-segregation of some type; force allocation of both, and initialization of strengths_
		if (!subpop_data.distances_)
			subpop_data.distances_ = (double *)malloc(subpop_size * subpop_size * sizeof(double));
		if (!subpop_data.strengths_)
			subpop_data.strengths_ = (double *)malloc(subpop_size * subpop_size * sizeof(double));
		InitializeStrengths(subpop_data);
	}
	else
	{
		// No sex-segregation; force allocation but not initialization
		if (!subpop_data.distances_)
			subpop_data.distances_ = (double *)malloc(subpop_size * subpop_size * sizeof(double));
		if (!subpop_data.strengths_)
			subpop_data.strengths_ = (double *)malloc(subpop_size * subpop_size * sizeof(double));
	}
	
	if (spatiality_ == 0)
	{
		// Non-spatial interactions do not involve distances
		if (!reciprocal_)
		{
			// No reciprocality, so we don't need to mirror; just go through strengths_ sequentially
			int receiving_index = 0;
			double *receiving_strength = subpop_data.strengths_;
			Individual **receiving_individual = subpop_individuals;
			
			while (receiving_index < subpop_size)
			{
				int exerting_index = 0;
				double *exerting_strength = receiving_strength;		// follow the row of receiver data
				Individual **exerting_individual = subpop_individuals;
				
				// The inner loop depends on sex-segregation.  If it is enabled, we need to check the existing strength value
				// and fill only when necessary; if not, we fill in all values with no check because we're overwriting garbage.
				if (is_sex_segregated)
				{
					while (exerting_index < subpop_size)
					{
						if (std::isnan(*exerting_strength))
						{
							// Calculate the interaction strength; no need to check for self-interaction here
							if (no_callbacks)
								*exerting_strength = CalculateStrengthNoCallbacks(NAN);
							else
								*exerting_strength = CalculateStrengthWithCallbacks(NAN, *receiving_individual, *exerting_individual, p_subpop, callbacks);
						}
						
						exerting_index++; exerting_strength++; exerting_individual++;
					}
				}
				else
				{
					while (exerting_index < subpop_size)
					{
						if (receiving_index == exerting_index)
						{
							// Individuals exert no interaction strength on themselves
							*exerting_strength = 0;
						}
						else
						{
							// Calculate the interaction strength
							if (no_callbacks)
								*exerting_strength = CalculateStrengthNoCallbacks(NAN);
							else
								*exerting_strength = CalculateStrengthWithCallbacks(NAN, *receiving_individual, *exerting_individual, p_subpop, callbacks);
						}
						
						exerting_index++; exerting_strength++; exerting_individual++;
					}
				}
				
				receiving_index++; receiving_strength += subpop_size; receiving_individual++;
			}
		}
		else
		{
			// Reciprocality, so we will do the top-right half and mirror it down into the bottom-left half
			// This is essentially parallel to the code above, but with twice the pointers and half the work
			int receiving_index = 0;
			double *receiving_strength = subpop_data.strengths_;
			double *mirror_receiving_strength = subpop_data.strengths_;
			Individual **receiving_individual = subpop_individuals;
			
			while (receiving_index < subpop_size)
			{
				int exerting_index = receiving_index;
				double *exerting_strength = receiving_strength + exerting_index;
				double *mirror_exerting_strength = mirror_receiving_strength + exerting_index * subpop_size;
				Individual **exerting_individual = subpop_individuals + exerting_index;
				
				if (is_sex_segregated)
				{
					while (exerting_index < subpop_size)
					{
						if (std::isnan(*exerting_strength))
						{
							double strength;
							
							if (no_callbacks)
								strength = CalculateStrengthNoCallbacks(NAN);
							else
								strength = CalculateStrengthWithCallbacks(NAN, *receiving_individual, *exerting_individual, p_subpop, callbacks);
							
							*exerting_strength = strength;
							*mirror_exerting_strength = strength;
						}
						
						exerting_index++; exerting_strength++; exerting_individual++; mirror_exerting_strength += subpop_size;
					}
				}
				else
				{
					while (exerting_index < subpop_size)
					{
						double strength;
						
						if (receiving_index == exerting_index)
						{
							strength = 0;
						}
						else
						{
							if (no_callbacks)
								strength = CalculateStrengthNoCallbacks(NAN);
							else
								strength = CalculateStrengthWithCallbacks(NAN, *receiving_individual, *exerting_individual, p_subpop, callbacks);
						}
						
						*exerting_strength = strength;
						*mirror_exerting_strength = strength;
						
						exerting_index++; exerting_strength++; exerting_individual++; mirror_exerting_strength += subpop_size;
					}
				}
				
				receiving_index++; receiving_strength += subpop_size; receiving_individual++; mirror_receiving_strength++;
			}
		}
	}
	else if (periodic_x_ || periodic_y_ || periodic_z_)
	{
		// Spatial with at least one periodic dimension; we call out to CalculateDistanceWithPeriodicity() in this case.
		// Otherwise this section is identical to the non-periodic section below, which inlines its distance calculations.
		if (!reciprocal_)
		{
			// No reciprocality, so we don't need to mirror; just go through strengths_ sequentially
			int receiving_index = 0;
			double *receiving_position = subpop_data.positions_;
			double *receiving_distance = subpop_data.distances_;
			double *receiving_strength = subpop_data.strengths_;
			Individual **receiving_individual = subpop_individuals;
			
			while (receiving_index < subpop_size)
			{
				int exerting_index = 0;
				double *exerting_position = subpop_data.positions_;
				double *exerting_distance = receiving_distance;		// follow the row of receiver data
				double *exerting_strength = receiving_strength;		// follow the row of receiver data
				Individual **exerting_individual = subpop_individuals;
				
				// The inner loop depends on sex-segregation.  If it is enabled, we need to check the existing strength value
				// and fill only when necessary; if not, we fill in all values with no check because we're overwriting garbage.
				if (is_sex_segregated)
				{
					while (exerting_index < subpop_size)
					{
						// First, we always calculate the distance
						double distance = CalculateDistanceWithPeriodicity(exerting_position, receiving_position, subpop_data);
						
						*exerting_distance = distance;
						
						// Then we calculate the strength, only if it is NAN; no need to check for self-interaction here
						if (std::isnan(*exerting_strength))
						{
							if (distance <= max_distance_)
							{
								if (no_callbacks)
									*exerting_strength = CalculateStrengthNoCallbacks(distance);
								else
									*exerting_strength = CalculateStrengthWithCallbacks(distance, *receiving_individual, *exerting_individual, p_subpop, callbacks);
							}
							else
								*exerting_strength = 0.0;
						}
						
						exerting_index++; exerting_position += SLIM_MAX_DIMENSIONALITY; exerting_distance++; exerting_strength++; exerting_individual++;
					}
				}
				else
				{
					while (exerting_index < subpop_size)
					{
						if (receiving_index == exerting_index)
						{
							// Individuals are at zero distance from themselves, but exert no interaction strength
							*exerting_distance = 0;
							*exerting_strength = 0;
						}
						else
						{
							// Calculate the distance and the interaction strength
							double distance = CalculateDistanceWithPeriodicity(exerting_position, receiving_position, subpop_data);
							
							*exerting_distance = distance;
							
							if (distance <= max_distance_)
							{
								if (no_callbacks)
									*exerting_strength = CalculateStrengthNoCallbacks(distance);
								else
									*exerting_strength = CalculateStrengthWithCallbacks(distance, *receiving_individual, *exerting_individual, p_subpop, callbacks);
							}
							else
								*exerting_strength = 0.0;
						}
						
						exerting_index++; exerting_position += SLIM_MAX_DIMENSIONALITY; exerting_distance++; exerting_strength++; exerting_individual++;
					}
				}
				
				receiving_index++; receiving_position += SLIM_MAX_DIMENSIONALITY; receiving_distance += subpop_size; receiving_strength += subpop_size; receiving_individual++;
			}
		}
		else
		{
			// Reciprocality, so we will do the top-right half and mirror it down into the bottom-left half
			// This is essentially parallel to the code above, but with twice the pointers and half the work
			int receiving_index = 0;
			double *receiving_position = subpop_data.positions_;
			double *receiving_distance = subpop_data.distances_;
			double *mirror_receiving_distance = subpop_data.distances_;
			double *receiving_strength = subpop_data.strengths_;
			double *mirror_receiving_strength = subpop_data.strengths_;
			Individual **receiving_individual = subpop_individuals;
			
			while (receiving_index < subpop_size)
			{
				int exerting_index = receiving_index;
				double *exerting_position = subpop_data.positions_ + exerting_index * SLIM_MAX_DIMENSIONALITY;
				double *exerting_distance = receiving_distance + exerting_index;
				double *mirror_exerting_distance = mirror_receiving_distance + exerting_index * subpop_size;
				double *exerting_strength = receiving_strength + exerting_index;
				double *mirror_exerting_strength = mirror_receiving_strength + exerting_index * subpop_size;
				Individual **exerting_individual = subpop_individuals;
				
				if (is_sex_segregated)
				{
					while (exerting_index < subpop_size)
					{
						double distance = CalculateDistanceWithPeriodicity(exerting_position, receiving_position, subpop_data);
						
						*exerting_distance = distance;
						*mirror_exerting_distance = distance;
						
						if (std::isnan(*exerting_strength))
						{
							double strength;
							
							if (distance <= max_distance_)
							{
								if (no_callbacks)
									strength = CalculateStrengthNoCallbacks(distance);
								else
									strength = CalculateStrengthWithCallbacks(distance, *receiving_individual, *exerting_individual, p_subpop, callbacks);
							}
							else
								strength = 0.0;
							
							*exerting_strength = strength;
							*mirror_exerting_strength = strength;
						}
						
						exerting_index++; exerting_position += SLIM_MAX_DIMENSIONALITY; exerting_distance++; exerting_strength++; exerting_individual++;
						mirror_exerting_distance += subpop_size; mirror_exerting_strength += subpop_size;
					}
				}
				else
				{
					while (exerting_index < subpop_size)
					{
						if (receiving_index == exerting_index)
						{
							*exerting_distance = 0;
							*exerting_strength = 0;
							// no need to set *mirror_exerting_distance or *mirror_exerting_strength, they point to the same memory
						}
						else
						{
							double distance = CalculateDistanceWithPeriodicity(exerting_position, receiving_position, subpop_data);
							
							*exerting_distance = distance;
							*mirror_exerting_distance = distance;
							
							double strength;
							
							if (distance <= max_distance_)
							{
								if (no_callbacks)
									strength = CalculateStrengthNoCallbacks(distance);
								else
									strength = CalculateStrengthWithCallbacks(distance, *receiving_individual, *exerting_individual, p_subpop, callbacks);
							}
							else
								strength = 0.0;
							
							*exerting_strength = strength;
							*mirror_exerting_strength = strength;
						}
						
						exerting_index++; exerting_position += SLIM_MAX_DIMENSIONALITY; exerting_distance++; exerting_strength++; exerting_individual++;
						mirror_exerting_distance += subpop_size; mirror_exerting_strength += subpop_size;
					}
				}
				
				receiving_index++; receiving_position += SLIM_MAX_DIMENSIONALITY; receiving_distance += subpop_size; receiving_strength += subpop_size; receiving_individual++;
				mirror_receiving_distance++; mirror_receiving_strength++;
			}
		}
	}
	else
	{
		// Spatial interactions involve distances, so we need to calculate those, too.  This is the no-periodicity case.
		if (!reciprocal_)
		{
			// No reciprocality, so we don't need to mirror; just go through strengths_ sequentially
			int receiving_index = 0;
			double *receiving_position = subpop_data.positions_;
			double *receiving_distance = subpop_data.distances_;
			double *receiving_strength = subpop_data.strengths_;
			Individual **receiving_individual = subpop_individuals;
			
			while (receiving_index < subpop_size)
			{
				int exerting_index = 0;
				double *exerting_position = subpop_data.positions_;
				double *exerting_distance = receiving_distance;		// follow the row of receiver data
				double *exerting_strength = receiving_strength;		// follow the row of receiver data
				Individual **exerting_individual = subpop_individuals;
				
				// The inner loop depends on sex-segregation.  If it is enabled, we need to check the existing strength value
				// and fill only when necessary; if not, we fill in all values with no check because we're overwriting garbage.
				if (is_sex_segregated)
				{
					while (exerting_index < subpop_size)
					{
						// First, we always calculate the distance; we've already fetched the cache lines containing the
						// positions, and we would need to at least write a NAN for the distance, so we should just do it.
						// We skip the check for self-interaction here; the distance will come out 0, and we avoid a test
						// and branch.  For large population sizes, that will matter more than doing the work one extra time.
						double distance;
						
						if (spatiality_ == 1)
						{
							distance = fabs(exerting_position[0] - receiving_position[0]);
						}
						else if (spatiality_ == 2)
						{
							double distance_x = (exerting_position[0] - receiving_position[0]);
							double distance_y = (exerting_position[1] - receiving_position[1]);
							
							distance = sqrt(distance_x * distance_x + distance_y * distance_y);
						}
						else // if (spatiality_ == 3)
						{
							double distance_x = (exerting_position[0] - receiving_position[0]);
							double distance_y = (exerting_position[1] - receiving_position[1]);
							double distance_z = (exerting_position[2] - receiving_position[2]);
							
							distance = sqrt(distance_x * distance_x + distance_y * distance_y + distance_z * distance_z);
						}
						
						*exerting_distance = distance;
						
						// Then we calculate the strength, only if it is NAN; no need to check for self-interaction here
						if (std::isnan(*exerting_strength))
						{
							if (distance <= max_distance_)
							{
								if (no_callbacks)
									*exerting_strength = CalculateStrengthNoCallbacks(distance);
								else
									*exerting_strength = CalculateStrengthWithCallbacks(distance, *receiving_individual, *exerting_individual, p_subpop, callbacks);
							}
							else
								*exerting_strength = 0.0;
						}
						
						exerting_index++; exerting_position += SLIM_MAX_DIMENSIONALITY; exerting_distance++; exerting_strength++; exerting_individual++;
					}
				}
				else
				{
					while (exerting_index < subpop_size)
					{
						if (receiving_index == exerting_index)
						{
							// Individuals are at zero distance from themselves, but exert no interaction strength
							*exerting_distance = 0;
							*exerting_strength = 0;
						}
						else
						{
							// Calculate the distance and the interaction strength
							double distance;
							
							if (spatiality_ == 1)
							{
								distance = fabs(exerting_position[0] - receiving_position[0]);
							}
							else if (spatiality_ == 2)
							{
								double distance_x = (exerting_position[0] - receiving_position[0]);
								double distance_y = (exerting_position[1] - receiving_position[1]);
								
								distance = sqrt(distance_x * distance_x + distance_y * distance_y);
							}
							else // if (spatiality_ == 3)
							{
								double distance_x = (exerting_position[0] - receiving_position[0]);
								double distance_y = (exerting_position[1] - receiving_position[1]);
								double distance_z = (exerting_position[2] - receiving_position[2]);
								
								distance = sqrt(distance_x * distance_x + distance_y * distance_y + distance_z * distance_z);
							}
							
							*exerting_distance = distance;
							
							if (distance <= max_distance_)
							{
								if (no_callbacks)
									*exerting_strength = CalculateStrengthNoCallbacks(distance);
								else
									*exerting_strength = CalculateStrengthWithCallbacks(distance, *receiving_individual, *exerting_individual, p_subpop, callbacks);
							}
							else
								*exerting_strength = 0.0;
						}
						
						exerting_index++; exerting_position += SLIM_MAX_DIMENSIONALITY; exerting_distance++; exerting_strength++; exerting_individual++;
					}
				}
				
				receiving_index++; receiving_position += SLIM_MAX_DIMENSIONALITY; receiving_distance += subpop_size; receiving_strength += subpop_size; receiving_individual++;
			}
		}
		else
		{
			// Reciprocality, so we will do the top-right half and mirror it down into the bottom-left half
			// This is essentially parallel to the code above, but with twice the pointers and half the work
			int receiving_index = 0;
			double *receiving_position = subpop_data.positions_;
			double *receiving_distance = subpop_data.distances_;
			double *mirror_receiving_distance = subpop_data.distances_;
			double *receiving_strength = subpop_data.strengths_;
			double *mirror_receiving_strength = subpop_data.strengths_;
			Individual **receiving_individual = subpop_individuals;
			
			while (receiving_index < subpop_size)
			{
				int exerting_index = receiving_index;
				double *exerting_position = subpop_data.positions_ + exerting_index * SLIM_MAX_DIMENSIONALITY;
				double *exerting_distance = receiving_distance + exerting_index;
				double *mirror_exerting_distance = mirror_receiving_distance + exerting_index * subpop_size;
				double *exerting_strength = receiving_strength + exerting_index;
				double *mirror_exerting_strength = mirror_receiving_strength + exerting_index * subpop_size;
				Individual **exerting_individual = subpop_individuals;
				
				if (is_sex_segregated)
				{
					while (exerting_index < subpop_size)
					{
						double distance;
						
						if (spatiality_ == 1)
						{
							distance = fabs(exerting_position[0] - receiving_position[0]);
						}
						else if (spatiality_ == 2)
						{
							double distance_x = (exerting_position[0] - receiving_position[0]);
							double distance_y = (exerting_position[1] - receiving_position[1]);
							
							distance = sqrt(distance_x * distance_x + distance_y * distance_y);
						}
						else // if (spatiality_ == 3)
						{
							double distance_x = (exerting_position[0] - receiving_position[0]);
							double distance_y = (exerting_position[1] - receiving_position[1]);
							double distance_z = (exerting_position[2] - receiving_position[2]);
							
							distance = sqrt(distance_x * distance_x + distance_y * distance_y + distance_z * distance_z);
						}
						
						*exerting_distance = distance;
						*mirror_exerting_distance = distance;
						
						if (std::isnan(*exerting_strength))
						{
							double strength;
							
							if (distance <= max_distance_)
							{
								if (no_callbacks)
									strength = CalculateStrengthNoCallbacks(distance);
								else
									strength = CalculateStrengthWithCallbacks(distance, *receiving_individual, *exerting_individual, p_subpop, callbacks);
							}
							else
								strength = 0.0;
							
							*exerting_strength = strength;
							*mirror_exerting_strength = strength;
						}
						
						exerting_index++; exerting_position += SLIM_MAX_DIMENSIONALITY; exerting_distance++; exerting_strength++; exerting_individual++;
						mirror_exerting_distance += subpop_size; mirror_exerting_strength += subpop_size;
					}
				}
				else
				{
					while (exerting_index < subpop_size)
					{
						if (receiving_index == exerting_index)
						{
							*exerting_distance = 0;
							*exerting_strength = 0;
							// no need to set *mirror_exerting_distance or *mirror_exerting_strength, they point to the same memory
						}
						else
						{
							double distance;
							
							if (spatiality_ == 1)
							{
								distance = fabs(exerting_position[0] - receiving_position[0]);
							}
							else if (spatiality_ == 2)
							{
								double distance_x = (exerting_position[0] - receiving_position[0]);
								double distance_y = (exerting_position[1] - receiving_position[1]);
								
								distance = sqrt(distance_x * distance_x + distance_y * distance_y);
							}
							else // if (spatiality_ == 3)
							{
								double distance_x = (exerting_position[0] - receiving_position[0]);
								double distance_y = (exerting_position[1] - receiving_position[1]);
								double distance_z = (exerting_position[2] - receiving_position[2]);
								
								distance = sqrt(distance_x * distance_x + distance_y * distance_y + distance_z * distance_z);
							}
							
							*exerting_distance = distance;
							*mirror_exerting_distance = distance;
							
							double strength;
							
							if (distance <= max_distance_)
							{
								if (no_callbacks)
									strength = CalculateStrengthNoCallbacks(distance);
								else
									strength = CalculateStrengthWithCallbacks(distance, *receiving_individual, *exerting_individual, p_subpop, callbacks);
							}
							else
								strength = 0.0;
							
							*exerting_strength = strength;
							*mirror_exerting_strength = strength;
						}
						
						exerting_index++; exerting_position += SLIM_MAX_DIMENSIONALITY; exerting_distance++; exerting_strength++; exerting_individual++;
						mirror_exerting_distance += subpop_size; mirror_exerting_strength += subpop_size;
					}
				}
				
				receiving_index++; receiving_position += SLIM_MAX_DIMENSIONALITY; receiving_distance += subpop_size; receiving_strength += subpop_size; receiving_individual++;
				mirror_receiving_distance++; mirror_receiving_strength++;
			}
		}
	}
}

double InteractionType::CalculateDistance(double *p_position1, double *p_position2)
{
#ifndef __clang_analyzer__
	if (spatiality_ == 1)
	{
		return fabs(p_position1[0] - p_position2[0]);
	}
	else if (spatiality_ == 2)
	{
		double distance_x = (p_position1[0] - p_position2[0]);
		double distance_y = (p_position1[1] - p_position2[1]);
		
		return sqrt(distance_x * distance_x + distance_y * distance_y);
	}
	else if (spatiality_ == 3)
	{
		double distance_x = (p_position1[0] - p_position2[0]);
		double distance_y = (p_position1[1] - p_position2[1]);
		double distance_z = (p_position1[2] - p_position2[2]);
		
		return sqrt(distance_x * distance_x + distance_y * distance_y + distance_z * distance_z);
	}
	else
		EIDOS_TERMINATION << "ERROR (InteractionType::CalculateDistance): calculation of distances requires that the interaction be spatial." << EidosTerminate();
#else
	return 0.0;
#endif
}

// Calculate a distance including effects of periodicity.  This can always be called instead of
// CalculateDistance(), it is just a little slower since it has to check the periodicity flags.
double InteractionType::CalculateDistanceWithPeriodicity(double *p_position1, double *p_position2, InteractionsData &p_subpop_data)
{
	if (spatiality_ == 1)
	{
		if (periodic_x_)
		{
			double x1 = p_position1[0], x2 = p_position2[0], d1, d2;
			
			if (x1 < x2)	{ d1 = x2 - x1; d2 = (x1 + p_subpop_data.bounds_x1_) - x2; }
			else			{ d1 = x1 - x2; d2 = (x2 + p_subpop_data.bounds_x1_) - x1; }
			
			return std::min(d1, d2);
		}
		else
		{
			return fabs(p_position1[0] - p_position2[0]);
		}
	}
	else if (spatiality_ == 2)
	{
		double distance_x, distance_y;
		
		if (periodic_x_)
		{
			double x1 = p_position1[0], x2 = p_position2[0], d1, d2;
			
			if (x1 < x2)	{ d1 = x2 - x1; d2 = (x1 + p_subpop_data.bounds_x1_) - x2; }
			else			{ d1 = x1 - x2; d2 = (x2 + p_subpop_data.bounds_x1_) - x1; }
			
			distance_x = std::min(d1, d2);
		}
		else
		{
			distance_x = p_position1[0] - p_position2[0];
		}
		
		if (periodic_y_)
		{
			double y1 = p_position1[1], y2 = p_position2[1], d1, d2;
			
			if (y1 < y2)	{ d1 = y2 - y1; d2 = (y1 + p_subpop_data.bounds_y1_) - y2; }
			else			{ d1 = y1 - y2; d2 = (y2 + p_subpop_data.bounds_y1_) - y1; }
			
			distance_y = std::min(d1, d2);
		}
		else
		{
			distance_y = p_position1[1] - p_position2[1];
		}
		
		return sqrt(distance_x * distance_x + distance_y * distance_y);
	}
	else if (spatiality_ == 3)
	{
		double distance_x, distance_y, distance_z;
		
		if (periodic_x_)
		{
			double x1 = p_position1[0], x2 = p_position2[0], d1, d2;
			
			if (x1 < x2)	{ d1 = x2 - x1; d2 = (x1 + p_subpop_data.bounds_x1_) - x2; }
			else			{ d1 = x1 - x2; d2 = (x2 + p_subpop_data.bounds_x1_) - x1; }
			
			distance_x = std::min(d1, d2);
		}
		else
		{
			distance_x = p_position1[0] - p_position2[0];
		}
		
		if (periodic_y_)
		{
			double y1 = p_position1[1], y2 = p_position2[1], d1, d2;
			
			if (y1 < y2)	{ d1 = y2 - y1; d2 = (y1 + p_subpop_data.bounds_y1_) - y2; }
			else			{ d1 = y1 - y2; d2 = (y2 + p_subpop_data.bounds_y1_) - y1; }
			
			distance_y = std::min(d1, d2);
		}
		else
		{
			distance_y = p_position1[1] - p_position2[1];
		}
		
		if (periodic_z_)
		{
			double z1 = p_position1[2], z2 = p_position2[2], d1, d2;
			
			if (z1 < z2)	{ d1 = z2 - z1; d2 = (z1 + p_subpop_data.bounds_z1_) - z2; }
			else			{ d1 = z1 - z2; d2 = (z2 + p_subpop_data.bounds_z1_) - z1; }
			
			distance_z = std::min(d1, d2);
		}
		else
		{
			distance_z = p_position1[2] - p_position2[2];
		}
		
		return sqrt(distance_x * distance_x + distance_y * distance_y + distance_z * distance_z);
	}
	else
		EIDOS_TERMINATION << "ERROR (InteractionType::CalculateDistanceWithPeriodicity): calculation of distances requires that the interaction be spatial." << EidosTerminate();
}

double InteractionType::CalculateStrengthNoCallbacks(double p_distance)
{
	// CAUTION: This method should only be called when p_distance <= max_distance_ (or is NAN).
	// It is the caller's responsibility to do that filtering, for performance reasons!
	// NOTE: The caller does *not* need to guarantee that this is not a self-interaction.
	// That is taken care of automatically by the logic in EnsureStrengthsPresent(), which
	// zeroes out all self-interactions at the outset.  This will never be called in that case.
	switch (if_type_)
	{
		case IFType::kFixed:
			return (if_param1_);																		// fmax
		case IFType::kLinear:
			return (if_param1_ * (1.0 - p_distance / max_distance_));									// fmax * (1 − d/dmax)
		case IFType::kExponential:
			return (if_param1_ * exp(-if_param2_ * p_distance));										// fmax * exp(−λd)
		case IFType::kNormal:
			return (if_param1_ * exp(-(p_distance * p_distance) / (2.0 * if_param2_ * if_param2_)));	// fmax * exp(−d^2/2σ^2)
	}
}

double InteractionType::CalculateStrengthWithCallbacks(double p_distance, Individual *p_receiver, Individual *p_exerter, Subpopulation *p_subpop, std::vector<SLiMEidosBlock*> &p_interaction_callbacks)
{
	// CAUTION: This method should only be called when p_distance <= max_distance_ (or is NAN).
	// It is the caller's responsibility to do that filtering, for performance reasons!
	// NOTE: The caller does *not* need to guarantee that this is not a self-interaction.
	// That is taken care of automatically by the logic in EnsureStrengthsPresent(), which
	// zeroes out all self-interactions at the outset.  This will never be called in that case.
	double strength = CalculateStrengthNoCallbacks(p_distance);
	
	strength = ApplyInteractionCallbacks(p_receiver, p_exerter, p_subpop, strength, p_distance, p_interaction_callbacks);
	
	return strength;
}

double InteractionType::ApplyInteractionCallbacks(Individual *p_receiver, Individual *p_exerter, Subpopulation *p_subpop, double p_strength, double p_distance, std::vector<SLiMEidosBlock*> &p_interaction_callbacks)
{
#if defined(SLIMGUI) && (SLIMPROFILING == 1)
	// PROFILING
	SLIM_PROFILE_BLOCK_START();
#endif
	
	SLiMSim &sim = p_subpop->population_.sim_;
	
	for (SLiMEidosBlock *interaction_callback : p_interaction_callbacks)
	{
		if (interaction_callback->active_)
		{
			// The callback is active and matches our interaction type id, so we need to execute it
			const EidosASTNode *compound_statement_node = interaction_callback->compound_statement_node_;
			
			if (compound_statement_node->cached_value_)
			{
				// The script is a constant expression such as "{ return 1.1; }", so we can short-circuit it completely
				EidosValue_SP result_SP = compound_statement_node->cached_value_;
				EidosValue *result = result_SP.get();
				
				if ((result->Type() != EidosValueType::kValueFloat) || (result->Count() != 1))
					EIDOS_TERMINATION << "ERROR (InteractionType::ApplyInteractionCallbacks): interaction() callbacks must provide a float singleton return value." << EidosTerminate(interaction_callback->identifier_token_);
				
				p_strength = result->FloatAtIndex(0, nullptr);
				
				// the cached value is owned by the tree, so we do not dispose of it
				// there is also no script output to handle
			}
			else
			{
				// local variables for the callback parameters that we might need to allocate here, and thus need to free below
				EidosValue_Float_singleton local_distance(p_distance);
				EidosValue_Float_singleton local_strength(p_strength);
				
				// We need to actually execute the script; we start a block here to manage the lifetime of the symbol table
				{
					EidosSymbolTable callback_symbols(EidosSymbolTableType::kContextConstantsTable, &sim.SymbolTable());
					EidosSymbolTable client_symbols(EidosSymbolTableType::kVariablesTable, &callback_symbols);
					EidosFunctionMap &function_map = sim.FunctionMap();
					EidosInterpreter interpreter(interaction_callback->compound_statement_node_, client_symbols, function_map, &sim);
					
					if (interaction_callback->contains_self_)
						callback_symbols.InitializeConstantSymbolEntry(interaction_callback->SelfSymbolTableEntry());		// define "self"
					
					// Set all of the callback's parameters; note we use InitializeConstantSymbolEntry() for speed.
					// We can use that method because we know the lifetime of the symbol table is shorter than that of
					// the value objects, and we know that the values we are setting here will not change (the objects
					// referred to by the values may change, but the values themselves will not change).
					if (interaction_callback->contains_distance_)
					{
						local_distance.StackAllocated();		// prevent Eidos_intrusive_ptr from trying to delete this
						callback_symbols.InitializeConstantSymbolEntry(gID_distance, EidosValue_SP(&local_distance));
					}
					if (interaction_callback->contains_strength_)
					{
						local_strength.StackAllocated();		// prevent Eidos_intrusive_ptr from trying to delete this
						callback_symbols.InitializeConstantSymbolEntry(gID_strength, EidosValue_SP(&local_strength));
					}
					if (interaction_callback->contains_receiver_)
						callback_symbols.InitializeConstantSymbolEntry(gID_receiver, p_receiver->CachedEidosValue());
					if (interaction_callback->contains_exerter_)
						callback_symbols.InitializeConstantSymbolEntry(gID_exerter, p_exerter->CachedEidosValue());
					if (interaction_callback->contains_subpop_)
						callback_symbols.InitializeConstantSymbolEntry(gID_subpop, p_subpop->SymbolTableEntry().second);
					
					try
					{
						// Interpret the script; the result from the interpretation must be a singleton double used as a new fitness value
						EidosValue_SP result_SP = interpreter.EvaluateInternalBlock(interaction_callback->script_);
						EidosValue *result = result_SP.get();
						
						if ((result->Type() != EidosValueType::kValueFloat) || (result->Count() != 1))
							EIDOS_TERMINATION << "ERROR (InteractionType::ApplyInteractionCallbacks): interaction() callbacks must provide a float singleton return value." << EidosTerminate(interaction_callback->identifier_token_);
						
						p_strength = result->FloatAtIndex(0, nullptr);
						
						if (std::isnan(p_strength) || std::isinf(p_strength) || (p_strength < 0.0))
							EIDOS_TERMINATION << "ERROR (InteractionType::ApplyInteractionCallbacks): interaction() callbacks must return a finite value >= 0.0." << EidosTerminate(interaction_callback->identifier_token_);
						
						// Output generated by the interpreter goes to our output stream
						if (interpreter.HasExecutionOutput())
							SLIM_OUTSTREAM << interpreter.ExecutionOutput();
					}
					catch (...)
					{
						// Emit final output even on a throw, so that stop() messages and such get printed
						if (interpreter.HasExecutionOutput())
							SLIM_OUTSTREAM << interpreter.ExecutionOutput();
						
						throw;
					}
				}
			}
		}
	}
	
#if defined(SLIMGUI) && (SLIMPROFILING == 1)
	// PROFILING
	SLIM_PROFILE_BLOCK_END(sim.profile_callback_totals_[(int)(SLiMEidosBlockType::SLiMEidosInteractionCallback)]);
#endif
	
	return p_strength;
}

void InteractionType::EnsureDistancesPresent(InteractionsData &p_subpop_data)
{
	if (!p_subpop_data.evaluated_)
		EIDOS_TERMINATION << "ERROR (InteractionType::EnsureDistancesPresent): (internal error) the interaction has not been evaluated." << EidosTerminate();
	
	if (!p_subpop_data.distances_ && spatiality_)
	{
		int subpop_size = p_subpop_data.individual_count_;
		int matrix_size = subpop_size * subpop_size;
		
		p_subpop_data.distances_ = (double *)malloc(matrix_size * sizeof(double));
		
		InitializeDistances(p_subpop_data);
	}
}

void InteractionType::InitializeDistances(InteractionsData &p_subpop_data)
{
	double *values = p_subpop_data.distances_;
	slim_popsize_t subpop_size = p_subpop_data.individual_count_;
	int matrix_size = subpop_size * subpop_size;
	
	// Fill with NAN initially, to mark that the distance values have not been calculated.
	// The compiler is smart enough to replace this with _platform_memset_pattern16...(),
	// so it ends up being as optimized as it can get, probably, on OS X at least.
	double *value_ptr = values;
	double *values_end = values + matrix_size;
	
	while (value_ptr < values_end)
		*(value_ptr++) = NAN;
	
	// Set distances between an individual and itself to zero.  By doing this here, we
	// save a little work elsewhere, but unlike the case of EnsureStrengthsPresent(), this
	// is non-essential; it's just an optimization.
	for (int ind_index = 0; ind_index < subpop_size; ++ind_index)
		values[ind_index * (subpop_size + 1)] = 0.0;
}

void InteractionType::EnsureStrengthsPresent(InteractionsData &p_subpop_data)
{
	if (!p_subpop_data.evaluated_)
		EIDOS_TERMINATION << "ERROR (InteractionType::EnsureStrengthsPresent): (internal error) the interaction has not been evaluated." << EidosTerminate();
	
	if (!p_subpop_data.distances_ && spatiality_)
		EnsureDistancesPresent(p_subpop_data);
	
	if (!p_subpop_data.strengths_)
	{
		int subpop_size = p_subpop_data.individual_count_;
		int matrix_size = subpop_size * subpop_size;
		
		p_subpop_data.strengths_ = (double *)malloc(matrix_size * sizeof(double));
		
		InitializeStrengths(p_subpop_data);
	}
}

void InteractionType::InitializeStrengths(InteractionsData &p_subpop_data)
{
	double *values = p_subpop_data.strengths_;
	slim_popsize_t subpop_size = p_subpop_data.individual_count_;
	int matrix_size = subpop_size * subpop_size;
	bool is_sex_segregated = ((receiver_sex_ != IndividualSex::kUnspecified) || (exerter_sex_ != IndividualSex::kUnspecified));
	
	if (is_sex_segregated)
	{
		// If we have some sort of sex-segregation going on, we take the slow path here.  We
		// set interactions that are enabled by the sex-segregation to NAN, to indicate that
		// they need to be calculated; others are set to 0.0 to short-circuit calculation.
		// This is not just an optimization; it is how sex-segregation works at all.
		slim_popsize_t first_male_index = p_subpop_data.first_male_index_;
		int receiving_index = 0;
		double *receiving_strength = p_subpop_data.strengths_;
		
		while (receiving_index < subpop_size)
		{
			int exerting_index = 0;
			double *exerting_strength = receiving_strength;		// follow the row of receiver data
			
			if (((receiver_sex_ == IndividualSex::kMale) && (receiving_index < first_male_index)) || ((receiver_sex_ == IndividualSex::kFemale) && (receiving_index >= first_male_index)))
			{
				// The receiver is the wrong sex; the whole row can be filled with 0.0 (no interaction)
				while (exerting_index < subpop_size)
				{
					*exerting_strength = 0.0;
					exerting_index++; exerting_strength++;
				}
			}
			else
			{
				// The receiver is of the right sex; only the exerter now needs to be checked
				if (exerter_sex_ == IndividualSex::kMale)
				{
					// 0.0 (no interaction) for female exerters, NAN (uncalculated) for male exerters
					while (exerting_index < first_male_index)
					{
						*exerting_strength = 0.0;
						exerting_index++; exerting_strength++;
					}
					while (exerting_index < subpop_size)
					{
						*exerting_strength = NAN;
						exerting_index++; exerting_strength++;
					}
				}
				else if (exerter_sex_ == IndividualSex::kFemale)
				{
					// NAN (uncalculated) for female exerters, 0.0 (no interaction) for male exerters
					while (exerting_index < first_male_index)
					{
						*exerting_strength = NAN;
						exerting_index++; exerting_strength++;
					}
					while (exerting_index < subpop_size)
					{
						*exerting_strength = 0.0;
						exerting_index++; exerting_strength++;
					}
				}
				else if (exerter_sex_ == IndividualSex::kUnspecified)
				{
					// NAN (uncalculated) for all exerters
					while (exerting_index < subpop_size)
					{
						*exerting_strength = NAN;
						exerting_index++; exerting_strength++;
					}
				}
			}
			
			receiving_index++; receiving_strength += subpop_size;
		}
	}
	else
	{
		// Fill with NAN initially, to mark that the distance values have not been calculated.
		// The compiler is smart enough to replace this with _platform_memset_pattern16...(),
		// so it ends up being as optimized as it can get, probably, on OS X at least.
		double *value_ptr = values;
		double *values_end = values + matrix_size;
		
		while (value_ptr < values_end)
			*(value_ptr++) = NAN;
	}
	
	// Set interactions between an individual and itself to zero.  By doing this here, we
	// eliminate the need to check for this case elsewhere; even when a strength has not
	// been cached in general, it can be assumed that self-interactions are cached.
	for (int ind_index = 0; ind_index < subpop_size; ++ind_index)
		values[ind_index * (subpop_size + 1)] = 0.0;
}

#pragma mark -
#pragma mark k-d tree construction
#pragma mark -

// This k-d tree code is patterned after the C code at RosettaCode.org : https://rosettacode.org/wiki/K-d_tree#C
// It uses a Quickselect-style algorithm to select medians to produce a balanced tree
// Each spatiality case is coded separately, for maximum speed, but they are very parallel

// Some of the code below is separated by phase.  The k-d tree cycles through phase (x, y, z) as you descend,
// and rather than passing phase as a parameter, the code has been factored into phase-specific functions
// that are mutually recursive, for speed.  It's not a huge win, but it does help a little.

// BCH 14 August 2017: NOTE that I have found that the RosettaCode.org C example code was incorrect, which
// is disappointing.  It tried to check for duplicates of the median and terminate early, but its logic for
// doing so was flawed and resulted in a bad tree that produced incorrect results.  This code now follows
// the logic of the pseudocode at Wikipedia (https://en.wikipedia.org/wiki/Quickselect), which seems correct.
// Ironically, the incorrect logic of the RosettaCode version only produced incorrect results when there
// were duplicated values in the coordinate vector.

inline __attribute__((always_inline)) void swap(SLiM_kdNode *p_x, SLiM_kdNode *p_y)
{
	std::swap(p_x->x, p_y->x);
	std::swap(p_x->individual_index_, p_y->individual_index_);
}

// find median for phase 0 (x)
SLiM_kdNode *InteractionType::FindMedian_p0(SLiM_kdNode *start, SLiM_kdNode *end)
{
	SLiM_kdNode *p, *store, *md = start + (end - start) / 2;	// md is the location where the median will eventually be placed
	double pivot;
	
	while (1)
	{
		if (end == start + 1) return start;						// if end==start+1 we have reached the base case of the recursion, so return
		
		pivot = md->x[0];										// get a pivot value from md, which is effectively a random guess
		
		swap(md, end - 1);										// place the pivot value at the very end of our range
		for (store = p = start; p < end; p++)					// loop p over our range and partition into values < vs. >= pivot
		{
			if (p->x[0] < pivot)								// p is less than the pivot, so store it on the left side
			{
				if (p != store)
					swap(p, store);
				store++;
			}
		}
		swap(store, end - 1);									// move the pivot value, at end-1, to the end of the store
		
		if (store == md)		return md;						// pivot position == median; we happened to choose the median as pivot, so we're done!
		else if (store > md)	end = store;					// pivot position > median, so look for the median to the left of pivot
		else					start = store + 1;				// pivot position < median, so look for the median to the right of pivot
	}
}

// find median for phase 1 (y)
SLiM_kdNode *InteractionType::FindMedian_p1(SLiM_kdNode *start, SLiM_kdNode *end)
{
	SLiM_kdNode *p, *store, *md = start + (end - start) / 2;
	double pivot;
	
	while (1)
	{
		if (end == start + 1) return start;
		
		pivot = md->x[1];
		
		swap(md, end - 1);
		for (store = p = start; p < end; p++)
		{
			if (p->x[1] < pivot)
			{
				if (p != store)
					swap(p, store);
				store++;
			}
		}
		swap(store, end - 1);
		
		if (store == md)		return md;
		else if (store > md)	end = store;
		else					start = store + 1;
	}
}

// find median for phase 2 (z)
SLiM_kdNode *InteractionType::FindMedian_p2(SLiM_kdNode *start, SLiM_kdNode *end)
{
	SLiM_kdNode *p, *store, *md = start + (end - start) / 2;
	double pivot;
	
	while (1)
	{
		if (end == start + 1) return start;
		
		pivot = md->x[2];
		
		swap(md, end - 1);
		for (store = p = start; p < end; p++)
		{
			if (p->x[2] < pivot)
			{
				if (p != store)
					swap(p, store);
				store++;
			}
		}
		swap(store, end - 1);
		
		if (store == md)		return md;
		else if (store > md)	end = store;
		else					start = store + 1;
	}
}

// make k-d tree recursively for the 1D case for phase 0 (x)
SLiM_kdNode *InteractionType::MakeKDTree1_p0(SLiM_kdNode *t, int len)
{
	SLiM_kdNode *n = ((len == 1) ? t : FindMedian_p0(t, t + len));
	
	if (n)
	{
		int left_len = (int)(n - t);
		n->left  = (left_len ? MakeKDTree1_p0(t, left_len) : 0);
		
		int right_len = (int)(t + len - (n + 1));
		n->right = (right_len ? MakeKDTree1_p0(n + 1, right_len) : 0);
	}
	return n;
}

// make k-d tree recursively for the 2D case for phase 0 (x)
SLiM_kdNode *InteractionType::MakeKDTree2_p0(SLiM_kdNode *t, int len)
{
	SLiM_kdNode *n = ((len == 1) ? t : FindMedian_p0(t, t + len));
	
	if (n)
	{
		int left_len = (int)(n - t);
		n->left  = (left_len ? MakeKDTree2_p1(t, left_len) : 0);
		
		int right_len = (int)(t + len - (n + 1));
		n->right = (right_len ? MakeKDTree2_p1(n + 1, right_len) : 0);
	}
	return n;
}

// make k-d tree recursively for the 2D case for phase 1 (y)
SLiM_kdNode *InteractionType::MakeKDTree2_p1(SLiM_kdNode *t, int len)
{
	SLiM_kdNode *n = ((len == 1) ? t : FindMedian_p1(t, t + len));
	
	if (n)
	{
		int left_len = (int)(n - t);
		n->left  = (left_len ? MakeKDTree2_p0(t, left_len) : 0);
		
		int right_len = (int)(t + len - (n + 1));
		n->right = (right_len ? MakeKDTree2_p0(n + 1, right_len) : 0);
	}
	return n;
}

// make k-d tree recursively for the 3D case for phase 0 (x)
SLiM_kdNode *InteractionType::MakeKDTree3_p0(SLiM_kdNode *t, int len)
{
	SLiM_kdNode *n = ((len == 1) ? t : FindMedian_p0(t, t + len));
	
	if (n)
	{
		int left_len = (int)(n - t);
		n->left  = (left_len ? MakeKDTree3_p1(t, left_len) : 0);
		
		int right_len = (int)(t + len - (n + 1));
		n->right = (right_len ? MakeKDTree3_p1(n + 1, right_len) : 0);
	}
	return n;
}

// make k-d tree recursively for the 3D case for phase 1 (y)
SLiM_kdNode *InteractionType::MakeKDTree3_p1(SLiM_kdNode *t, int len)
{
	SLiM_kdNode *n = ((len == 1) ? t : FindMedian_p1(t, t + len));
	
	if (n)
	{
		int left_len = (int)(n - t);
		n->left  = (left_len ? MakeKDTree3_p2(t, left_len) : 0);
		
		int right_len = (int)(t + len - (n + 1));
		n->right = (right_len ? MakeKDTree3_p2(n + 1, right_len) : 0);
	}
	return n;
}

// make k-d tree recursively for the 3D case for phase 2 (z)
SLiM_kdNode *InteractionType::MakeKDTree3_p2(SLiM_kdNode *t, int len)
{
	SLiM_kdNode *n = ((len == 1) ? t : FindMedian_p2(t, t + len));
	
	if (n)
	{
		int left_len = (int)(n - t);
		n->left  = (left_len ? MakeKDTree3_p0(t, left_len) : 0);
		
		int right_len = (int)(t + len - (n + 1));
		n->right = (right_len ? MakeKDTree3_p0(n + 1, right_len) : 0);
	}
	return n;
}

void InteractionType::EnsureKDTreePresent(InteractionsData &p_subpop_data)
{
	if (!p_subpop_data.evaluated_)
		EIDOS_TERMINATION << "ERROR (InteractionType::EnsureKDTreePresent): (internal error) the interaction has not been evaluated." << EidosTerminate();
	
	if (spatiality_ == 0)
	{
		EIDOS_TERMINATION << "ERROR (InteractionType::EnsureKDTreePresent): (internal error) k-d tree cannot be constructed for non-spatial interactions." << EidosTerminate();
	}
	else if (!p_subpop_data.kd_nodes_)
	{
		int individual_count = p_subpop_data.individual_count_;
		int count = individual_count;
		
		// If we have any periodic dimensions, we need to replicate our nodes spatially
		int periodic_dimensions = (periodic_x_ ? 1 : 0) + (periodic_y_ ? 1 : 0) + (periodic_z_ ? 1 : 0);
		int periodicity_multiplier = 1;
		
		if (periodic_dimensions == 1)
			periodicity_multiplier = 3;
		else if (periodic_dimensions == 2)
			periodicity_multiplier = 9;
		else if (periodic_dimensions == 3)
			periodicity_multiplier = 27;
		
		count *= periodicity_multiplier;
		p_subpop_data.kd_node_count_ = count;
		
		// Now allocate the chosen number of nodes
		SLiM_kdNode *nodes = (SLiM_kdNode *)calloc(count, sizeof(SLiM_kdNode));
		
		// Fill the nodes with their initial data
		if (periodic_dimensions)
		{
			// This is the periodic case; we replicate the individual position data and add an offset to each replicate
			for (int replicate = 0; replicate < periodicity_multiplier; ++replicate)
			{
				SLiM_kdNode *replicate_nodes = nodes + replicate * individual_count;
				double x_offset = 0, y_offset = 0, z_offset = 0;
				
				// Determine the correct offsets for this replicate of the individual position data;
				// maybe there is a smarter way to do this, but whatever
				int replication_dim_1 = (replicate % 3) - 1;
				int replication_dim_2 = ((replicate / 3) % 3) - 1;
				int replication_dim_3 = (replicate / 9) - 1;
				
				if (periodic_x_)
				{
					x_offset = p_subpop_data.bounds_x1_ * replication_dim_1;
					
					if (periodic_y_)
					{
						y_offset = p_subpop_data.bounds_y1_ * replication_dim_2;
						
						if (periodic_z_)
							z_offset = p_subpop_data.bounds_z1_ * replication_dim_3;
					}
					else if (periodic_z_)
					{
						z_offset = p_subpop_data.bounds_z1_ * replication_dim_2;
					}
				}
				else if (periodic_y_)
				{
					y_offset = p_subpop_data.bounds_y1_ * replication_dim_1;
					
					if (periodic_z_)
						z_offset = p_subpop_data.bounds_z1_ * replication_dim_2;
				}
				else if (periodic_z_)
				{
					z_offset = p_subpop_data.bounds_z1_ * replication_dim_1;
				}
				
				// Now that we have our offsets, copy the data for the replicate
				switch (spatiality_)
				{
					case 1:
						for (int i = 0; i < individual_count; ++i)
						{
							SLiM_kdNode *node = replicate_nodes + i;
							double *position_data = p_subpop_data.positions_ + i * SLIM_MAX_DIMENSIONALITY;
							
							node->x[0] = position_data[0] + x_offset;
							node->individual_index_ = i;
						}
						break;
					case 2:
						for (int i = 0; i < individual_count; ++i)
						{
							SLiM_kdNode *node = replicate_nodes + i;
							double *position_data = p_subpop_data.positions_ + i * SLIM_MAX_DIMENSIONALITY;
							
							node->x[0] = position_data[0] + x_offset;
							node->x[1] = position_data[1] + y_offset;
							node->individual_index_ = i;
						}
						break;
					case 3:
						for (int i = 0; i < individual_count; ++i)
						{
							SLiM_kdNode *node = replicate_nodes + i;
							double *position_data = p_subpop_data.positions_ + i * SLIM_MAX_DIMENSIONALITY;
							
							node->x[0] = position_data[0] + x_offset;
							node->x[1] = position_data[1] + y_offset;
							node->x[2] = position_data[2] + z_offset;
							node->individual_index_ = i;
						}
						break;
				}
			}
		}
		else
		{
			// This is the non-periodic base case, split into spatiality cases for speed
			switch (spatiality_)
			{
				case 1:
					for (int i = 0; i < count; ++i)
					{
						SLiM_kdNode *node = nodes + i;
						double *position_data = p_subpop_data.positions_ + i * SLIM_MAX_DIMENSIONALITY;
						
						node->x[0] = position_data[0];
						node->individual_index_ = i;
					}
					break;
				case 2:
					for (int i = 0; i < count; ++i)
					{
						SLiM_kdNode *node = nodes + i;
						double *position_data = p_subpop_data.positions_ + i * SLIM_MAX_DIMENSIONALITY;
						
						node->x[0] = position_data[0];
						node->x[1] = position_data[1];
						node->individual_index_ = i;
					}
					break;
				case 3:
					for (int i = 0; i < count; ++i)
					{
						SLiM_kdNode *node = nodes + i;
						double *position_data = p_subpop_data.positions_ + i * SLIM_MAX_DIMENSIONALITY;
						
						node->x[0] = position_data[0];
						node->x[1] = position_data[1];
						node->x[2] = position_data[2];
						node->individual_index_ = i;
					}
					break;
			}
		}
		
		p_subpop_data.kd_nodes_ = nodes;
		
		if (p_subpop_data.kd_node_count_ == 0)
		{
			p_subpop_data.kd_root_ = 0;
		}
		else
		{
			// Now call out to recursively construct the tree
			switch (spatiality_)
			{
				case 1: p_subpop_data.kd_root_ = MakeKDTree1_p0(p_subpop_data.kd_nodes_, p_subpop_data.kd_node_count_);	break;
				case 2: p_subpop_data.kd_root_ = MakeKDTree2_p0(p_subpop_data.kd_nodes_, p_subpop_data.kd_node_count_);	break;
				case 3: p_subpop_data.kd_root_ = MakeKDTree3_p0(p_subpop_data.kd_nodes_, p_subpop_data.kd_node_count_);	break;
			}
			
			// Check the tree for correctness; for now I will leave this enabled in the DEBUG case,
			// because a bug was found in the k-d tree code in 2.4.1 that would have been caught by this.
			// Eventually, when it is clear that this code is robust, this check can be disabled.
#ifdef DEBUG
			int total_tree_count = 0;
			
			switch (spatiality_)
			{
				case 1: total_tree_count = CheckKDTree1_p0(p_subpop_data.kd_root_);	break;
				case 2: total_tree_count = CheckKDTree2_p0(p_subpop_data.kd_root_);	break;
				case 3: total_tree_count = CheckKDTree3_p0(p_subpop_data.kd_root_);	break;
			}
			
			if (total_tree_count != p_subpop_data.kd_node_count_)
				EIDOS_TERMINATION << "ERROR (InteractionType::EnsureKDTreePresent): (internal error) the k-d tree count " << total_tree_count << " does not match the allocated node count" << p_subpop_data.kd_node_count_ << "." << EidosTerminate();
#endif
		}
	}
}


#pragma mark -
#pragma mark k-d tree consistency checking
#pragma mark -

// The general strategy is: the _pX() functions check that they are indeed a median node for all of the
// nodes underneath the given node, for the coordinate of the given polarity.  They do this by calling
// the pX_r() method on their left and right subtree, with their own coordinate; it recurses over the
// subtrees.  The pX() method then makes a call on each subtree to have it check itself.  Each pX()
// method call returns the total number of nodes found in itself and its subtrees.

int InteractionType::CheckKDTree1_p0(SLiM_kdNode *t)
{
	double split = t->x[0];
	
	if (t->left) CheckKDTree1_p0_r(t->left, split, true);
	if (t->right) CheckKDTree1_p0_r(t->right, split, false);
	
	int left_count = t->left ? CheckKDTree1_p0(t->left) : 0;
	int right_count = t->right ? CheckKDTree1_p0(t->right) : 0;
	
	return left_count + right_count + 1;
}

void InteractionType::CheckKDTree1_p0_r(SLiM_kdNode *t, double split, bool isLeftSubtree)
{
	double x = t->x[0];
	
	if (isLeftSubtree) {
		if (x > split)	EIDOS_TERMINATION << "ERROR (InteractionType::CheckKDTree1_p0_r): (internal error) the k-d tree is not correctly sorted." << EidosTerminate();
	} else {
		if (x < split)	EIDOS_TERMINATION << "ERROR (InteractionType::CheckKDTree1_p0_r): (internal error) the k-d tree is not correctly sorted." << EidosTerminate();
	}
	if (t->left) CheckKDTree1_p0_r(t->left, split, isLeftSubtree);
	if (t->right) CheckKDTree1_p0_r(t->right, split, isLeftSubtree);
}

int InteractionType::CheckKDTree2_p0(SLiM_kdNode *t)
{
	double split = t->x[0];
	
	if (t->left) CheckKDTree2_p0_r(t->left, split, true);
	if (t->right) CheckKDTree2_p0_r(t->right, split, false);
	
	int left_count = t->left ? CheckKDTree2_p1(t->left) : 0;
	int right_count = t->right ? CheckKDTree2_p1(t->right) : 0;
	
	return left_count + right_count + 1;
}

void InteractionType::CheckKDTree2_p0_r(SLiM_kdNode *t, double split, bool isLeftSubtree)
{
	double x = t->x[0];
	
	if (isLeftSubtree) {
		if (x > split)	EIDOS_TERMINATION << "ERROR (InteractionType::CheckKDTree2_p0_r): (internal error) the k-d tree is not correctly sorted." << EidosTerminate();
	} else {
		if (x < split)	EIDOS_TERMINATION << "ERROR (InteractionType::CheckKDTree2_p0_r): (internal error) the k-d tree is not correctly sorted." << EidosTerminate();
	}
	if (t->left) CheckKDTree2_p0_r(t->left, split, isLeftSubtree);
	if (t->right) CheckKDTree2_p0_r(t->right, split, isLeftSubtree);
}

int InteractionType::CheckKDTree2_p1(SLiM_kdNode *t)
{
	double split = t->x[1];
	
	if (t->left) CheckKDTree2_p1_r(t->left, split, true);
	if (t->right) CheckKDTree2_p1_r(t->right, split, false);
	
	int left_count = t->left ? CheckKDTree2_p0(t->left) : 0;
	int right_count = t->right ? CheckKDTree2_p0(t->right) : 0;
	
	return left_count + right_count + 1;
}

void InteractionType::CheckKDTree2_p1_r(SLiM_kdNode *t, double split, bool isLeftSubtree)
{
	double x = t->x[1];
	
	if (isLeftSubtree) {
		if (x > split)	EIDOS_TERMINATION << "ERROR (InteractionType::CheckKDTree2_p1_r): (internal error) the k-d tree is not correctly sorted." << EidosTerminate();
	} else {
		if (x < split)	EIDOS_TERMINATION << "ERROR (InteractionType::CheckKDTree2_p1_r): (internal error) the k-d tree is not correctly sorted." << EidosTerminate();
	}
	if (t->left) CheckKDTree2_p1_r(t->left, split, isLeftSubtree);
	if (t->right) CheckKDTree2_p1_r(t->right, split, isLeftSubtree);
}

int InteractionType::CheckKDTree3_p0(SLiM_kdNode *t)
{
	double split = t->x[0];
	
	if (t->left) CheckKDTree3_p0_r(t->left, split, true);
	if (t->right) CheckKDTree3_p0_r(t->right, split, false);
	
	int left_count = t->left ? CheckKDTree3_p1(t->left) : 0;
	int right_count = t->right ? CheckKDTree3_p1(t->right) : 0;
	
	return left_count + right_count + 1;
}

void InteractionType::CheckKDTree3_p0_r(SLiM_kdNode *t, double split, bool isLeftSubtree)
{
	double x = t->x[0];
	
	if (isLeftSubtree) {
		if (x > split)	EIDOS_TERMINATION << "ERROR (InteractionType::CheckKDTree3_p0_r): (internal error) the k-d tree is not correctly sorted." << EidosTerminate();
	} else {
		if (x < split)	EIDOS_TERMINATION << "ERROR (InteractionType::CheckKDTree3_p0_r): (internal error) the k-d tree is not correctly sorted." << EidosTerminate();
	}
	if (t->left) CheckKDTree3_p0_r(t->left, split, isLeftSubtree);
	if (t->right) CheckKDTree3_p0_r(t->right, split, isLeftSubtree);
}

int InteractionType::CheckKDTree3_p1(SLiM_kdNode *t)
{
	double split = t->x[1];
	
	if (t->left) CheckKDTree3_p1_r(t->left, split, true);
	if (t->right) CheckKDTree3_p1_r(t->right, split, false);
	
	int left_count = t->left ? CheckKDTree3_p2(t->left) : 0;
	int right_count = t->right ? CheckKDTree3_p2(t->right) : 0;
	
	return left_count + right_count + 1;
}

void InteractionType::CheckKDTree3_p1_r(SLiM_kdNode *t, double split, bool isLeftSubtree)
{
	double x = t->x[1];
	
	if (isLeftSubtree) {
		if (x > split)	EIDOS_TERMINATION << "ERROR (InteractionType::CheckKDTree3_p1_r): (internal error) the k-d tree is not correctly sorted." << EidosTerminate();
	} else {
		if (x < split)	EIDOS_TERMINATION << "ERROR (InteractionType::CheckKDTree3_p1_r): (internal error) the k-d tree is not correctly sorted." << EidosTerminate();
	}
	if (t->left) CheckKDTree3_p1_r(t->left, split, isLeftSubtree);
	if (t->right) CheckKDTree3_p1_r(t->right, split, isLeftSubtree);
}

int InteractionType::CheckKDTree3_p2(SLiM_kdNode *t)
{
	double split = t->x[2];
	
	if (t->left) CheckKDTree3_p2_r(t->left, split, true);
	if (t->right) CheckKDTree3_p2_r(t->right, split, false);
	
	int left_count = t->left ? CheckKDTree3_p0(t->left) : 0;
	int right_count = t->right ? CheckKDTree3_p0(t->right) : 0;
	
	return left_count + right_count + 1;
}

void InteractionType::CheckKDTree3_p2_r(SLiM_kdNode *t, double split, bool isLeftSubtree)
{
	double x = t->x[2];
	
	if (isLeftSubtree) {
		if (x > split)	EIDOS_TERMINATION << "ERROR (InteractionType::CheckKDTree3_p2_r): (internal error) the k-d tree is not correctly sorted." << EidosTerminate();
	} else {
		if (x < split)	EIDOS_TERMINATION << "ERROR (InteractionType::CheckKDTree3_p2_r): (internal error) the k-d tree is not correctly sorted." << EidosTerminate();
	}
	if (t->left) CheckKDTree3_p2_r(t->left, split, isLeftSubtree);
	if (t->right) CheckKDTree3_p2_r(t->right, split, isLeftSubtree);
}


#pragma mark -
#pragma mark k-d tree neighbor searches
#pragma mark -

inline __attribute__((always_inline)) double dist_sq1(SLiM_kdNode *a, double *b)
{
#ifndef __clang_analyzer__
	double t = a->x[0] - b[0];
	
	return t * t;
#else
	return 0.0;
#endif
}

inline __attribute__((always_inline)) double dist_sq2(SLiM_kdNode *a, double *b)
{
#ifndef __clang_analyzer__
	double t, d;
	
	t = a->x[0] - b[0];
	d = t * t;
	
	t = a->x[1] - b[1];
	d += t * t;
	
	return d;
#else
	return 0.0;
#endif
}

inline __attribute__((always_inline)) double dist_sq3(SLiM_kdNode *a, double *b)
{
#ifndef __clang_analyzer__
	double t, d;
	
	t = a->x[0] - b[0];
	d = t * t;
	
	t = a->x[1] - b[1];
	d += t * t;
	
	t = a->x[2] - b[2];
	d += t * t;
	
	return d;
#else
	return 0.0;
#endif
}

// find the one best neighbor in 1D
void InteractionType::FindNeighbors1_1(SLiM_kdNode *root, double *nd, slim_popsize_t p_focal_individual_index, SLiM_kdNode **best, double *best_dist)
{
	double d = dist_sq1(root, nd);
#ifndef __clang_analyzer__
	double dx = root->x[0] - nd[0];
#else
	double dx = 0.0;
#endif
	double dx2 = dx * dx;
	
	if ((!*best || d < *best_dist) && (root->individual_index_ != p_focal_individual_index)) {
		*best_dist = d;
		*best = root;
	}
	
	if (dx > 0)
	{
		if (root->left)
			FindNeighbors1_1(root->left, nd, p_focal_individual_index, best, best_dist);
		
		if (dx2 >= *best_dist) return;
		
		if (root->right)
			FindNeighbors1_1(root->right, nd, p_focal_individual_index, best, best_dist);
	}
	else
	{
		if (root->right)
			FindNeighbors1_1(root->right, nd, p_focal_individual_index, best, best_dist);
		
		if (dx2 >= *best_dist) return;
		
		if (root->left)
			FindNeighbors1_1(root->left, nd, p_focal_individual_index, best, best_dist);
	}
}

// find the one best neighbor in 2D
void InteractionType::FindNeighbors1_2(SLiM_kdNode *root, double *nd, slim_popsize_t p_focal_individual_index, SLiM_kdNode **best, double *best_dist, int p_phase)
{
	double d = dist_sq2(root, nd);
#ifndef __clang_analyzer__
	double dx = root->x[p_phase] - nd[p_phase];
#else
	double dx = 0.0;
#endif
	double dx2 = dx * dx;
	
	if ((!*best || d < *best_dist) && (root->individual_index_ != p_focal_individual_index)) {
		*best_dist = d;
		*best = root;
	}
	
	if (++p_phase >= 2) p_phase = 0;
	
	if (dx > 0)
	{
		if (root->left)
			FindNeighbors1_2(root->left, nd, p_focal_individual_index, best, best_dist, p_phase);
		
		if (dx2 >= *best_dist) return;
		
		if (root->right)
			FindNeighbors1_2(root->right, nd, p_focal_individual_index, best, best_dist, p_phase);
	}
	else
	{
		if (root->right)
			FindNeighbors1_2(root->right, nd, p_focal_individual_index, best, best_dist, p_phase);
		
		if (dx2 >= *best_dist) return;
		
		if (root->left)
			FindNeighbors1_2(root->left, nd, p_focal_individual_index, best, best_dist, p_phase);
	}
}

// find the one best neighbor in 3D
void InteractionType::FindNeighbors1_3(SLiM_kdNode *root, double *nd, slim_popsize_t p_focal_individual_index, SLiM_kdNode **best, double *best_dist, int p_phase)
{
	double d = dist_sq3(root, nd);
#ifndef __clang_analyzer__
	double dx = root->x[p_phase] - nd[p_phase];
#else
	double dx = 0.0;
#endif
	double dx2 = dx * dx;
	
	if ((!*best || d < *best_dist) && (root->individual_index_ != p_focal_individual_index)) {
		*best_dist = d;
		*best = root;
	}
	
	if (++p_phase >= 3) p_phase = 0;
	
	if (dx > 0)
	{
		if (root->left)
			FindNeighbors1_3(root->left, nd, p_focal_individual_index, best, best_dist, p_phase);
		
		if (dx2 >= *best_dist) return;
		
		if (root->right)
			FindNeighbors1_3(root->right, nd, p_focal_individual_index, best, best_dist, p_phase);
	}
	else
	{
		if (root->right)
			FindNeighbors1_3(root->right, nd, p_focal_individual_index, best, best_dist, p_phase);
		
		if (dx2 >= *best_dist) return;
		
		if (root->left)
			FindNeighbors1_3(root->left, nd, p_focal_individual_index, best, best_dist, p_phase);
	}
}

// find all neighbors in 1D
void InteractionType::FindNeighborsA_1(SLiM_kdNode *root, double *nd, slim_popsize_t p_focal_individual_index, EidosValue_Object_vector &p_result_vec, std::vector<Individual *> &p_individuals)
{
	double d = dist_sq1(root, nd);
#ifndef __clang_analyzer__
	double dx = root->x[0] - nd[0];
#else
	double dx = 0.0;
#endif
	double dx2 = dx * dx;
	
	if ((d <= max_distance_sq_) && (root->individual_index_ != p_focal_individual_index))
		p_result_vec.push_object_element(p_individuals[root->individual_index_]);
	
	if (dx > 0)
	{
		if (root->left)
			FindNeighborsA_1(root->left, nd, p_focal_individual_index, p_result_vec, p_individuals);
		
		if (dx2 > max_distance_sq_) return;
		
		if (root->right)
			FindNeighborsA_1(root->right, nd, p_focal_individual_index, p_result_vec, p_individuals);
	}
	else
	{
		if (root->right)
			FindNeighborsA_1(root->right, nd, p_focal_individual_index, p_result_vec, p_individuals);
		
		if (dx2 > max_distance_sq_) return;
		
		if (root->left)
			FindNeighborsA_1(root->left, nd, p_focal_individual_index, p_result_vec, p_individuals);
	}
}

// find all neighbors in 2D
void InteractionType::FindNeighborsA_2(SLiM_kdNode *root, double *nd, slim_popsize_t p_focal_individual_index, EidosValue_Object_vector &p_result_vec, std::vector<Individual *> &p_individuals, int p_phase)
{
	double d = dist_sq2(root, nd);
#ifndef __clang_analyzer__
	double dx = root->x[p_phase] - nd[p_phase];
#else
	double dx = 0.0;
#endif
	double dx2 = dx * dx;
	
	if ((d <= max_distance_sq_) && (root->individual_index_ != p_focal_individual_index))
		p_result_vec.push_object_element(p_individuals[root->individual_index_]);
	
	if (++p_phase >= 2) p_phase = 0;
	
	if (dx > 0)
	{
		if (root->left)
			FindNeighborsA_2(root->left, nd, p_focal_individual_index, p_result_vec, p_individuals, p_phase);
		
		if (dx2 > max_distance_sq_) return;
		
		if (root->right)
			FindNeighborsA_2(root->right, nd, p_focal_individual_index, p_result_vec, p_individuals, p_phase);
	}
	else
	{
		if (root->right)
			FindNeighborsA_2(root->right, nd, p_focal_individual_index, p_result_vec, p_individuals, p_phase);
		
		if (dx2 > max_distance_sq_) return;
		
		if (root->left)
			FindNeighborsA_2(root->left, nd, p_focal_individual_index, p_result_vec, p_individuals, p_phase);
	}
}

// find all neighbors in 3D
void InteractionType::FindNeighborsA_3(SLiM_kdNode *root, double *nd, slim_popsize_t p_focal_individual_index, EidosValue_Object_vector &p_result_vec, std::vector<Individual *> &p_individuals, int p_phase)
{
	double d = dist_sq3(root, nd);
#ifndef __clang_analyzer__
	double dx = root->x[p_phase] - nd[p_phase];
#else
	double dx = 0.0;
#endif
	double dx2 = dx * dx;
	
	if ((d <= max_distance_sq_) && (root->individual_index_ != p_focal_individual_index))
		p_result_vec.push_object_element(p_individuals[root->individual_index_]);
	
	if (++p_phase >= 3) p_phase = 0;
	
	if (dx > 0)
	{
		if (root->left)
			FindNeighborsA_3(root->left, nd, p_focal_individual_index, p_result_vec, p_individuals, p_phase);
		
		if (dx2 > max_distance_sq_) return;
		
		if (root->right)
			FindNeighborsA_3(root->right, nd, p_focal_individual_index, p_result_vec, p_individuals, p_phase);
	}
	else
	{
		if (root->right)
			FindNeighborsA_3(root->right, nd, p_focal_individual_index, p_result_vec, p_individuals, p_phase);
		
		if (dx2 > max_distance_sq_) return;
		
		if (root->left)
			FindNeighborsA_3(root->left, nd, p_focal_individual_index, p_result_vec, p_individuals, p_phase);
	}
}

// globals to decrease parameter-passing
slim_popsize_t gKDTree_found_count;
double gKDTree_worstbest;
int gKDTree_worstbest_index;

// find N neighbors in 1D
void InteractionType::FindNeighborsN_1(SLiM_kdNode *root, double *nd, slim_popsize_t p_focal_individual_index, int p_count, SLiM_kdNode **best, double *best_dist)
{
	if (!root) return;
	
	double d = dist_sq1(root, nd);
#ifndef __clang_analyzer__
	double dx = root->x[0] - nd[0];
#else
	double dx = 0.0;
#endif
	double dx2 = dx * dx;
	
	if (root->individual_index_ != p_focal_individual_index)
	{
		if (gKDTree_found_count == p_count)
		{
			// We have a full roster of candidates, so now the question is, is this one better than the worst one?
			if (d < gKDTree_worstbest)
			{
				// Replace the worst of the best
				best_dist[gKDTree_worstbest_index] = d;
				best[gKDTree_worstbest_index] = root;
				
				// Scan to find the new worst of the best
				gKDTree_worstbest = -1;
				
				for (int best_index = 0; best_index < p_count; ++best_index)
				{
					if (best_dist[best_index] > gKDTree_worstbest)
					{
						gKDTree_worstbest = best_dist[best_index];
						gKDTree_worstbest_index = best_index;
					}
				}
			}
		}
		else
		{
			// We do not yet have a full roster of candidates, so if this one is qualified, it is in
			if (d <= max_distance_sq_)
			{
				// Replace the first empty entry
				best_dist[gKDTree_found_count] = d;
				best[gKDTree_found_count] = root;
				
				// Update the worst of the best as needed
				if (d > gKDTree_worstbest)
				{
					gKDTree_worstbest = d;
					gKDTree_worstbest_index = gKDTree_found_count;
				}
				
				// Move to the next slot
				gKDTree_found_count++;
			}
		}
	}
	
	// Continue the search
	FindNeighborsN_1(dx > 0 ? root->left : root->right, nd, p_focal_individual_index, p_count, best, best_dist);
	
	if (gKDTree_found_count == p_count)
	{
		// If we now have a full roster, we are looking for better than our current worst of the best
		if (dx2 >= gKDTree_worstbest) return;
	}
	else
	{
		// If we do not have a full roster, we are looking for better than the max distance
		if (dx2 > max_distance_sq_) return;
	}
	
	FindNeighborsN_1(dx > 0 ? root->right : root->left, nd, p_focal_individual_index, p_count, best, best_dist);
}

// find N neighbors in 2D
void InteractionType::FindNeighborsN_2(SLiM_kdNode *root, double *nd, slim_popsize_t p_focal_individual_index, int p_count, SLiM_kdNode **best, double *best_dist, int p_phase)
{
	if (!root) return;
	
	double d = dist_sq2(root, nd);
#ifndef __clang_analyzer__
	double dx = root->x[p_phase] - nd[p_phase];
#else
	double dx = 0.0;
#endif
	double dx2 = dx * dx;
	
	if (root->individual_index_ != p_focal_individual_index)
	{
		if (gKDTree_found_count == p_count)
		{
			// We have a full roster of candidates, so now the question is, is this one better than the worst one?
			if (d < gKDTree_worstbest)
			{
				// Replace the worst of the best
				best_dist[gKDTree_worstbest_index] = d;
				best[gKDTree_worstbest_index] = root;
				
				// Scan to find the new worst of the best
				gKDTree_worstbest = -1;
				
				for (int best_index = 0; best_index < p_count; ++best_index)
				{
					if (best_dist[best_index] > gKDTree_worstbest)
					{
						gKDTree_worstbest = best_dist[best_index];
						gKDTree_worstbest_index = best_index;
					}
				}
			}
		}
		else
		{
			// We do not yet have a full roster of candidates, so if this one is qualified, it is in
			if (d <= max_distance_sq_)
			{
				// Replace the first empty entry
				best_dist[gKDTree_found_count] = d;
				best[gKDTree_found_count] = root;
				
				// Update the worst of the best as needed
				if (d > gKDTree_worstbest)
				{
					gKDTree_worstbest = d;
					gKDTree_worstbest_index = gKDTree_found_count;
				}
				
				// Move to the next slot
				gKDTree_found_count++;
			}
		}
	}
	
	// Continue the search
	if (++p_phase >= 2) p_phase = 0;
	
	FindNeighborsN_2(dx > 0 ? root->left : root->right, nd, p_focal_individual_index, p_count, best, best_dist, p_phase);
	
	if (gKDTree_found_count == p_count)
	{
		// If we now have a full roster, we are looking for better than our current worst of the best
		if (dx2 >= gKDTree_worstbest) return;
	}
	else
	{
		// If we do not have a full roster, we are looking for better than the max distance
		if (dx2 > max_distance_sq_) return;
	}
	
	FindNeighborsN_2(dx > 0 ? root->right : root->left, nd, p_focal_individual_index, p_count, best, best_dist, p_phase);
}

// find N neighbors in 3D
void InteractionType::FindNeighborsN_3(SLiM_kdNode *root, double *nd, slim_popsize_t p_focal_individual_index, int p_count, SLiM_kdNode **best, double *best_dist, int p_phase)
{
	if (!root) return;
	
	double d = dist_sq3(root, nd);
#ifndef __clang_analyzer__
	double dx = root->x[p_phase] - nd[p_phase];
#else
	double dx = 0.0;
#endif
	double dx2 = dx * dx;
	
	if (root->individual_index_ != p_focal_individual_index)
	{
		if (gKDTree_found_count == p_count)
		{
			// We have a full roster of candidates, so now the question is, is this one better than the worst one?
			if (d < gKDTree_worstbest)
			{
				// Replace the worst of the best
				best_dist[gKDTree_worstbest_index] = d;
				best[gKDTree_worstbest_index] = root;
				
				// Scan to find the new worst of the best
				gKDTree_worstbest = -1;
				
				for (int best_index = 0; best_index < p_count; ++best_index)
				{
					if (best_dist[best_index] > gKDTree_worstbest)
					{
						gKDTree_worstbest = best_dist[best_index];
						gKDTree_worstbest_index = best_index;
					}
				}
			}
		}
		else
		{
			// We do not yet have a full roster of candidates, so if this one is qualified, it is in
			if (d <= max_distance_sq_)
			{
				// Replace the first empty entry
				best_dist[gKDTree_found_count] = d;
				best[gKDTree_found_count] = root;
				
				// Update the worst of the best as needed
				if (d > gKDTree_worstbest)
				{
					gKDTree_worstbest = d;
					gKDTree_worstbest_index = gKDTree_found_count;
				}
				
				// Move to the next slot
				gKDTree_found_count++;
			}
		}
	}
	
	// Continue the search
	if (++p_phase >= 3) p_phase = 0;
	
	FindNeighborsN_3(dx > 0 ? root->left : root->right, nd, p_focal_individual_index, p_count, best, best_dist, p_phase);
	
	if (gKDTree_found_count == p_count)
	{
		// If we now have a full roster, we are looking for better than our current worst of the best
		if (dx2 >= gKDTree_worstbest) return;
	}
	else
	{
		// If we do not have a full roster, we are looking for better than the max distance
		if (dx2 > max_distance_sq_) return;
	}
	
	FindNeighborsN_3(dx > 0 ? root->right : root->left, nd, p_focal_individual_index, p_count, best, best_dist, p_phase);
}

void InteractionType::FindNeighbors(Subpopulation *p_subpop, InteractionsData &p_subpop_data, double *p_point, int p_count, EidosValue_Object_vector &p_result_vec, Individual *p_excluded_individual)
{
	if (spatiality_ == 0)
	{
		EIDOS_TERMINATION << "ERROR (InteractionType::FindNeighbors): (internal error) neighbors cannot be found for non-spatial interactions." << EidosTerminate();
	}
	else if (!p_subpop_data.kd_nodes_)
	{
		EIDOS_TERMINATION << "ERROR (InteractionType::FindNeighbors): (internal error) the k-d tree has not been constructed." << EidosTerminate();
	}
	else if (!p_subpop_data.kd_root_)
	{
		EIDOS_TERMINATION << "ERROR (InteractionType::FindNeighbors): (internal error) the k-d tree is rootless." << EidosTerminate();
	}
	else
	{
		if (p_count == 0)
			return;
		
		slim_popsize_t focal_individual_index;
		
		if (p_excluded_individual)
			focal_individual_index = p_excluded_individual->index_;
		else
			focal_individual_index = -1;
		
		if (p_count == 1)
		{
			// Finding a single nearest neighbor is special-cased, and does not enforce the max distance; we do that after
			SLiM_kdNode *best = nullptr;
			double best_dist = 0.0;
			
			switch (spatiality_)
			{
				case 1: FindNeighbors1_1(p_subpop_data.kd_root_, p_point, focal_individual_index, &best, &best_dist);		break;
				case 2: FindNeighbors1_2(p_subpop_data.kd_root_, p_point, focal_individual_index, &best, &best_dist, 0);	break;
				case 3: FindNeighbors1_3(p_subpop_data.kd_root_, p_point, focal_individual_index, &best, &best_dist, 0);	break;
			}
			
			if (best && (best_dist <= max_distance_sq_))
			{
				Individual *best_individual = p_subpop->parent_individuals_[best->individual_index_];
				
				p_result_vec.push_object_element(best_individual);
			}
		}
		else if (p_count >= p_subpop_data.individual_count_ - 1)	// -1 because the focal individual is excluded
		{
			// Finding all neighbors within the interaction distance is special-cased
			switch (spatiality_)
			{
				case 1: FindNeighborsA_1(p_subpop_data.kd_root_, p_point, focal_individual_index, p_result_vec, p_subpop->parent_individuals_);			break;
				case 2: FindNeighborsA_2(p_subpop_data.kd_root_, p_point, focal_individual_index, p_result_vec, p_subpop->parent_individuals_, 0);		break;
				case 3: FindNeighborsA_3(p_subpop_data.kd_root_, p_point, focal_individual_index, p_result_vec, p_subpop->parent_individuals_, 0);		break;
			}
		}
		else
		{
			// Finding multiple neighbors is the slower general case; we provide it with scratch space
			SLiM_kdNode **best;
			double *best_dist;
			
			best = (SLiM_kdNode **)calloc(p_count, sizeof(SLiM_kdNode *));
			best_dist = (double *)malloc(p_count * sizeof(double));
			gKDTree_found_count = 0;
			gKDTree_worstbest = -1;
			
			switch (spatiality_)
			{
				case 1: FindNeighborsN_1(p_subpop_data.kd_root_, p_point, focal_individual_index, p_count, best, best_dist);		break;
				case 2: FindNeighborsN_2(p_subpop_data.kd_root_, p_point, focal_individual_index, p_count, best, best_dist, 0);		break;
				case 3: FindNeighborsN_3(p_subpop_data.kd_root_, p_point, focal_individual_index, p_count, best, best_dist, 0);		break;
			}
			
			for (int best_index = 0; best_index < p_count; ++best_index)
			{
				SLiM_kdNode *best_rec = best[best_index];
				
				if (!best_rec)
					break;
				
				Individual *best_individual = p_subpop->parent_individuals_[best_rec->individual_index_];
				
				p_result_vec.push_object_element(best_individual);
			}
			
			free(best);
			free(best_dist);
		}
	}
}

#pragma mark -
#pragma mark k-d tree total strength calculation
#pragma mark -

// the functions below can work with the globals here to execute callbacks; it would be slightly faster to replicate all the code
// and eliminate the if (!gSLiM_Recursive_callbacks), but that is only hit when we find a neighbor with an uncalculated strength
static Subpopulation *gSLiM_Recursive_subpop = nullptr;
static Individual *gSLiM_Recursive_receiver = nullptr;
static std::vector<SLiMEidosBlock*> *gSLiM_Recursive_callbacks = nullptr;

// total all neighbor strengths in 1D
double InteractionType::TotalNeighborStrengthA_1(SLiM_kdNode *root, double *nd, double *p_focal_strengths)
{
	double dx = root->x[0] - nd[0];
	double distance = fabs(dx);
	double total = 0.0;
	
	// Note we don't use p_focal_distances[] in 1D; it doesn't seem to be worth the overhead, since we need dx anyway...
	
	if (distance <= max_distance_)
	{
		slim_popsize_t root_individual_index = root->individual_index_;
		double strength = p_focal_strengths[root_individual_index];
		
		if (std::isnan(strength))
		{
			if (!gSLiM_Recursive_callbacks)
				strength = CalculateStrengthNoCallbacks(distance);
			else
				strength = CalculateStrengthWithCallbacks(distance, gSLiM_Recursive_receiver, gSLiM_Recursive_subpop->parent_individuals_[root_individual_index], gSLiM_Recursive_subpop, *gSLiM_Recursive_callbacks);
			
			p_focal_strengths[root_individual_index] = strength;
		}
		
		total += strength;
	}
	
	if (dx > 0)
	{
		if (root->left)
			total += TotalNeighborStrengthA_1(root->left, nd, p_focal_strengths);
		
		if (distance > max_distance_) return total;
		
		if (root->right)
			total += TotalNeighborStrengthA_1(root->right, nd, p_focal_strengths);
	}
	else
	{
		if (root->right)
			total += TotalNeighborStrengthA_1(root->right, nd, p_focal_strengths);
		
		if (distance > max_distance_) return total;
		
		if (root->left)
			total += TotalNeighborStrengthA_1(root->left, nd, p_focal_strengths);
	}
	
	return total;
}

double InteractionType::TotalNeighborStrengthA_1_reciprocal(SLiM_kdNode *root, double *nd, double *p_focal_strengths, double *p_mirror_strengths, int subpop_size)
{
	double dx = root->x[0] - nd[0];
	double distance = fabs(dx);
	double total = 0.0;
	
	// Note we don't use p_focal_distances[] in 1D; it doesn't seem to be worth the overhead, since we need dx anyway...
	
	if (distance <= max_distance_)
	{
		slim_popsize_t root_individual_index = root->individual_index_;
		double strength = p_focal_strengths[root_individual_index];
		
		if (std::isnan(strength))
		{
			if (!gSLiM_Recursive_callbacks)
				strength = CalculateStrengthNoCallbacks(distance);
			else
				strength = CalculateStrengthWithCallbacks(distance, gSLiM_Recursive_receiver, gSLiM_Recursive_subpop->parent_individuals_[root_individual_index], gSLiM_Recursive_subpop, *gSLiM_Recursive_callbacks);
			
			p_focal_strengths[root_individual_index] = strength;
			*(p_mirror_strengths + root_individual_index * subpop_size) = strength;
		}
		
		total += strength;
	}
	
	if (dx > 0)
	{
		if (root->left)
			total += TotalNeighborStrengthA_1_reciprocal(root->left, nd, p_focal_strengths, p_mirror_strengths, subpop_size);
		
		if (distance > max_distance_) return total;
		
		if (root->right)
			total += TotalNeighborStrengthA_1_reciprocal(root->right, nd, p_focal_strengths, p_mirror_strengths, subpop_size);
	}
	else
	{
		if (root->right)
			total += TotalNeighborStrengthA_1_reciprocal(root->right, nd, p_focal_strengths, p_mirror_strengths, subpop_size);
		
		if (distance > max_distance_) return total;
		
		if (root->left)
			total += TotalNeighborStrengthA_1_reciprocal(root->left, nd, p_focal_strengths, p_mirror_strengths, subpop_size);
	}
	
	return total;
}

// total all neighbor strengths in 2D
double InteractionType::TotalNeighborStrengthA_2(SLiM_kdNode *root, double *nd, double *p_focal_strengths, double *p_focal_distances, int p_phase)
{
	slim_popsize_t root_individual_index = root->individual_index_;
	double distance = p_focal_distances[root_individual_index];
	
	if (std::isnan(distance))
	{
		distance = sqrt(dist_sq2(root, nd));
		p_focal_distances[root_individual_index] = distance;
	}
	
	double dx = root->x[p_phase] - nd[p_phase];
	double dx2 = dx * dx;
	double total = 0.0;
	
	if (distance <= max_distance_)
	{
		double strength = p_focal_strengths[root_individual_index];
		
		if (std::isnan(strength))
		{
			if (!gSLiM_Recursive_callbacks)
				strength = CalculateStrengthNoCallbacks(distance);
			else
				strength = CalculateStrengthWithCallbacks(distance, gSLiM_Recursive_receiver, gSLiM_Recursive_subpop->parent_individuals_[root_individual_index], gSLiM_Recursive_subpop, *gSLiM_Recursive_callbacks);
			
			p_focal_strengths[root_individual_index] = strength;
		}
		
		total += strength;
	}
	
	if (++p_phase >= 2) p_phase = 0;
	
	if (dx > 0)
	{
		if (root->left)
			total += TotalNeighborStrengthA_2(root->left, nd, p_focal_strengths, p_focal_distances, p_phase);
		
		if (dx2 > max_distance_sq_) return total;
		
		if (root->right)
			total += TotalNeighborStrengthA_2(root->right, nd, p_focal_strengths, p_focal_distances, p_phase);
	}
	else
	{
		if (root->right)
			total += TotalNeighborStrengthA_2(root->right, nd, p_focal_strengths, p_focal_distances, p_phase);
		
		if (dx2 > max_distance_sq_) return total;
		
		if (root->left)
			total += TotalNeighborStrengthA_2(root->left, nd, p_focal_strengths, p_focal_distances, p_phase);
	}
	
	return total;
}

double InteractionType::TotalNeighborStrengthA_2_reciprocal(SLiM_kdNode *root, double *nd, double *p_focal_strengths, double *p_mirror_strengths, double *p_focal_distances, double *p_mirror_distances, int subpop_size, int p_phase)
{
	slim_popsize_t root_individual_index = root->individual_index_;
	double distance = p_focal_distances[root_individual_index];
	
	if (std::isnan(distance))
	{
		distance = sqrt(dist_sq2(root, nd));
		p_focal_distances[root_individual_index] = distance;
		*(p_mirror_distances + root_individual_index * subpop_size) = distance;
	}
	
	double dx = root->x[p_phase] - nd[p_phase];
	double dx2 = dx * dx;
	double total = 0.0;
	
	if (distance <= max_distance_)
	{
		double strength = p_focal_strengths[root_individual_index];
		
		if (std::isnan(strength))
		{
			if (!gSLiM_Recursive_callbacks)
				strength = CalculateStrengthNoCallbacks(distance);
			else
				strength = CalculateStrengthWithCallbacks(distance, gSLiM_Recursive_receiver, gSLiM_Recursive_subpop->parent_individuals_[root_individual_index], gSLiM_Recursive_subpop, *gSLiM_Recursive_callbacks);
			
			p_focal_strengths[root_individual_index] = strength;
			*(p_mirror_strengths + root_individual_index * subpop_size) = strength;
		}
		
		total += strength;
	}
	
	if (++p_phase >= 2) p_phase = 0;
	
	if (dx > 0)
	{
		if (root->left)
			total += TotalNeighborStrengthA_2_reciprocal(root->left, nd, p_focal_strengths, p_mirror_strengths, p_focal_distances, p_mirror_distances, subpop_size, p_phase);
		
		if (dx2 > max_distance_sq_) return total;
		
		if (root->right)
			total += TotalNeighborStrengthA_2_reciprocal(root->right, nd, p_focal_strengths, p_mirror_strengths, p_focal_distances, p_mirror_distances, subpop_size, p_phase);
	}
	else
	{
		if (root->right)
			total += TotalNeighborStrengthA_2_reciprocal(root->right, nd, p_focal_strengths, p_mirror_strengths, p_focal_distances, p_mirror_distances, subpop_size, p_phase);
		
		if (dx2 > max_distance_sq_) return total;
		
		if (root->left)
			total += TotalNeighborStrengthA_2_reciprocal(root->left, nd, p_focal_strengths, p_mirror_strengths, p_focal_distances, p_mirror_distances, subpop_size, p_phase);
	}
	
	return total;
}

// total all neighbor strengths in 3D
double InteractionType::TotalNeighborStrengthA_3(SLiM_kdNode *root, double *nd, double *p_focal_strengths, double *p_focal_distances, int p_phase)
{
	slim_popsize_t root_individual_index = root->individual_index_;
	double distance = p_focal_distances[root_individual_index];
	
	if (std::isnan(distance))
	{
		distance = sqrt(dist_sq3(root, nd));
		p_focal_distances[root_individual_index] = distance;
	}
	
	double dx = root->x[p_phase] - nd[p_phase];
	double dx2 = dx * dx;
	double total = 0.0;
	
	if (distance <= max_distance_)
	{
		double strength = p_focal_strengths[root_individual_index];
		
		if (std::isnan(strength))
		{
			if (!gSLiM_Recursive_callbacks)
				strength = CalculateStrengthNoCallbacks(distance);
			else
				strength = CalculateStrengthWithCallbacks(distance, gSLiM_Recursive_receiver, gSLiM_Recursive_subpop->parent_individuals_[root_individual_index], gSLiM_Recursive_subpop, *gSLiM_Recursive_callbacks);
			
			p_focal_strengths[root_individual_index] = strength;
		}
		
		total += strength;
	}
	
	if (++p_phase >= 3) p_phase = 0;
	
	if (dx > 0)
	{
		if (root->left)
			total += TotalNeighborStrengthA_3(root->left, nd, p_focal_strengths, p_focal_distances, p_phase);
		
		if (dx2 > max_distance_sq_) return total;
		
		if (root->right)
			total += TotalNeighborStrengthA_3(root->right, nd, p_focal_strengths, p_focal_distances, p_phase);
	}
	else
	{
		if (root->right)
			total += TotalNeighborStrengthA_3(root->right, nd, p_focal_strengths, p_focal_distances, p_phase);
		
		if (dx2 > max_distance_sq_) return total;
		
		if (root->left)
			total += TotalNeighborStrengthA_3(root->left, nd, p_focal_strengths, p_focal_distances, p_phase);
	}
	
	return total;
}

double InteractionType::TotalNeighborStrengthA_3_reciprocal(SLiM_kdNode *root, double *nd, double *p_focal_strengths, double *p_mirror_strengths, double *p_focal_distances, double *p_mirror_distances, int subpop_size, int p_phase)
{
	slim_popsize_t root_individual_index = root->individual_index_;
	double distance = p_focal_distances[root_individual_index];
	
	if (std::isnan(distance))
	{
		distance = sqrt(dist_sq3(root, nd));
		p_focal_distances[root_individual_index] = distance;
		*(p_mirror_distances + root_individual_index * subpop_size) = distance;
	}
	
	double dx = root->x[p_phase] - nd[p_phase];
	double dx2 = dx * dx;
	double total = 0.0;
	
	if (distance <= max_distance_)
	{
		double strength = p_focal_strengths[root_individual_index];
		
		if (std::isnan(strength))
		{
			if (!gSLiM_Recursive_callbacks)
				strength = CalculateStrengthNoCallbacks(distance);
			else
				strength = CalculateStrengthWithCallbacks(distance, gSLiM_Recursive_receiver, gSLiM_Recursive_subpop->parent_individuals_[root_individual_index], gSLiM_Recursive_subpop, *gSLiM_Recursive_callbacks);
			
			p_focal_strengths[root_individual_index] = strength;
			*(p_mirror_strengths + root_individual_index * subpop_size) = strength;
		}
		
		total += strength;
	}
	
	if (++p_phase >= 3) p_phase = 0;
	
	if (dx > 0)
	{
		if (root->left)
			total += TotalNeighborStrengthA_3_reciprocal(root->left, nd, p_focal_strengths, p_mirror_strengths, p_focal_distances, p_mirror_distances, subpop_size, p_phase);
		
		if (dx2 > max_distance_sq_) return total;
		
		if (root->right)
			total += TotalNeighborStrengthA_3_reciprocal(root->right, nd, p_focal_strengths, p_mirror_strengths, p_focal_distances, p_mirror_distances, subpop_size, p_phase);
	}
	else
	{
		if (root->right)
			total += TotalNeighborStrengthA_3_reciprocal(root->right, nd, p_focal_strengths, p_mirror_strengths, p_focal_distances, p_mirror_distances, subpop_size, p_phase);
		
		if (dx2 > max_distance_sq_) return total;
		
		if (root->left)
			total += TotalNeighborStrengthA_3_reciprocal(root->left, nd, p_focal_strengths, p_mirror_strengths, p_focal_distances, p_mirror_distances, subpop_size, p_phase);
	}
	
	return total;
}

// Now come PERIODIC versions of the above methods, called whenever periodic boundary conditions are enabled for any of the
// interaction dimensions.  This is necessary because with periodic boundaries we have a problem: for any given interaction
// there is more than one spatial pairing for that interaction, between different mirrored pairs.  We consider the pairing
// with the minimum distance to be "canonical", and all other pairings should be ignored (i.e., have interaction strength
// zero).  We are guaranteed that the canonical pairing is the one that falls inside the maximum interaction distance (if
// any of the pairings does), and in the k-d tree code that's the only simple way to tell since we only have the positions
// for the current nodes (which might or might not be mirrors) and we don't know what the spatial bounds are.  We're just
// too deep in the weeds at this point.  So.  We need to avoid caching an incorrect (non-canonical) distance in the
// distance matrix, so we only fill in distances if they are less than the max interaction distance.  This fixes a bug
// where incorrect (non-canonical) distances were getting filled in some cases.  I branched the code for this periodic
// case so that the non-periodic case is not slowed down by flag checks etc., and can still always fill in distances.  Note
// that the 1-D case does not need to be treated separately here because its code does not use the distance cache anyway;
// it will never fill in an incorrect distance.  BCH 1/25/2018

// In addition, for these TotalNeighborStrength...() methods, we need to guarantee that in the periodic case we count the
// interaction strength for a pair only once, even though we might visit the pair more than once during our neighbor search.
// Multiple visitation is possible, even though only the canonical pair will be within the maximum distance, because we
// might (1) visit the canonical pair first and cache its distance and strength, and then (2) visit a non-canonical mirror
// pair later, fetch the cached distance, and thus try to re-count.  It would really be simpler if we just didn't use the
// distance cache at all in the periodic case, honestly; but it is too big a performance win to give up on.  BCH 1/25/2018

double InteractionType::TotalNeighborStrengthA_1_PERIODIC(SLiM_kdNode *root, double *nd, uint8_t *p_visited_buf, double *p_focal_strengths)
{
	double dx = root->x[0] - nd[0];
	double distance = fabs(dx);
	double total = 0.0;
	
	// Note we don't use p_focal_distances[] in 1D; it doesn't seem to be worth the overhead, since we need dx anyway...
	
	if (distance <= max_distance_)
	{
		slim_popsize_t root_individual_index = root->individual_index_;
		
		if (!p_visited_buf[root_individual_index])
		{
			double strength = p_focal_strengths[root_individual_index];
			
			if (std::isnan(strength))
			{
				if (!gSLiM_Recursive_callbacks)
					strength = CalculateStrengthNoCallbacks(distance);
				else
<<<<<<< HEAD
					strength = CalculateStrengthWithCallbacks(distance, gSLiM_Recursive_receiver, gSLiM_Recursive_subpop->parent_individuals_[root_individual_index], gSLiM_Recursive_subpop, *gSLiM_Recursive_callbacks);
=======
					strength = CalculateStrengthWithCallbacks(distance, gSLiM_Recursive_receiver, &gSLiM_Recursive_subpop->parent_individuals_[root_individual_index], gSLiM_Recursive_subpop, *gSLiM_Recursive_callbacks);
>>>>>>> 3c108847
				
				p_focal_strengths[root_individual_index] = strength;
			}
			
			total += strength;
			p_visited_buf[root_individual_index] = true;
		}
	}
	
	if (dx > 0)
	{
		if (root->left)
			total += TotalNeighborStrengthA_1_PERIODIC(root->left, nd, p_visited_buf, p_focal_strengths);
		
		if (distance > max_distance_) return total;
		
		if (root->right)
			total += TotalNeighborStrengthA_1_PERIODIC(root->right, nd, p_visited_buf, p_focal_strengths);
	}
	else
	{
		if (root->right)
			total += TotalNeighborStrengthA_1_PERIODIC(root->right, nd, p_visited_buf, p_focal_strengths);
		
		if (distance > max_distance_) return total;
		
		if (root->left)
			total += TotalNeighborStrengthA_1_PERIODIC(root->left, nd, p_visited_buf, p_focal_strengths);
	}
	
	return total;
}

double InteractionType::TotalNeighborStrengthA_1_reciprocal_PERIODIC(SLiM_kdNode *root, double *nd, uint8_t *p_visited_buf, double *p_focal_strengths, double *p_mirror_strengths, int subpop_size)
{
	double dx = root->x[0] - nd[0];
	double distance = fabs(dx);
	double total = 0.0;
	
	// Note we don't use p_focal_distances[] in 1D; it doesn't seem to be worth the overhead, since we need dx anyway...
	
	if (distance <= max_distance_)
	{
		slim_popsize_t root_individual_index = root->individual_index_;
		
		if (!p_visited_buf[root_individual_index])
		{
			double strength = p_focal_strengths[root_individual_index];
			
			if (std::isnan(strength))
			{
				if (!gSLiM_Recursive_callbacks)
					strength = CalculateStrengthNoCallbacks(distance);
				else
<<<<<<< HEAD
					strength = CalculateStrengthWithCallbacks(distance, gSLiM_Recursive_receiver, gSLiM_Recursive_subpop->parent_individuals_[root_individual_index], gSLiM_Recursive_subpop, *gSLiM_Recursive_callbacks);
=======
					strength = CalculateStrengthWithCallbacks(distance, gSLiM_Recursive_receiver, &gSLiM_Recursive_subpop->parent_individuals_[root_individual_index], gSLiM_Recursive_subpop, *gSLiM_Recursive_callbacks);
>>>>>>> 3c108847
				
				p_focal_strengths[root_individual_index] = strength;
				*(p_mirror_strengths + root_individual_index * subpop_size) = strength;
			}
			
			total += strength;
			p_visited_buf[root_individual_index] = true;
		}
	}
	
	if (dx > 0)
	{
		if (root->left)
			total += TotalNeighborStrengthA_1_reciprocal_PERIODIC(root->left, nd, p_visited_buf, p_focal_strengths, p_mirror_strengths, subpop_size);
		
		if (distance > max_distance_) return total;
		
		if (root->right)
			total += TotalNeighborStrengthA_1_reciprocal_PERIODIC(root->right, nd, p_visited_buf, p_focal_strengths, p_mirror_strengths, subpop_size);
	}
	else
	{
		if (root->right)
			total += TotalNeighborStrengthA_1_reciprocal_PERIODIC(root->right, nd, p_visited_buf, p_focal_strengths, p_mirror_strengths, subpop_size);
		
		if (distance > max_distance_) return total;
		
		if (root->left)
			total += TotalNeighborStrengthA_1_reciprocal_PERIODIC(root->left, nd, p_visited_buf, p_focal_strengths, p_mirror_strengths, subpop_size);
	}
	
	return total;
}

double InteractionType::TotalNeighborStrengthA_2_PERIODIC(SLiM_kdNode *root, double *nd, uint8_t *p_visited_buf, double *p_focal_strengths, double *p_focal_distances, int p_phase)
{
	slim_popsize_t root_individual_index = root->individual_index_;
	double distance = p_focal_distances[root_individual_index];
	
	if (std::isnan(distance))
	{
		distance = sqrt(dist_sq2(root, nd));
		
		// PERIODIC: we can only fill in the distance cache if we know that this is the canonical (i.e. minimum) distance for the pair
		if (distance <= max_distance_)
			p_focal_distances[root_individual_index] = distance;
	}
	
	double dx = root->x[p_phase] - nd[p_phase];
	double dx2 = dx * dx;
	double total = 0.0;
	
	if (distance <= max_distance_)
	{
		if (!p_visited_buf[root_individual_index])
		{
			double strength = p_focal_strengths[root_individual_index];
			
			if (std::isnan(strength))
			{
				if (!gSLiM_Recursive_callbacks)
					strength = CalculateStrengthNoCallbacks(distance);
				else
<<<<<<< HEAD
					strength = CalculateStrengthWithCallbacks(distance, gSLiM_Recursive_receiver, gSLiM_Recursive_subpop->parent_individuals_[root_individual_index], gSLiM_Recursive_subpop, *gSLiM_Recursive_callbacks);
=======
					strength = CalculateStrengthWithCallbacks(distance, gSLiM_Recursive_receiver, &gSLiM_Recursive_subpop->parent_individuals_[root_individual_index], gSLiM_Recursive_subpop, *gSLiM_Recursive_callbacks);
>>>>>>> 3c108847
				
				p_focal_strengths[root_individual_index] = strength;
			}
			
			total += strength;
			p_visited_buf[root_individual_index] = true;
		}
	}
	
	if (++p_phase >= 2) p_phase = 0;
	
	if (dx > 0)
	{
		if (root->left)
			total += TotalNeighborStrengthA_2_PERIODIC(root->left, nd, p_visited_buf, p_focal_strengths, p_focal_distances, p_phase);
		
		if (dx2 > max_distance_sq_) return total;
		
		if (root->right)
			total += TotalNeighborStrengthA_2_PERIODIC(root->right, nd, p_visited_buf, p_focal_strengths, p_focal_distances, p_phase);
	}
	else
	{
		if (root->right)
			total += TotalNeighborStrengthA_2_PERIODIC(root->right, nd, p_visited_buf, p_focal_strengths, p_focal_distances, p_phase);
		
		if (dx2 > max_distance_sq_) return total;
		
		if (root->left)
			total += TotalNeighborStrengthA_2_PERIODIC(root->left, nd, p_visited_buf, p_focal_strengths, p_focal_distances, p_phase);
	}
	
	return total;
}

double InteractionType::TotalNeighborStrengthA_2_reciprocal_PERIODIC(SLiM_kdNode *root, double *nd, uint8_t *p_visited_buf, double *p_focal_strengths, double *p_mirror_strengths, double *p_focal_distances, double *p_mirror_distances, int subpop_size, int p_phase)
{
	slim_popsize_t root_individual_index = root->individual_index_;
	double distance = p_focal_distances[root_individual_index];
	
	if (std::isnan(distance))
	{
		distance = sqrt(dist_sq2(root, nd));
		
		// PERIODIC: we can only fill in the distance cache if we know that this is the canonical (i.e. minimum) distance for the pair
		if (distance <= max_distance_)
		{
			p_focal_distances[root_individual_index] = distance;
			*(p_mirror_distances + root_individual_index * subpop_size) = distance;
		}
	}
	
	double dx = root->x[p_phase] - nd[p_phase];
	double dx2 = dx * dx;
	double total = 0.0;
	
	if (distance <= max_distance_)
	{
		if (!p_visited_buf[root_individual_index])
		{
			double strength = p_focal_strengths[root_individual_index];
			
			if (std::isnan(strength))
			{
				if (!gSLiM_Recursive_callbacks)
					strength = CalculateStrengthNoCallbacks(distance);
				else
<<<<<<< HEAD
					strength = CalculateStrengthWithCallbacks(distance, gSLiM_Recursive_receiver, gSLiM_Recursive_subpop->parent_individuals_[root_individual_index], gSLiM_Recursive_subpop, *gSLiM_Recursive_callbacks);
=======
					strength = CalculateStrengthWithCallbacks(distance, gSLiM_Recursive_receiver, &gSLiM_Recursive_subpop->parent_individuals_[root_individual_index], gSLiM_Recursive_subpop, *gSLiM_Recursive_callbacks);
>>>>>>> 3c108847
				
				p_focal_strengths[root_individual_index] = strength;
				*(p_mirror_strengths + root_individual_index * subpop_size) = strength;
			}
			
			total += strength;
			p_visited_buf[root_individual_index] = true;
		}
	}
	
	if (++p_phase >= 2) p_phase = 0;
	
	if (dx > 0)
	{
		if (root->left)
			total += TotalNeighborStrengthA_2_reciprocal_PERIODIC(root->left, nd, p_visited_buf, p_focal_strengths, p_mirror_strengths, p_focal_distances, p_mirror_distances, subpop_size, p_phase);
		
		if (dx2 > max_distance_sq_) return total;
		
		if (root->right)
			total += TotalNeighborStrengthA_2_reciprocal_PERIODIC(root->right, nd, p_visited_buf, p_focal_strengths, p_mirror_strengths, p_focal_distances, p_mirror_distances, subpop_size, p_phase);
	}
	else
	{
		if (root->right)
			total += TotalNeighborStrengthA_2_reciprocal_PERIODIC(root->right, nd, p_visited_buf, p_focal_strengths, p_mirror_strengths, p_focal_distances, p_mirror_distances, subpop_size, p_phase);
		
		if (dx2 > max_distance_sq_) return total;
		
		if (root->left)
			total += TotalNeighborStrengthA_2_reciprocal_PERIODIC(root->left, nd, p_visited_buf, p_focal_strengths, p_mirror_strengths, p_focal_distances, p_mirror_distances, subpop_size, p_phase);
	}
	
	return total;
}

double InteractionType::TotalNeighborStrengthA_3_PERIODIC(SLiM_kdNode *root, double *nd, uint8_t *p_visited_buf, double *p_focal_strengths, double *p_focal_distances, int p_phase)
{
	slim_popsize_t root_individual_index = root->individual_index_;
	double distance = p_focal_distances[root_individual_index];
	
	if (std::isnan(distance))
	{
		distance = sqrt(dist_sq3(root, nd));
		
		// PERIODIC: we can only fill in the distance cache if we know that this is the canonical (i.e. minimum) distance for the pair
		if (distance <= max_distance_)
			p_focal_distances[root_individual_index] = distance;
	}
	
	double dx = root->x[p_phase] - nd[p_phase];
	double dx2 = dx * dx;
	double total = 0.0;
	
	if (distance <= max_distance_)
	{
		if (!p_visited_buf[root_individual_index])
		{
			double strength = p_focal_strengths[root_individual_index];
			
			if (std::isnan(strength))
			{
				if (!gSLiM_Recursive_callbacks)
					strength = CalculateStrengthNoCallbacks(distance);
				else
<<<<<<< HEAD
					strength = CalculateStrengthWithCallbacks(distance, gSLiM_Recursive_receiver, gSLiM_Recursive_subpop->parent_individuals_[root_individual_index], gSLiM_Recursive_subpop, *gSLiM_Recursive_callbacks);
=======
					strength = CalculateStrengthWithCallbacks(distance, gSLiM_Recursive_receiver, &gSLiM_Recursive_subpop->parent_individuals_[root_individual_index], gSLiM_Recursive_subpop, *gSLiM_Recursive_callbacks);
>>>>>>> 3c108847
				
				p_focal_strengths[root_individual_index] = strength;
			}
			
			total += strength;
			p_visited_buf[root_individual_index] = true;
		}
	}
	
	if (++p_phase >= 3) p_phase = 0;
	
	if (dx > 0)
	{
		if (root->left)
			total += TotalNeighborStrengthA_3_PERIODIC(root->left, nd, p_visited_buf, p_focal_strengths, p_focal_distances, p_phase);
		
		if (dx2 > max_distance_sq_) return total;
		
		if (root->right)
			total += TotalNeighborStrengthA_3_PERIODIC(root->right, nd, p_visited_buf, p_focal_strengths, p_focal_distances, p_phase);
	}
	else
	{
		if (root->right)
			total += TotalNeighborStrengthA_3_PERIODIC(root->right, nd, p_visited_buf, p_focal_strengths, p_focal_distances, p_phase);
		
		if (dx2 > max_distance_sq_) return total;
		
		if (root->left)
			total += TotalNeighborStrengthA_3_PERIODIC(root->left, nd, p_visited_buf, p_focal_strengths, p_focal_distances, p_phase);
	}
	
	return total;
}

double InteractionType::TotalNeighborStrengthA_3_reciprocal_PERIODIC(SLiM_kdNode *root, double *nd, uint8_t *p_visited_buf, double *p_focal_strengths, double *p_mirror_strengths, double *p_focal_distances, double *p_mirror_distances, int subpop_size, int p_phase)
{
	slim_popsize_t root_individual_index = root->individual_index_;
	double distance = p_focal_distances[root_individual_index];
	
	if (std::isnan(distance))
	{
		distance = sqrt(dist_sq3(root, nd));
		
		// PERIODIC: we can only fill in the distance cache if we know that this is the canonical (i.e. minimum) distance for the pair
		if (distance <= max_distance_)
		{
			p_focal_distances[root_individual_index] = distance;
			*(p_mirror_distances + root_individual_index * subpop_size) = distance;
		}
	}
	
	double dx = root->x[p_phase] - nd[p_phase];
	double dx2 = dx * dx;
	double total = 0.0;
	
	if (distance <= max_distance_)
	{
		if (!p_visited_buf[root_individual_index])
		{
			double strength = p_focal_strengths[root_individual_index];
			
			if (std::isnan(strength))
			{
				if (!gSLiM_Recursive_callbacks)
					strength = CalculateStrengthNoCallbacks(distance);
				else
<<<<<<< HEAD
					strength = CalculateStrengthWithCallbacks(distance, gSLiM_Recursive_receiver, gSLiM_Recursive_subpop->parent_individuals_[root_individual_index], gSLiM_Recursive_subpop, *gSLiM_Recursive_callbacks);
=======
					strength = CalculateStrengthWithCallbacks(distance, gSLiM_Recursive_receiver, &gSLiM_Recursive_subpop->parent_individuals_[root_individual_index], gSLiM_Recursive_subpop, *gSLiM_Recursive_callbacks);
>>>>>>> 3c108847
				
				p_focal_strengths[root_individual_index] = strength;
				*(p_mirror_strengths + root_individual_index * subpop_size) = strength;
			}
			
			total += strength;
			p_visited_buf[root_individual_index] = true;
		}
	}
	
	if (++p_phase >= 3) p_phase = 0;
	
	if (dx > 0)
	{
		if (root->left)
			total += TotalNeighborStrengthA_3_reciprocal_PERIODIC(root->left, nd, p_visited_buf, p_focal_strengths, p_mirror_strengths, p_focal_distances, p_mirror_distances, subpop_size, p_phase);
		
		if (dx2 > max_distance_sq_) return total;
		
		if (root->right)
			total += TotalNeighborStrengthA_3_reciprocal_PERIODIC(root->right, nd, p_visited_buf, p_focal_strengths, p_mirror_strengths, p_focal_distances, p_mirror_distances, subpop_size, p_phase);
	}
	else
	{
		if (root->right)
			total += TotalNeighborStrengthA_3_reciprocal_PERIODIC(root->right, nd, p_visited_buf, p_focal_strengths, p_mirror_strengths, p_focal_distances, p_mirror_distances, subpop_size, p_phase);
		
		if (dx2 > max_distance_sq_) return total;
		
		if (root->left)
			total += TotalNeighborStrengthA_3_reciprocal_PERIODIC(root->left, nd, p_visited_buf, p_focal_strengths, p_mirror_strengths, p_focal_distances, p_mirror_distances, subpop_size, p_phase);
	}
	
	return total;
}

double InteractionType::TotalNeighborStrength(Subpopulation *p_subpop, InteractionsData &p_subpop_data, double *p_point, Individual *p_excluded_individual)
{
	if (spatiality_ == 0)
	{
		EIDOS_TERMINATION << "ERROR (InteractionType::TotalNeighborStrength): (internal error) neighbors cannot be found for non-spatial interactions." << EidosTerminate();
	}
	else if (!p_subpop_data.kd_nodes_)
	{
		EIDOS_TERMINATION << "ERROR (InteractionType::TotalNeighborStrength): (internal error) the k-d tree has not been constructed." << EidosTerminate();
	}
	else if (!p_subpop_data.kd_root_)
	{
		EIDOS_TERMINATION << "ERROR (InteractionType::TotalNeighborStrength): (internal error) the k-d tree is rootless." << EidosTerminate();
	}
	else
	{
		slim_popsize_t focal_index = p_excluded_individual->index_;
		int subpop_size = (int)p_subpop_data.individual_count_;
		double *focal_strengths = p_subpop_data.strengths_ + focal_index * subpop_size;
		double *mirror_strengths = p_subpop_data.strengths_ + focal_index;				// for reciprocality
		double *focal_distances = p_subpop_data.distances_ + focal_index * subpop_size;
		double *mirror_distances = p_subpop_data.distances_ + focal_index;				// for reciprocality
		std::vector<SLiMEidosBlock*> &callbacks = p_subpop_data.evaluation_interaction_callbacks_;
		bool periodicity_enabled = (periodic_x_ || periodic_y_ || periodic_z_);
		
		if (callbacks.size() == 0)
		{
			// No callbacks; we can assume that the callback-related globals are nilled out
			if (!periodicity_enabled)
			{
				if (!reciprocal_)
				{
					switch (spatiality_)
					{
						case 1: return TotalNeighborStrengthA_1(p_subpop_data.kd_root_, p_point, focal_strengths);
						case 2: return TotalNeighborStrengthA_2(p_subpop_data.kd_root_, p_point, focal_strengths, focal_distances, 0);
						case 3: return TotalNeighborStrengthA_3(p_subpop_data.kd_root_, p_point, focal_strengths, focal_distances, 0);
					}
				}
				else
				{
					switch (spatiality_)
					{
						case 1: return TotalNeighborStrengthA_1_reciprocal(p_subpop_data.kd_root_, p_point, focal_strengths, mirror_strengths, subpop_size);
						case 2: return TotalNeighborStrengthA_2_reciprocal(p_subpop_data.kd_root_, p_point, focal_strengths, mirror_strengths, focal_distances, mirror_distances, subpop_size, 0);
						case 3: return TotalNeighborStrengthA_3_reciprocal(p_subpop_data.kd_root_, p_point, focal_strengths, mirror_strengths, focal_distances, mirror_distances, subpop_size, 0);
					}
				}
			}
			else
			{
				// for the periodic case we need to prevent multiple-counting so we need a buffer of visited flags; we alloc it statically
				static uint8_t *s_visited_buf = nullptr;
				static int s_visited_buf_size = -1;
				
				if (s_visited_buf_size < subpop_size)
<<<<<<< HEAD
				{
					s_visited_buf = (uint8_t *)realloc(s_visited_buf, subpop_size * sizeof(uint8_t));
					s_visited_buf_size = subpop_size;
				}
				
				EIDOS_BZERO(s_visited_buf, subpop_size * sizeof(uint8_t));
				
				if (!reciprocal_)
				{
					switch (spatiality_)
					{
						case 1: return TotalNeighborStrengthA_1_PERIODIC(p_subpop_data.kd_root_, p_point, s_visited_buf, focal_strengths);
						case 2: return TotalNeighborStrengthA_2_PERIODIC(p_subpop_data.kd_root_, p_point, s_visited_buf, focal_strengths, focal_distances, 0);
						case 3: return TotalNeighborStrengthA_3_PERIODIC(p_subpop_data.kd_root_, p_point, s_visited_buf, focal_strengths, focal_distances, 0);
					}
				}
				else
				{
=======
				{
					s_visited_buf = (uint8_t *)realloc(s_visited_buf, subpop_size * sizeof(uint8_t));
					s_visited_buf_size = subpop_size;
				}
				
				EIDOS_BZERO(s_visited_buf, subpop_size * sizeof(uint8_t));
				
				if (!reciprocal_)
				{
					switch (spatiality_)
					{
						case 1: return TotalNeighborStrengthA_1_PERIODIC(p_subpop_data.kd_root_, p_point, s_visited_buf, focal_strengths);
						case 2: return TotalNeighborStrengthA_2_PERIODIC(p_subpop_data.kd_root_, p_point, s_visited_buf, focal_strengths, focal_distances, 0);
						case 3: return TotalNeighborStrengthA_3_PERIODIC(p_subpop_data.kd_root_, p_point, s_visited_buf, focal_strengths, focal_distances, 0);
					}
				}
				else
				{
>>>>>>> 3c108847
					switch (spatiality_)
					{
						case 1: return TotalNeighborStrengthA_1_reciprocal_PERIODIC(p_subpop_data.kd_root_, p_point, s_visited_buf, focal_strengths, mirror_strengths, subpop_size);
						case 2: return TotalNeighborStrengthA_2_reciprocal_PERIODIC(p_subpop_data.kd_root_, p_point, s_visited_buf, focal_strengths, mirror_strengths, focal_distances, mirror_distances, subpop_size, 0);
						case 3: return TotalNeighborStrengthA_3_reciprocal_PERIODIC(p_subpop_data.kd_root_, p_point, s_visited_buf, focal_strengths, mirror_strengths, focal_distances, mirror_distances, subpop_size, 0);
					}
				}
			}
			
			return 0.0;
		}
		else
		{
			// We have callbacks, so populate our callback-related globals
			gSLiM_Recursive_subpop = p_subpop;
			gSLiM_Recursive_receiver = p_excluded_individual;
			gSLiM_Recursive_callbacks = &callbacks;
			
			double total;
			
			if (!periodicity_enabled)
			{
				if (!reciprocal_)
				{
					switch (spatiality_)
					{
						case 1: total = TotalNeighborStrengthA_1(p_subpop_data.kd_root_, p_point, focal_strengths); break;
						case 2: total = TotalNeighborStrengthA_2(p_subpop_data.kd_root_, p_point, focal_strengths, focal_distances, 0); break;
						case 3: total = TotalNeighborStrengthA_3(p_subpop_data.kd_root_, p_point, focal_strengths, focal_distances, 0); break;
						default: total = 0.0; break;
					}
				}
				else
				{
					switch (spatiality_)
					{
						case 1: total = TotalNeighborStrengthA_1_reciprocal(p_subpop_data.kd_root_, p_point, focal_strengths, mirror_strengths, subpop_size); break;
						case 2: total = TotalNeighborStrengthA_2_reciprocal(p_subpop_data.kd_root_, p_point, focal_strengths, mirror_strengths, focal_distances, mirror_distances, subpop_size, 0); break;
						case 3: total = TotalNeighborStrengthA_3_reciprocal(p_subpop_data.kd_root_, p_point, focal_strengths, mirror_strengths, focal_distances, mirror_distances, subpop_size, 0); break;
						default: total = 0.0; break;
					}
				}
			}
			else
			{
				// for the periodic case we need to prevent multiple-counting so we need a buffer of visited flags; we alloc it statically
				static uint8_t *s_visited_buf = nullptr;
				static int s_visited_buf_size = -1;
				
				if (s_visited_buf_size < subpop_size)
				{
					s_visited_buf = (uint8_t *)realloc(s_visited_buf, subpop_size * sizeof(uint8_t));
					s_visited_buf_size = subpop_size;
				}
				
				EIDOS_BZERO(s_visited_buf, subpop_size * sizeof(uint8_t));
				
				if (!reciprocal_)
				{
					switch (spatiality_)
					{
						case 1: total = TotalNeighborStrengthA_1_PERIODIC(p_subpop_data.kd_root_, p_point, s_visited_buf, focal_strengths); break;
						case 2: total = TotalNeighborStrengthA_2_PERIODIC(p_subpop_data.kd_root_, p_point, s_visited_buf, focal_strengths, focal_distances, 0); break;
						case 3: total = TotalNeighborStrengthA_3_PERIODIC(p_subpop_data.kd_root_, p_point, s_visited_buf, focal_strengths, focal_distances, 0); break;
						default: total = 0.0; break;
					}
				}
				else
				{
					switch (spatiality_)
					{
						case 1: total = TotalNeighborStrengthA_1_reciprocal_PERIODIC(p_subpop_data.kd_root_, p_point, s_visited_buf, focal_strengths, mirror_strengths, subpop_size); break;
						case 2: total = TotalNeighborStrengthA_2_reciprocal_PERIODIC(p_subpop_data.kd_root_, p_point, s_visited_buf, focal_strengths, mirror_strengths, focal_distances, mirror_distances, subpop_size, 0); break;
						case 3: total = TotalNeighborStrengthA_3_reciprocal_PERIODIC(p_subpop_data.kd_root_, p_point, s_visited_buf, focal_strengths, mirror_strengths, focal_distances, mirror_distances, subpop_size, 0); break;
						default: total = 0.0; break;
					}
				}
			}
			
			gSLiM_Recursive_subpop = nullptr;
			gSLiM_Recursive_receiver = nullptr;
			gSLiM_Recursive_callbacks = nullptr;
<<<<<<< HEAD
			
			return total;
		}
	}
}


#pragma mark -
#pragma mark k-d tree neighbor strength fetching
#pragma mark -

// fetch all neighbor strengths in 1D
void InteractionType::FillNeighborStrengthsA_1(SLiM_kdNode *root, double *nd, double *p_focal_strengths, double *p_result_vec)
{
	double dx = root->x[0] - nd[0];
	double distance = fabs(dx);
	
	// Note we don't use p_focal_distances[] in 1D; it doesn't seem to be worth the overhead, since we need dx anyway...
	
	if (distance <= max_distance_)
	{
		slim_popsize_t root_individual_index = root->individual_index_;
		double strength = p_focal_strengths[root_individual_index];
		
		if (std::isnan(strength))
		{
			if (!gSLiM_Recursive_callbacks)
				strength = CalculateStrengthNoCallbacks(distance);
			else
				strength = CalculateStrengthWithCallbacks(distance, gSLiM_Recursive_receiver, gSLiM_Recursive_subpop->parent_individuals_[root_individual_index], gSLiM_Recursive_subpop, *gSLiM_Recursive_callbacks);
			
			p_focal_strengths[root_individual_index] = strength;
		}
		
		p_result_vec[root_individual_index] = strength;
	}
	
	if (dx > 0)
	{
		if (root->left)
			FillNeighborStrengthsA_1(root->left, nd, p_focal_strengths, p_result_vec);
		
		if (distance > max_distance_) return;
		
		if (root->right)
			FillNeighborStrengthsA_1(root->right, nd, p_focal_strengths, p_result_vec);
	}
	else
	{
		if (root->right)
			FillNeighborStrengthsA_1(root->right, nd, p_focal_strengths, p_result_vec);
		
		if (distance > max_distance_) return;
		
		if (root->left)
			FillNeighborStrengthsA_1(root->left, nd, p_focal_strengths, p_result_vec);
	}
}

void InteractionType::FillNeighborStrengthsA_1_reciprocal(SLiM_kdNode *root, double *nd, double *p_focal_strengths, double *p_mirror_strengths, int subpop_size, double *p_result_vec)
{
	double dx = root->x[0] - nd[0];
	double distance = fabs(dx);
	
	// Note we don't use p_focal_distances[] in 1D; it doesn't seem to be worth the overhead, since we need dx anyway...
	
	if (distance <= max_distance_)
	{
		slim_popsize_t root_individual_index = root->individual_index_;
		double strength = p_focal_strengths[root_individual_index];
		
		if (std::isnan(strength))
		{
			if (!gSLiM_Recursive_callbacks)
				strength = CalculateStrengthNoCallbacks(distance);
			else
				strength = CalculateStrengthWithCallbacks(distance, gSLiM_Recursive_receiver, gSLiM_Recursive_subpop->parent_individuals_[root_individual_index], gSLiM_Recursive_subpop, *gSLiM_Recursive_callbacks);
			
			p_focal_strengths[root_individual_index] = strength;
			*(p_mirror_strengths + root_individual_index * subpop_size) = strength;
		}
		
		p_result_vec[root_individual_index] = strength;
	}
	
	if (dx > 0)
	{
		if (root->left)
			FillNeighborStrengthsA_1_reciprocal(root->left, nd, p_focal_strengths, p_mirror_strengths, subpop_size, p_result_vec);
		
		if (distance > max_distance_) return;
		
		if (root->right)
			FillNeighborStrengthsA_1_reciprocal(root->right, nd, p_focal_strengths, p_mirror_strengths, subpop_size, p_result_vec);
	}
	else
	{
		if (root->right)
			FillNeighborStrengthsA_1_reciprocal(root->right, nd, p_focal_strengths, p_mirror_strengths, subpop_size, p_result_vec);
		
		if (distance > max_distance_) return;
		
		if (root->left)
			FillNeighborStrengthsA_1_reciprocal(root->left, nd, p_focal_strengths, p_mirror_strengths, subpop_size, p_result_vec);
	}
}

// fetch all neighbor strengths in 2D
void InteractionType::FillNeighborStrengthsA_2(SLiM_kdNode *root, double *nd, double *p_focal_strengths, double *p_focal_distances, double *p_result_vec, int p_phase)
{
	slim_popsize_t root_individual_index = root->individual_index_;
	double distance = p_focal_distances[root_individual_index];
	
	if (std::isnan(distance))
	{
		distance = sqrt(dist_sq2(root, nd));
		p_focal_distances[root_individual_index] = distance;
	}
	
	double dx = root->x[p_phase] - nd[p_phase];
	double dx2 = dx * dx;
	
	if (distance <= max_distance_)
	{
		double strength = p_focal_strengths[root_individual_index];
		
		if (std::isnan(strength))
		{
			if (!gSLiM_Recursive_callbacks)
				strength = CalculateStrengthNoCallbacks(distance);
			else
				strength = CalculateStrengthWithCallbacks(distance, gSLiM_Recursive_receiver, gSLiM_Recursive_subpop->parent_individuals_[root_individual_index], gSLiM_Recursive_subpop, *gSLiM_Recursive_callbacks);
			
			p_focal_strengths[root_individual_index] = strength;
		}
		
		p_result_vec[root_individual_index] = strength;
	}
	
	if (++p_phase >= 2) p_phase = 0;
	
	if (dx > 0)
	{
		if (root->left)
			FillNeighborStrengthsA_2(root->left, nd, p_focal_strengths, p_focal_distances, p_result_vec, p_phase);
		
		if (dx2 > max_distance_sq_) return;
		
		if (root->right)
			FillNeighborStrengthsA_2(root->right, nd, p_focal_strengths, p_focal_distances, p_result_vec, p_phase);
	}
	else
	{
		if (root->right)
			FillNeighborStrengthsA_2(root->right, nd, p_focal_strengths, p_focal_distances, p_result_vec, p_phase);
		
		if (dx2 > max_distance_sq_) return;
		
		if (root->left)
			FillNeighborStrengthsA_2(root->left, nd, p_focal_strengths, p_focal_distances, p_result_vec, p_phase);
	}
}

void InteractionType::FillNeighborStrengthsA_2_reciprocal(SLiM_kdNode *root, double *nd, double *p_focal_strengths, double *p_mirror_strengths, double *p_focal_distances, double *p_mirror_distances, int subpop_size, double *p_result_vec, int p_phase)
{
	slim_popsize_t root_individual_index = root->individual_index_;
	double distance = p_focal_distances[root_individual_index];
	
	if (std::isnan(distance))
	{
		distance = sqrt(dist_sq2(root, nd));
		p_focal_distances[root_individual_index] = distance;
		*(p_mirror_distances + root_individual_index * subpop_size) = distance;
	}
	
	double dx = root->x[p_phase] - nd[p_phase];
	double dx2 = dx * dx;
	
	if (distance <= max_distance_)
	{
		double strength = p_focal_strengths[root_individual_index];
		
		if (std::isnan(strength))
		{
			if (!gSLiM_Recursive_callbacks)
				strength = CalculateStrengthNoCallbacks(distance);
			else
				strength = CalculateStrengthWithCallbacks(distance, gSLiM_Recursive_receiver, gSLiM_Recursive_subpop->parent_individuals_[root_individual_index], gSLiM_Recursive_subpop, *gSLiM_Recursive_callbacks);
=======
>>>>>>> 3c108847
			
			p_focal_strengths[root_individual_index] = strength;
			*(p_mirror_strengths + root_individual_index * subpop_size) = strength;
		}
		
		p_result_vec[root_individual_index] = strength;
	}
	
	if (++p_phase >= 2) p_phase = 0;
	
	if (dx > 0)
	{
		if (root->left)
			FillNeighborStrengthsA_2_reciprocal(root->left, nd, p_focal_strengths, p_mirror_strengths, p_focal_distances, p_mirror_distances, subpop_size, p_result_vec, p_phase);
		
		if (dx2 > max_distance_sq_) return;
		
		if (root->right)
			FillNeighborStrengthsA_2_reciprocal(root->right, nd, p_focal_strengths, p_mirror_strengths, p_focal_distances, p_mirror_distances, subpop_size, p_result_vec, p_phase);
	}
	else
	{
		if (root->right)
			FillNeighborStrengthsA_2_reciprocal(root->right, nd, p_focal_strengths, p_mirror_strengths, p_focal_distances, p_mirror_distances, subpop_size, p_result_vec, p_phase);
		
		if (dx2 > max_distance_sq_) return;
		
		if (root->left)
			FillNeighborStrengthsA_2_reciprocal(root->left, nd, p_focal_strengths, p_mirror_strengths, p_focal_distances, p_mirror_distances, subpop_size, p_result_vec, p_phase);
	}
}

// fetch all neighbor strengths in 3D
void InteractionType::FillNeighborStrengthsA_3(SLiM_kdNode *root, double *nd, double *p_focal_strengths, double *p_focal_distances, double *p_result_vec, int p_phase)
{
	slim_popsize_t root_individual_index = root->individual_index_;
	double distance = p_focal_distances[root_individual_index];
	
	if (std::isnan(distance))
	{
		distance = sqrt(dist_sq3(root, nd));
		p_focal_distances[root_individual_index] = distance;
	}
	
	double dx = root->x[p_phase] - nd[p_phase];
	double dx2 = dx * dx;
	
	if (distance <= max_distance_)
	{
		double strength = p_focal_strengths[root_individual_index];
		
		if (std::isnan(strength))
		{
			if (!gSLiM_Recursive_callbacks)
				strength = CalculateStrengthNoCallbacks(distance);
			else
				strength = CalculateStrengthWithCallbacks(distance, gSLiM_Recursive_receiver, gSLiM_Recursive_subpop->parent_individuals_[root_individual_index], gSLiM_Recursive_subpop, *gSLiM_Recursive_callbacks);
			
			p_focal_strengths[root_individual_index] = strength;
		}
		
		p_result_vec[root_individual_index] = strength;
	}
	
	if (++p_phase >= 3) p_phase = 0;
	
	if (dx > 0)
	{
		if (root->left)
			FillNeighborStrengthsA_3(root->left, nd, p_focal_strengths, p_focal_distances, p_result_vec, p_phase);
		
		if (dx2 > max_distance_sq_) return;
		
		if (root->right)
			FillNeighborStrengthsA_3(root->right, nd, p_focal_strengths, p_focal_distances, p_result_vec, p_phase);
	}
	else
	{
		if (root->right)
			FillNeighborStrengthsA_3(root->right, nd, p_focal_strengths, p_focal_distances, p_result_vec, p_phase);
		
		if (dx2 > max_distance_sq_) return;
		
		if (root->left)
			FillNeighborStrengthsA_3(root->left, nd, p_focal_strengths, p_focal_distances, p_result_vec, p_phase);
	}
}

void InteractionType::FillNeighborStrengthsA_3_reciprocal(SLiM_kdNode *root, double *nd, double *p_focal_strengths, double *p_mirror_strengths, double *p_focal_distances, double *p_mirror_distances, int subpop_size, double *p_result_vec, int p_phase)
{
	slim_popsize_t root_individual_index = root->individual_index_;
	double distance = p_focal_distances[root_individual_index];
	
	if (std::isnan(distance))
	{
		distance = sqrt(dist_sq3(root, nd));
		p_focal_distances[root_individual_index] = distance;
		*(p_mirror_distances + root_individual_index * subpop_size) = distance;
	}
	
	double dx = root->x[p_phase] - nd[p_phase];
	double dx2 = dx * dx;
	
	if (distance <= max_distance_)
	{
		double strength = p_focal_strengths[root_individual_index];
		
		if (std::isnan(strength))
		{
			if (!gSLiM_Recursive_callbacks)
				strength = CalculateStrengthNoCallbacks(distance);
			else
				strength = CalculateStrengthWithCallbacks(distance, gSLiM_Recursive_receiver, gSLiM_Recursive_subpop->parent_individuals_[root_individual_index], gSLiM_Recursive_subpop, *gSLiM_Recursive_callbacks);
			
			p_focal_strengths[root_individual_index] = strength;
			*(p_mirror_strengths + root_individual_index * subpop_size) = strength;
		}
		
		p_result_vec[root_individual_index] = strength;
	}
	
	if (++p_phase >= 3) p_phase = 0;
	
	if (dx > 0)
	{
		if (root->left)
			FillNeighborStrengthsA_3_reciprocal(root->left, nd, p_focal_strengths, p_mirror_strengths, p_focal_distances, p_mirror_distances, subpop_size, p_result_vec, p_phase);
		
		if (dx2 > max_distance_sq_) return;
		
		if (root->right)
			FillNeighborStrengthsA_3_reciprocal(root->right, nd, p_focal_strengths, p_mirror_strengths, p_focal_distances, p_mirror_distances, subpop_size, p_result_vec, p_phase);
	}
	else
	{
		if (root->right)
			FillNeighborStrengthsA_3_reciprocal(root->right, nd, p_focal_strengths, p_mirror_strengths, p_focal_distances, p_mirror_distances, subpop_size, p_result_vec, p_phase);
		
		if (dx2 > max_distance_sq_) return;
		
		if (root->left)
			FillNeighborStrengthsA_3_reciprocal(root->left, nd, p_focal_strengths, p_mirror_strengths, p_focal_distances, p_mirror_distances, subpop_size, p_result_vec, p_phase);
	}
}

// Now come PERIODIC versions of the above methods, called whenever periodic boundary conditions are enabled for any of the
// interaction dimensions.  This is necessary because with periodic boundaries we have a problem: for any given interaction
// there is more than one spatial pairing for that interaction, between different mirrored pairs.  We consider the pairing
// with the minimum distance to be "canonical", and all other pairings should be ignored (i.e., have interaction strength
// zero).  We are guaranteed that the canonical pairing is the one that falls inside the maximum interaction distance (if
// any of the pairings does), and in the k-d tree code that's the only simple way to tell since we only have the positions
// for the current nodes (which might or might not be mirrors) and we don't know what the spatial bounds are.  We're just
// too deep in the weeds at this point.  So.  We need to avoid caching an incorrect (non-canonical) distance in the
// distance matrix, so we only fill in distances if they are less than the max interaction distance.  This fixes a bug
// where incorrect (non-canonical) distances were getting filled in some cases.  I branched the code for this periodic
// case so that the non-periodic case is not slowed down by flag checks etc., and can still always fill in distances.  Note
// that the 1-D case does not need to be treated separately here because its code does not use the distance cache anyway;
// it will never fill in an incorrect distance.  BCH 1/25/2018

void InteractionType::FillNeighborStrengthsA_2_PERIODIC(SLiM_kdNode *root, double *nd, double *p_focal_strengths, double *p_focal_distances, double *p_result_vec, int p_phase)
{
	slim_popsize_t root_individual_index = root->individual_index_;
	double distance = p_focal_distances[root_individual_index];
	
	if (std::isnan(distance))
	{
		distance = sqrt(dist_sq2(root, nd));
		
		// PERIODIC: we can only fill in the distance cache if we know that this is the canonical (i.e. minimum) distance for the pair
		if (distance <= max_distance_)
			p_focal_distances[root_individual_index] = distance;
	}
	
	double dx = root->x[p_phase] - nd[p_phase];
	double dx2 = dx * dx;
	
	if (distance <= max_distance_)
	{
		double strength = p_focal_strengths[root_individual_index];
		
		if (std::isnan(strength))
		{
			if (!gSLiM_Recursive_callbacks)
				strength = CalculateStrengthNoCallbacks(distance);
			else
				strength = CalculateStrengthWithCallbacks(distance, gSLiM_Recursive_receiver, gSLiM_Recursive_subpop->parent_individuals_[root_individual_index], gSLiM_Recursive_subpop, *gSLiM_Recursive_callbacks);
			
			p_focal_strengths[root_individual_index] = strength;
		}
		
		p_result_vec[root_individual_index] = strength;
	}
	
	if (++p_phase >= 2) p_phase = 0;
	
	if (dx > 0)
	{
		if (root->left)
			FillNeighborStrengthsA_2_PERIODIC(root->left, nd, p_focal_strengths, p_focal_distances, p_result_vec, p_phase);
		
		if (dx2 > max_distance_sq_) return;
		
		if (root->right)
			FillNeighborStrengthsA_2_PERIODIC(root->right, nd, p_focal_strengths, p_focal_distances, p_result_vec, p_phase);
	}
	else
	{
		if (root->right)
			FillNeighborStrengthsA_2_PERIODIC(root->right, nd, p_focal_strengths, p_focal_distances, p_result_vec, p_phase);
		
		if (dx2 > max_distance_sq_) return;
		
		if (root->left)
			FillNeighborStrengthsA_2_PERIODIC(root->left, nd, p_focal_strengths, p_focal_distances, p_result_vec, p_phase);
	}
}

void InteractionType::FillNeighborStrengthsA_2_reciprocal_PERIODIC(SLiM_kdNode *root, double *nd, double *p_focal_strengths, double *p_mirror_strengths, double *p_focal_distances, double *p_mirror_distances, int subpop_size, double *p_result_vec, int p_phase)
{
	slim_popsize_t root_individual_index = root->individual_index_;
	double distance = p_focal_distances[root_individual_index];
	
	if (std::isnan(distance))
	{
		distance = sqrt(dist_sq2(root, nd));
		
		// PERIODIC: we can only fill in the distance cache if we know that this is the canonical (i.e. minimum) distance for the pair
		if (distance <= max_distance_)
		{
			p_focal_distances[root_individual_index] = distance;
			*(p_mirror_distances + root_individual_index * subpop_size) = distance;
		}
	}
	
	double dx = root->x[p_phase] - nd[p_phase];
	double dx2 = dx * dx;
	
	if (distance <= max_distance_)
	{
		double strength = p_focal_strengths[root_individual_index];
		
		if (std::isnan(strength))
		{
			if (!gSLiM_Recursive_callbacks)
				strength = CalculateStrengthNoCallbacks(distance);
			else
				strength = CalculateStrengthWithCallbacks(distance, gSLiM_Recursive_receiver, gSLiM_Recursive_subpop->parent_individuals_[root_individual_index], gSLiM_Recursive_subpop, *gSLiM_Recursive_callbacks);
			
			p_focal_strengths[root_individual_index] = strength;
			*(p_mirror_strengths + root_individual_index * subpop_size) = strength;
		}
		
		p_result_vec[root_individual_index] = strength;
	}
	
	if (++p_phase >= 2) p_phase = 0;
	
	if (dx > 0)
	{
		if (root->left)
			FillNeighborStrengthsA_2_reciprocal_PERIODIC(root->left, nd, p_focal_strengths, p_mirror_strengths, p_focal_distances, p_mirror_distances, subpop_size, p_result_vec, p_phase);
		
		if (dx2 > max_distance_sq_) return;
		
		if (root->right)
			FillNeighborStrengthsA_2_reciprocal_PERIODIC(root->right, nd, p_focal_strengths, p_mirror_strengths, p_focal_distances, p_mirror_distances, subpop_size, p_result_vec, p_phase);
	}
	else
	{
		if (root->right)
			FillNeighborStrengthsA_2_reciprocal_PERIODIC(root->right, nd, p_focal_strengths, p_mirror_strengths, p_focal_distances, p_mirror_distances, subpop_size, p_result_vec, p_phase);
		
		if (dx2 > max_distance_sq_) return;
		
		if (root->left)
			FillNeighborStrengthsA_2_reciprocal_PERIODIC(root->left, nd, p_focal_strengths, p_mirror_strengths, p_focal_distances, p_mirror_distances, subpop_size, p_result_vec, p_phase);
	}
}

void InteractionType::FillNeighborStrengthsA_3_PERIODIC(SLiM_kdNode *root, double *nd, double *p_focal_strengths, double *p_focal_distances, double *p_result_vec, int p_phase)
{
	slim_popsize_t root_individual_index = root->individual_index_;
	double distance = p_focal_distances[root_individual_index];
	
	if (std::isnan(distance))
	{
		distance = sqrt(dist_sq3(root, nd));
		
		// PERIODIC: we can only fill in the distance cache if we know that this is the canonical (i.e. minimum) distance for the pair
		if (distance <= max_distance_)
			p_focal_distances[root_individual_index] = distance;
	}
	
	double dx = root->x[p_phase] - nd[p_phase];
	double dx2 = dx * dx;
	
	if (distance <= max_distance_)
	{
		double strength = p_focal_strengths[root_individual_index];
		
		if (std::isnan(strength))
		{
			if (!gSLiM_Recursive_callbacks)
				strength = CalculateStrengthNoCallbacks(distance);
			else
				strength = CalculateStrengthWithCallbacks(distance, gSLiM_Recursive_receiver, gSLiM_Recursive_subpop->parent_individuals_[root_individual_index], gSLiM_Recursive_subpop, *gSLiM_Recursive_callbacks);
			
			p_focal_strengths[root_individual_index] = strength;
		}
		
		p_result_vec[root_individual_index] = strength;
	}
	
	if (++p_phase >= 3) p_phase = 0;
	
	if (dx > 0)
	{
		if (root->left)
			FillNeighborStrengthsA_3_PERIODIC(root->left, nd, p_focal_strengths, p_focal_distances, p_result_vec, p_phase);
		
		if (dx2 > max_distance_sq_) return;
		
		if (root->right)
			FillNeighborStrengthsA_3_PERIODIC(root->right, nd, p_focal_strengths, p_focal_distances, p_result_vec, p_phase);
	}
	else
	{
		if (root->right)
			FillNeighborStrengthsA_3_PERIODIC(root->right, nd, p_focal_strengths, p_focal_distances, p_result_vec, p_phase);
		
		if (dx2 > max_distance_sq_) return;
		
		if (root->left)
			FillNeighborStrengthsA_3_PERIODIC(root->left, nd, p_focal_strengths, p_focal_distances, p_result_vec, p_phase);
	}
}

void InteractionType::FillNeighborStrengthsA_3_reciprocal_PERIODIC(SLiM_kdNode *root, double *nd, double *p_focal_strengths, double *p_mirror_strengths, double *p_focal_distances, double *p_mirror_distances, int subpop_size, double *p_result_vec, int p_phase)
{
	slim_popsize_t root_individual_index = root->individual_index_;
	double distance = p_focal_distances[root_individual_index];
	
	if (std::isnan(distance))
	{
		distance = sqrt(dist_sq3(root, nd));
		
		// PERIODIC: we can only fill in the distance cache if we know that this is the canonical (i.e. minimum) distance for the pair
		if (distance <= max_distance_)
		{
			p_focal_distances[root_individual_index] = distance;
			*(p_mirror_distances + root_individual_index * subpop_size) = distance;
		}
	}
	
	double dx = root->x[p_phase] - nd[p_phase];
	double dx2 = dx * dx;
	
	if (distance <= max_distance_)
	{
		double strength = p_focal_strengths[root_individual_index];
		
		if (std::isnan(strength))
		{
			if (!gSLiM_Recursive_callbacks)
				strength = CalculateStrengthNoCallbacks(distance);
			else
				strength = CalculateStrengthWithCallbacks(distance, gSLiM_Recursive_receiver, gSLiM_Recursive_subpop->parent_individuals_[root_individual_index], gSLiM_Recursive_subpop, *gSLiM_Recursive_callbacks);
			
			p_focal_strengths[root_individual_index] = strength;
			*(p_mirror_strengths + root_individual_index * subpop_size) = strength;
		}
		
		p_result_vec[root_individual_index] = strength;
	}
	
	if (++p_phase >= 3) p_phase = 0;
	
	if (dx > 0)
	{
		if (root->left)
			FillNeighborStrengthsA_3_reciprocal_PERIODIC(root->left, nd, p_focal_strengths, p_mirror_strengths, p_focal_distances, p_mirror_distances, subpop_size, p_result_vec, p_phase);
		
		if (dx2 > max_distance_sq_) return;
		
		if (root->right)
			FillNeighborStrengthsA_3_reciprocal_PERIODIC(root->right, nd, p_focal_strengths, p_mirror_strengths, p_focal_distances, p_mirror_distances, subpop_size, p_result_vec, p_phase);
	}
	else
	{
		if (root->right)
			FillNeighborStrengthsA_3_reciprocal_PERIODIC(root->right, nd, p_focal_strengths, p_mirror_strengths, p_focal_distances, p_mirror_distances, subpop_size, p_result_vec, p_phase);
		
		if (dx2 > max_distance_sq_) return;
		
		if (root->left)
			FillNeighborStrengthsA_3_reciprocal_PERIODIC(root->left, nd, p_focal_strengths, p_mirror_strengths, p_focal_distances, p_mirror_distances, subpop_size, p_result_vec, p_phase);
	}
}

// Now come PERIODIC versions of the above methods, called whenever periodic boundary conditions are enabled for any of the
// interaction dimensions.  This is necessary because with periodic boundaries we have a problem: for any given interaction
// there is more than one spatial pairing for that interaction, between different mirrored pairs.  We consider the pairing
// with the minimum distance to be "canonical", and all other pairings should be ignored (i.e., have interaction strength
// zero).  We are guaranteed that the canonical pairing is the one that falls inside the maximum interaction distance (if
// any of the pairings does), and in the k-d tree code that's the only simple way to tell since we only have the positions
// for the current nodes (which might or might not be mirrors) and we don't know what the spatial bounds are.  We're just
// too deep in the weeds at this point.  So.  We need to avoid caching an incorrect (non-canonical) distance in the
// distance matrix, so we only fill in distances if they are less than the max interaction distance.  This fixes a bug
// where incorrect (non-canonical) distances were getting filled in some cases.  I branched the code for this periodic
// case so that the non-periodic case is not slowed down by flag checks etc., and can still always fill in distances.  Note
// that the 1-D case does not need to be treated separately here because its code does not use the distance cache anyway;
// it will never fill in an incorrect distance.  BCH 1/25/2018

void InteractionType::FillNeighborStrengthsA_2_PERIODIC(SLiM_kdNode *root, double *nd, double *p_focal_strengths, double *p_focal_distances, double *p_result_vec, int p_phase)
{
	slim_popsize_t root_individual_index = root->individual_index_;
	double distance = p_focal_distances[root_individual_index];
	
	if (std::isnan(distance))
	{
		distance = sqrt(dist_sq2(root, nd));
		
		// PERIODIC: we can only fill in the distance cache if we know that this is the canonical (i.e. minimum) distance for the pair
		if (distance <= max_distance_)
			p_focal_distances[root_individual_index] = distance;
	}
	
	double dx = root->x[p_phase] - nd[p_phase];
	double dx2 = dx * dx;
	
	if (distance <= max_distance_)
	{
		double strength = p_focal_strengths[root_individual_index];
		
		if (std::isnan(strength))
		{
			if (!gSLiM_Recursive_callbacks)
				strength = CalculateStrengthNoCallbacks(distance);
			else
				strength = CalculateStrengthWithCallbacks(distance, gSLiM_Recursive_receiver, &gSLiM_Recursive_subpop->parent_individuals_[root_individual_index], gSLiM_Recursive_subpop, *gSLiM_Recursive_callbacks);
			
			p_focal_strengths[root_individual_index] = strength;
		}
		
		p_result_vec[root_individual_index] = strength;
	}
	
	if (++p_phase >= 2) p_phase = 0;
	
	if (dx > 0)
	{
		if (root->left)
			FillNeighborStrengthsA_2_PERIODIC(root->left, nd, p_focal_strengths, p_focal_distances, p_result_vec, p_phase);
		
		if (dx2 > max_distance_sq_) return;
		
		if (root->right)
			FillNeighborStrengthsA_2_PERIODIC(root->right, nd, p_focal_strengths, p_focal_distances, p_result_vec, p_phase);
	}
	else
	{
		if (root->right)
			FillNeighborStrengthsA_2_PERIODIC(root->right, nd, p_focal_strengths, p_focal_distances, p_result_vec, p_phase);
		
		if (dx2 > max_distance_sq_) return;
		
		if (root->left)
			FillNeighborStrengthsA_2_PERIODIC(root->left, nd, p_focal_strengths, p_focal_distances, p_result_vec, p_phase);
	}
}

void InteractionType::FillNeighborStrengthsA_2_reciprocal_PERIODIC(SLiM_kdNode *root, double *nd, double *p_focal_strengths, double *p_mirror_strengths, double *p_focal_distances, double *p_mirror_distances, int subpop_size, double *p_result_vec, int p_phase)
{
	slim_popsize_t root_individual_index = root->individual_index_;
	double distance = p_focal_distances[root_individual_index];
	
	if (std::isnan(distance))
	{
		distance = sqrt(dist_sq2(root, nd));
		
		// PERIODIC: we can only fill in the distance cache if we know that this is the canonical (i.e. minimum) distance for the pair
		if (distance <= max_distance_)
		{
			p_focal_distances[root_individual_index] = distance;
			*(p_mirror_distances + root_individual_index * subpop_size) = distance;
		}
	}
	
	double dx = root->x[p_phase] - nd[p_phase];
	double dx2 = dx * dx;
	
	if (distance <= max_distance_)
	{
		double strength = p_focal_strengths[root_individual_index];
		
		if (std::isnan(strength))
		{
			if (!gSLiM_Recursive_callbacks)
				strength = CalculateStrengthNoCallbacks(distance);
			else
				strength = CalculateStrengthWithCallbacks(distance, gSLiM_Recursive_receiver, &gSLiM_Recursive_subpop->parent_individuals_[root_individual_index], gSLiM_Recursive_subpop, *gSLiM_Recursive_callbacks);
			
			p_focal_strengths[root_individual_index] = strength;
			*(p_mirror_strengths + root_individual_index * subpop_size) = strength;
		}
		
		p_result_vec[root_individual_index] = strength;
	}
	
	if (++p_phase >= 2) p_phase = 0;
	
	if (dx > 0)
	{
		if (root->left)
			FillNeighborStrengthsA_2_reciprocal_PERIODIC(root->left, nd, p_focal_strengths, p_mirror_strengths, p_focal_distances, p_mirror_distances, subpop_size, p_result_vec, p_phase);
		
		if (dx2 > max_distance_sq_) return;
		
		if (root->right)
			FillNeighborStrengthsA_2_reciprocal_PERIODIC(root->right, nd, p_focal_strengths, p_mirror_strengths, p_focal_distances, p_mirror_distances, subpop_size, p_result_vec, p_phase);
	}
	else
	{
		if (root->right)
			FillNeighborStrengthsA_2_reciprocal_PERIODIC(root->right, nd, p_focal_strengths, p_mirror_strengths, p_focal_distances, p_mirror_distances, subpop_size, p_result_vec, p_phase);
		
		if (dx2 > max_distance_sq_) return;
		
		if (root->left)
			FillNeighborStrengthsA_2_reciprocal_PERIODIC(root->left, nd, p_focal_strengths, p_mirror_strengths, p_focal_distances, p_mirror_distances, subpop_size, p_result_vec, p_phase);
	}
}

void InteractionType::FillNeighborStrengthsA_3_PERIODIC(SLiM_kdNode *root, double *nd, double *p_focal_strengths, double *p_focal_distances, double *p_result_vec, int p_phase)
{
	slim_popsize_t root_individual_index = root->individual_index_;
	double distance = p_focal_distances[root_individual_index];
	
	if (std::isnan(distance))
	{
		distance = sqrt(dist_sq3(root, nd));
		
		// PERIODIC: we can only fill in the distance cache if we know that this is the canonical (i.e. minimum) distance for the pair
		if (distance <= max_distance_)
			p_focal_distances[root_individual_index] = distance;
	}
	
	double dx = root->x[p_phase] - nd[p_phase];
	double dx2 = dx * dx;
	
	if (distance <= max_distance_)
	{
		double strength = p_focal_strengths[root_individual_index];
		
		if (std::isnan(strength))
		{
			if (!gSLiM_Recursive_callbacks)
				strength = CalculateStrengthNoCallbacks(distance);
			else
				strength = CalculateStrengthWithCallbacks(distance, gSLiM_Recursive_receiver, &gSLiM_Recursive_subpop->parent_individuals_[root_individual_index], gSLiM_Recursive_subpop, *gSLiM_Recursive_callbacks);
			
			p_focal_strengths[root_individual_index] = strength;
		}
		
		p_result_vec[root_individual_index] = strength;
	}
	
	if (++p_phase >= 3) p_phase = 0;
	
	if (dx > 0)
	{
		if (root->left)
			FillNeighborStrengthsA_3_PERIODIC(root->left, nd, p_focal_strengths, p_focal_distances, p_result_vec, p_phase);
		
		if (dx2 > max_distance_sq_) return;
		
		if (root->right)
			FillNeighborStrengthsA_3_PERIODIC(root->right, nd, p_focal_strengths, p_focal_distances, p_result_vec, p_phase);
	}
	else
	{
		if (root->right)
			FillNeighborStrengthsA_3_PERIODIC(root->right, nd, p_focal_strengths, p_focal_distances, p_result_vec, p_phase);
		
		if (dx2 > max_distance_sq_) return;
		
		if (root->left)
			FillNeighborStrengthsA_3_PERIODIC(root->left, nd, p_focal_strengths, p_focal_distances, p_result_vec, p_phase);
	}
}

void InteractionType::FillNeighborStrengthsA_3_reciprocal_PERIODIC(SLiM_kdNode *root, double *nd, double *p_focal_strengths, double *p_mirror_strengths, double *p_focal_distances, double *p_mirror_distances, int subpop_size, double *p_result_vec, int p_phase)
{
	slim_popsize_t root_individual_index = root->individual_index_;
	double distance = p_focal_distances[root_individual_index];
	
	if (std::isnan(distance))
	{
		distance = sqrt(dist_sq3(root, nd));
		
		// PERIODIC: we can only fill in the distance cache if we know that this is the canonical (i.e. minimum) distance for the pair
		if (distance <= max_distance_)
		{
			p_focal_distances[root_individual_index] = distance;
			*(p_mirror_distances + root_individual_index * subpop_size) = distance;
		}
	}
	
	double dx = root->x[p_phase] - nd[p_phase];
	double dx2 = dx * dx;
	
	if (distance <= max_distance_)
	{
		double strength = p_focal_strengths[root_individual_index];
		
		if (std::isnan(strength))
		{
			if (!gSLiM_Recursive_callbacks)
				strength = CalculateStrengthNoCallbacks(distance);
			else
				strength = CalculateStrengthWithCallbacks(distance, gSLiM_Recursive_receiver, &gSLiM_Recursive_subpop->parent_individuals_[root_individual_index], gSLiM_Recursive_subpop, *gSLiM_Recursive_callbacks);
			
			p_focal_strengths[root_individual_index] = strength;
			*(p_mirror_strengths + root_individual_index * subpop_size) = strength;
		}
		
		p_result_vec[root_individual_index] = strength;
	}
	
	if (++p_phase >= 3) p_phase = 0;
	
	if (dx > 0)
	{
		if (root->left)
			FillNeighborStrengthsA_3_reciprocal_PERIODIC(root->left, nd, p_focal_strengths, p_mirror_strengths, p_focal_distances, p_mirror_distances, subpop_size, p_result_vec, p_phase);
		
		if (dx2 > max_distance_sq_) return;
		
		if (root->right)
			FillNeighborStrengthsA_3_reciprocal_PERIODIC(root->right, nd, p_focal_strengths, p_mirror_strengths, p_focal_distances, p_mirror_distances, subpop_size, p_result_vec, p_phase);
	}
	else
	{
		if (root->right)
			FillNeighborStrengthsA_3_reciprocal_PERIODIC(root->right, nd, p_focal_strengths, p_mirror_strengths, p_focal_distances, p_mirror_distances, subpop_size, p_result_vec, p_phase);
		
		if (dx2 > max_distance_sq_) return;
		
		if (root->left)
			FillNeighborStrengthsA_3_reciprocal_PERIODIC(root->left, nd, p_focal_strengths, p_mirror_strengths, p_focal_distances, p_mirror_distances, subpop_size, p_result_vec, p_phase);
	}
}

void InteractionType::FillNeighborStrengths(Subpopulation *p_subpop, InteractionsData &p_subpop_data, double *p_point, Individual *p_excluded_individual, double *p_result_vec)
{
	if (spatiality_ == 0)
	{
		EIDOS_TERMINATION << "ERROR (InteractionType::FillNeighborStrengths): (internal error) neighbors cannot be found for non-spatial interactions." << EidosTerminate();
	}
	else if (!p_subpop_data.kd_nodes_)
	{
		EIDOS_TERMINATION << "ERROR (InteractionType::FillNeighborStrengths): (internal error) the k-d tree has not been constructed." << EidosTerminate();
	}
	else if (!p_subpop_data.kd_root_)
	{
		EIDOS_TERMINATION << "ERROR (InteractionType::FillNeighborStrengths): (internal error) the k-d tree is rootless." << EidosTerminate();
	}
	else
	{
		slim_popsize_t focal_index = p_excluded_individual->index_;
		int subpop_size = (int)p_subpop_data.individual_count_;
		double *focal_strengths = p_subpop_data.strengths_ + focal_index * subpop_size;
		double *mirror_strengths = p_subpop_data.strengths_ + focal_index;				// for reciprocality
		double *focal_distances = p_subpop_data.distances_ + focal_index * subpop_size;
		double *mirror_distances = p_subpop_data.distances_ + focal_index;				// for reciprocality
		std::vector<SLiMEidosBlock*> &callbacks = p_subpop_data.evaluation_interaction_callbacks_;
		bool periodicity_enabled = (periodic_x_ || periodic_y_ || periodic_z_);
		
		if (callbacks.size() == 0)
		{
			// No callbacks; we can assume that the callback-related globals are nilled out
			if (!periodicity_enabled)
			{
				if (!reciprocal_)
				{
					switch (spatiality_)
					{
						case 1: FillNeighborStrengthsA_1(p_subpop_data.kd_root_, p_point, focal_strengths, p_result_vec); break;
						case 2: FillNeighborStrengthsA_2(p_subpop_data.kd_root_, p_point, focal_strengths, focal_distances, p_result_vec, 0); break;
						case 3: FillNeighborStrengthsA_3(p_subpop_data.kd_root_, p_point, focal_strengths, focal_distances, p_result_vec, 0); break;
					}
				}
				else
				{
					switch (spatiality_)
					{
						case 1: FillNeighborStrengthsA_1_reciprocal(p_subpop_data.kd_root_, p_point, focal_strengths, mirror_strengths, subpop_size, p_result_vec); break;
						case 2: FillNeighborStrengthsA_2_reciprocal(p_subpop_data.kd_root_, p_point, focal_strengths, mirror_strengths, focal_distances, mirror_distances, subpop_size, p_result_vec, 0); break;
						case 3: FillNeighborStrengthsA_3_reciprocal(p_subpop_data.kd_root_, p_point, focal_strengths, mirror_strengths, focal_distances, mirror_distances, subpop_size, p_result_vec, 0); break;
					}
				}
			}
			else
			{
				if (!reciprocal_)
				{
					switch (spatiality_)
					{
						case 1: FillNeighborStrengthsA_1(p_subpop_data.kd_root_, p_point, focal_strengths, p_result_vec); break;
						case 2: FillNeighborStrengthsA_2_PERIODIC(p_subpop_data.kd_root_, p_point, focal_strengths, focal_distances, p_result_vec, 0); break;
						case 3: FillNeighborStrengthsA_3_PERIODIC(p_subpop_data.kd_root_, p_point, focal_strengths, focal_distances, p_result_vec, 0); break;
					}
				}
				else
				{
					switch (spatiality_)
					{
						case 1: FillNeighborStrengthsA_1_reciprocal(p_subpop_data.kd_root_, p_point, focal_strengths, mirror_strengths, subpop_size, p_result_vec); break;
						case 2: FillNeighborStrengthsA_2_reciprocal_PERIODIC(p_subpop_data.kd_root_, p_point, focal_strengths, mirror_strengths, focal_distances, mirror_distances, subpop_size, p_result_vec, 0); break;
						case 3: FillNeighborStrengthsA_3_reciprocal_PERIODIC(p_subpop_data.kd_root_, p_point, focal_strengths, mirror_strengths, focal_distances, mirror_distances, subpop_size, p_result_vec, 0); break;
					}
				}
			}
		}
		else
		{
			// We have callbacks, so populate our callback-related globals
			gSLiM_Recursive_subpop = p_subpop;
			gSLiM_Recursive_receiver = p_excluded_individual;
			gSLiM_Recursive_callbacks = &callbacks;
			
			if (!periodicity_enabled)
			{
				if (!reciprocal_)
<<<<<<< HEAD
				{
					switch (spatiality_)
					{
						case 1: FillNeighborStrengthsA_1(p_subpop_data.kd_root_, p_point, focal_strengths, p_result_vec); break;
						case 2: FillNeighborStrengthsA_2(p_subpop_data.kd_root_, p_point, focal_strengths, focal_distances, p_result_vec, 0); break;
						case 3: FillNeighborStrengthsA_3(p_subpop_data.kd_root_, p_point, focal_strengths, focal_distances, p_result_vec, 0); break;
					}
				}
				else
				{
					switch (spatiality_)
					{
=======
				{
					switch (spatiality_)
					{
						case 1: FillNeighborStrengthsA_1(p_subpop_data.kd_root_, p_point, focal_strengths, p_result_vec); break;
						case 2: FillNeighborStrengthsA_2(p_subpop_data.kd_root_, p_point, focal_strengths, focal_distances, p_result_vec, 0); break;
						case 3: FillNeighborStrengthsA_3(p_subpop_data.kd_root_, p_point, focal_strengths, focal_distances, p_result_vec, 0); break;
					}
				}
				else
				{
					switch (spatiality_)
					{
>>>>>>> 3c108847
						case 1: FillNeighborStrengthsA_1_reciprocal(p_subpop_data.kd_root_, p_point, focal_strengths, mirror_strengths, subpop_size, p_result_vec); break;
						case 2: FillNeighborStrengthsA_2_reciprocal(p_subpop_data.kd_root_, p_point, focal_strengths, mirror_strengths, focal_distances, mirror_distances, subpop_size, p_result_vec, 0); break;
						case 3: FillNeighborStrengthsA_3_reciprocal(p_subpop_data.kd_root_, p_point, focal_strengths, mirror_strengths, focal_distances, mirror_distances, subpop_size, p_result_vec, 0); break;
					}
				}
			}
			else
			{
				if (!reciprocal_)
				{
					switch (spatiality_)
					{
						case 1: FillNeighborStrengthsA_1(p_subpop_data.kd_root_, p_point, focal_strengths, p_result_vec); break;
						case 2: FillNeighborStrengthsA_2_PERIODIC(p_subpop_data.kd_root_, p_point, focal_strengths, focal_distances, p_result_vec, 0); break;
						case 3: FillNeighborStrengthsA_3_PERIODIC(p_subpop_data.kd_root_, p_point, focal_strengths, focal_distances, p_result_vec, 0); break;
					}
				}
				else
				{
					switch (spatiality_)
					{
						case 1: FillNeighborStrengthsA_1_reciprocal(p_subpop_data.kd_root_, p_point, focal_strengths, mirror_strengths, subpop_size, p_result_vec); break;
						case 2: FillNeighborStrengthsA_2_reciprocal_PERIODIC(p_subpop_data.kd_root_, p_point, focal_strengths, mirror_strengths, focal_distances, mirror_distances, subpop_size, p_result_vec, 0); break;
						case 3: FillNeighborStrengthsA_3_reciprocal_PERIODIC(p_subpop_data.kd_root_, p_point, focal_strengths, mirror_strengths, focal_distances, mirror_distances, subpop_size, p_result_vec, 0); break;
					}
				}
			}
			
			gSLiM_Recursive_subpop = nullptr;
			gSLiM_Recursive_receiver = nullptr;
			gSLiM_Recursive_callbacks = nullptr;
		}
	}
}


//
//	Eidos support
//
#pragma mark -
#pragma mark Eidos support
#pragma mark -

const EidosObjectClass *InteractionType::Class(void) const
{
	return gSLiM_InteractionType_Class;
}

void InteractionType::Print(std::ostream &p_ostream) const
{
	p_ostream << Class()->ElementType() << "<i" << interaction_type_id_ << ">";
}

EidosValue_SP InteractionType::GetProperty(EidosGlobalStringID p_property_id)
{
	// All of our strings are in the global registry, so we can require a successful lookup
	switch (p_property_id)
	{
			// constants
		case gID_id:						// ACCELERATED
		{
			if (!cached_value_inttype_id_)
				cached_value_inttype_id_ = EidosValue_SP(new (gEidosValuePool->AllocateChunk()) EidosValue_Int_singleton(interaction_type_id_));
			return cached_value_inttype_id_;
		}
		case gID_reciprocal:
		{
			return (reciprocal_ ? gStaticEidosValue_LogicalT : gStaticEidosValue_LogicalF);
		}
		case gID_sexSegregation:
		{
			std::string sex_segregation_string;
			
			switch (receiver_sex_)
			{
				case IndividualSex::kFemale:	sex_segregation_string += "F"; break;
				case IndividualSex::kMale:		sex_segregation_string += "M"; break;
				default:						sex_segregation_string += "*"; break;
			}
			
			switch (exerter_sex_)
			{
				case IndividualSex::kFemale:	sex_segregation_string += "F"; break;
				case IndividualSex::kMale:		sex_segregation_string += "M"; break;
				default:						sex_segregation_string += "*"; break;
			}
			
			return EidosValue_SP(new (gEidosValuePool->AllocateChunk()) EidosValue_String_singleton(sex_segregation_string));
		}
		case gID_spatiality:
		{
			return EidosValue_SP(new (gEidosValuePool->AllocateChunk()) EidosValue_String_singleton(spatiality_string_));
		}
			
			// variables
		case gID_maxDistance:
			return EidosValue_SP(new (gEidosValuePool->AllocateChunk()) EidosValue_Float_singleton(max_distance_));
		case gID_tag:						// ACCELERATED
			return EidosValue_SP(new (gEidosValuePool->AllocateChunk()) EidosValue_Int_singleton(tag_value_));
			
			// all others, including gID_none
		default:
			return EidosObjectElement::GetProperty(p_property_id);
	}
}

EidosValue *InteractionType::GetProperty_Accelerated_id(EidosObjectElement **p_values, size_t p_values_size)
{
	EidosValue_Int_vector *int_result = (new (gEidosValuePool->AllocateChunk()) EidosValue_Int_vector())->resize_no_initialize(p_values_size);
	
	for (size_t value_index = 0; value_index < p_values_size; ++value_index)
	{
		InteractionType *value = (InteractionType *)(p_values[value_index]);
		
		int_result->set_int_no_check(value->interaction_type_id_, value_index);
	}
	
	return int_result;
}

EidosValue *InteractionType::GetProperty_Accelerated_tag(EidosObjectElement **p_values, size_t p_values_size)
{
	EidosValue_Int_vector *int_result = (new (gEidosValuePool->AllocateChunk()) EidosValue_Int_vector())->resize_no_initialize(p_values_size);
	
	for (size_t value_index = 0; value_index < p_values_size; ++value_index)
	{
		InteractionType *value = (InteractionType *)(p_values[value_index]);
		
		int_result->set_int_no_check(value->tag_value_, value_index);
	}
	
	return int_result;
}

void InteractionType::SetProperty(EidosGlobalStringID p_property_id, const EidosValue &p_value)
{
	// All of our strings are in the global registry, so we can require a successful lookup
	switch (p_property_id)
	{
		case gID_maxDistance:
		{
			if (AnyEvaluated())
				EIDOS_TERMINATION << "ERROR (InteractionType::SetProperty): maxDistance cannot be changed while the interaction is being evaluated; call unevaluate() first, or set maxDistance prior to evaluation of the interaction." << EidosTerminate();
			
			max_distance_ = p_value.FloatAtIndex(0, nullptr);
			max_distance_sq_ = max_distance_ * max_distance_;
			
			if (max_distance_ < 0.0)
				EIDOS_TERMINATION << "ERROR (InteractionType::SetProperty): the maximum interaction distance must be greater than or equal to zero." << EidosTerminate();
			if ((if_type_ == IFType::kLinear) && (std::isinf(max_distance_) || (max_distance_ <= 0.0)))
				EIDOS_TERMINATION << "ERROR (InteractionType::SetProperty): the maximum interaction distance must be finite and greater than zero when interaction type 'l' has been chosen." << EidosTerminate();
			
			return;
		}
			
		case gID_tag:
		{
			slim_usertag_t value = SLiMCastToUsertagTypeOrRaise(p_value.IntAtIndex(0, nullptr));
			
			tag_value_ = value;
			return;
		}
			
		default:
		{
			return EidosObjectElement::SetProperty(p_property_id, p_value);
		}
	}
}

EidosValue_SP InteractionType::ExecuteInstanceMethod(EidosGlobalStringID p_method_id, const EidosValue_SP *const p_arguments, int p_argument_count, EidosInterpreter &p_interpreter)
{
	switch (p_method_id)
	{
		case gID_distance:					return ExecuteMethod_distance(p_method_id, p_arguments, p_argument_count, p_interpreter);
		case gID_distanceToPoint:			return ExecuteMethod_distanceToPoint(p_method_id, p_arguments, p_argument_count, p_interpreter);
		case gID_drawByStrength:			return ExecuteMethod_drawByStrength(p_method_id, p_arguments, p_argument_count, p_interpreter);
		case gID_evaluate:					return ExecuteMethod_evaluate(p_method_id, p_arguments, p_argument_count, p_interpreter);
		case gID_nearestNeighbors:			return ExecuteMethod_nearestNeighbors(p_method_id, p_arguments, p_argument_count, p_interpreter);
		case gID_nearestNeighborsOfPoint:	return ExecuteMethod_nearestNeighborsOfPoint(p_method_id, p_arguments, p_argument_count, p_interpreter);
		case gID_setInteractionFunction:	return ExecuteMethod_setInteractionFunction(p_method_id, p_arguments, p_argument_count, p_interpreter);
		case gID_strength:					return ExecuteMethod_strength(p_method_id, p_arguments, p_argument_count, p_interpreter);
		case gID_totalOfNeighborStrengths:	return ExecuteMethod_totalOfNeighborStrengths(p_method_id, p_arguments, p_argument_count, p_interpreter);
		case gID_unevaluate:				return ExecuteMethod_unevaluate(p_method_id, p_arguments, p_argument_count, p_interpreter);
		default:							return SLiMEidosDictionary::ExecuteInstanceMethod(p_method_id, p_arguments, p_argument_count, p_interpreter);
	}
}

//
//	*********************	– (float)distance(object<Individual> individuals1, [No<Individual> individuals2 = NULL])
EidosValue_SP InteractionType::ExecuteMethod_distance(EidosGlobalStringID p_method_id, const EidosValue_SP *const p_arguments, int p_argument_count, EidosInterpreter &p_interpreter)
{
#pragma unused (p_method_id, p_arguments, p_argument_count, p_interpreter)
	EidosValue *individuals1_value = p_arguments[0].get();
	EidosValue *individuals2_value = p_arguments[1].get();
	
	EidosValue *individuals1 = individuals1_value, *individuals2 = individuals2_value;
	int count1 = individuals1->Count(), count2 = individuals2->Count();
	
	if (spatiality_ == 0)
		EIDOS_TERMINATION << "ERROR (InteractionType::ExecuteMethod_distance): distance() requires that the interaction be spatial." << EidosTerminate();
	if ((count1 != 1) && (count2 != 1))
		EIDOS_TERMINATION << "ERROR (InteractionType::ExecuteMethod_distance): distance() requires that either individuals1 or individuals2 be singleton." << EidosTerminate();
	
	// Rearrange so that if either vector is non-singleton, it is the second that is non-singleton (one-to-many)
	if (count1 != 1)
	{
		std::swap(individuals1, individuals2);
		std::swap(count1, count2);
	}
	
	// individuals1 is guaranteed to be singleton; let's get the info on it
	Individual *ind1 = (Individual *)individuals1->ObjectElementAtIndex(0, nullptr);
	Subpopulation *subpop1 = &(ind1->subpopulation_);
	slim_objectid_t subpop1_id = subpop1->subpopulation_id_;
	slim_popsize_t subpop1_size = subpop1->parent_subpop_size_;
	int ind1_index = ind1->index_;
	auto subpop_data_iter = data_.find(subpop1_id);
	
	if ((subpop_data_iter == data_.end()) || !subpop_data_iter->second.evaluated_)
		EIDOS_TERMINATION << "ERROR (InteractionType::ExecuteMethod_distance): distance() requires that the interaction has been evaluated for the subpopulation first." << EidosTerminate();
	
	InteractionsData &subpop_data = subpop_data_iter->second;
	
	EnsureDistancesPresent(subpop_data);
	
	double *ind1_distances = subpop_data.distances_ + ind1_index * subpop1_size;
	double *mirror_ind1_distances = subpop_data.distances_ + ind1_index;			// used when reciprocality is enabled
	double *position_data = subpop_data.positions_;
	double *ind1_position = position_data + ind1_index * SLIM_MAX_DIMENSIONALITY;
	bool periodicity_enabled = (periodic_x_ || periodic_y_ || periodic_z_);
	
	if (individuals2->Type() == EidosValueType::kValueNULL)
	{
		// NULL means return distances from individuals1 (which must be singleton) to all individuals in the subpopulation
		EidosValue_Float_vector *result_vec = (new (gEidosValuePool->AllocateChunk()) EidosValue_Float_vector())->resize_no_initialize(subpop1_size);
		
		if (!reciprocal_)
		{
			// No reciprocality, so we don't mirror
			if (periodicity_enabled)
			{
				for (int ind2_index = 0; ind2_index < subpop1_size; ++ind2_index)
				{
					double distance = ind1_distances[ind2_index];
					
					if (std::isnan(distance))
					{
						distance = CalculateDistanceWithPeriodicity(ind1_position, position_data + ind2_index * SLIM_MAX_DIMENSIONALITY, subpop_data);
						ind1_distances[ind2_index] = distance;
					}
					
					result_vec->set_float_no_check(distance, ind2_index);
				}
			}
			else
			{
				for (int ind2_index = 0; ind2_index < subpop1_size; ++ind2_index)
				{
					double distance = ind1_distances[ind2_index];
					
					if (std::isnan(distance))
					{
						distance = CalculateDistance(ind1_position, position_data + ind2_index * SLIM_MAX_DIMENSIONALITY);
						ind1_distances[ind2_index] = distance;
					}
					
					result_vec->set_float_no_check(distance, ind2_index);
				}
			}
		}
		else
		{
			// Reciprocality; mirror all values that we calculate
			if (periodicity_enabled)
			{
				for (int ind2_index = 0; ind2_index < subpop1_size; ++ind2_index, mirror_ind1_distances += subpop1_size)
				{
					double distance = ind1_distances[ind2_index];
					
					if (std::isnan(distance))
					{
						distance = CalculateDistanceWithPeriodicity(ind1_position, position_data + ind2_index * SLIM_MAX_DIMENSIONALITY, subpop_data);
						ind1_distances[ind2_index] = distance;
						
						*(mirror_ind1_distances) = distance;
					}
					
					result_vec->set_float_no_check(distance, ind2_index);
				}
			}
			else
			{
				for (int ind2_index = 0; ind2_index < subpop1_size; ++ind2_index, mirror_ind1_distances += subpop1_size)
				{
					double distance = ind1_distances[ind2_index];
					
					if (std::isnan(distance))
					{
						distance = CalculateDistance(ind1_position, position_data + ind2_index * SLIM_MAX_DIMENSIONALITY);
						ind1_distances[ind2_index] = distance;
						
						*(mirror_ind1_distances) = distance;
					}
					
					result_vec->set_float_no_check(distance, ind2_index);
				}
			}
		}
		
		return EidosValue_SP(result_vec);
	}
	else
	{
		// Otherwise, individuals1 is singleton, and individuals2 is any length, so we loop over individuals2
		EidosValue_Float_vector *result_vec = (new (gEidosValuePool->AllocateChunk()) EidosValue_Float_vector())->resize_no_initialize(count2);
		
		for (int ind2_index = 0; ind2_index < count2; ++ind2_index)
		{
			Individual *ind2 = (Individual *)individuals2->ObjectElementAtIndex(ind2_index, nullptr);
			
			if (subpop1 != &(ind2->subpopulation_))
				EIDOS_TERMINATION << "ERROR (InteractionType::ExecuteMethod_distance): distance() requires that all individuals be in the same subpopulation." << EidosTerminate();
			
			slim_popsize_t ind2_index_in_subpop = ind2->index_;
			double distance = ind1_distances[ind2_index_in_subpop];
			
			if (std::isnan(distance))
			{
				if (periodicity_enabled)
					distance = CalculateDistanceWithPeriodicity(ind1_position, position_data + ind2_index_in_subpop * SLIM_MAX_DIMENSIONALITY, subpop_data);
				else
					distance = CalculateDistance(ind1_position, position_data + ind2_index_in_subpop * SLIM_MAX_DIMENSIONALITY);
				
				ind1_distances[ind2_index_in_subpop] = distance;
				
				// If reciprocality is enabled, push the calculated distance into the reciprocal entry.  There's
				// enough cruft in this version of the loop that it doesn't seem worth cloning the whole loop.
				if (reciprocal_)
					*(mirror_ind1_distances + ind2_index_in_subpop * subpop1_size) = distance;
			}
			
			result_vec->set_float_no_check(distance, ind2_index);
		}
		
		return EidosValue_SP(result_vec);
	}
}

//	*********************	– (float)distanceToPoint(object<Individual> individuals1, float point)
//
EidosValue_SP InteractionType::ExecuteMethod_distanceToPoint(EidosGlobalStringID p_method_id, const EidosValue_SP *const p_arguments, int p_argument_count, EidosInterpreter &p_interpreter)
{
#pragma unused (p_method_id, p_arguments, p_argument_count, p_interpreter)
	EidosValue *individuals1_value = p_arguments[0].get();
	EidosValue *point_value = p_arguments[1].get();
	
	EidosValue *individuals = individuals1_value, *point = point_value;
	int count = individuals->Count(), point_count = point->Count();
	
	if (spatiality_ == 0)
		EIDOS_TERMINATION << "ERROR (InteractionType::ExecuteMethod_distanceToPoint): distanceToPoint() requires that the interaction be spatial." << EidosTerminate();
	if (point_count != spatiality_)
		EIDOS_TERMINATION << "ERROR (InteractionType::ExecuteMethod_distanceToPoint): distanceToPoint() requires that point is of length equal to the interaction spatiality." << EidosTerminate();
	
	if (count == 0)
		return gStaticEidosValue_Float_ZeroVec;
	
	// Get the point's coordinates into a double[]
	double point_data[SLIM_MAX_DIMENSIONALITY];
	
	for (int point_index = 0; point_index < spatiality_; ++point_index)
		point_data[point_index] = point->FloatAtIndex(point_index, nullptr);
	
#ifdef __clang_analyzer__
	// The static analyzer does not understand some things, so we tell it here
	point_data[0] = 0;
	point_data[1] = 0;
	point_data[2] = 0;
	assert((spatiality_ >= 1) || !periodic_x_);
	assert((spatiality_ >= 2) || !periodic_y_);
	assert((spatiality_ >= 3) || !periodic_z_);
#endif
	
	// individuals is guaranteed to be of length >= 1; let's get the info on it
	Individual *ind_first = (Individual *)individuals->ObjectElementAtIndex(0, nullptr);
	Subpopulation *subpop1 = &(ind_first->subpopulation_);
	slim_objectid_t subpop1_id = subpop1->subpopulation_id_;
	auto subpop_data_iter = data_.find(subpop1_id);
	
	if ((subpop_data_iter == data_.end()) || !subpop_data_iter->second.evaluated_)
		EIDOS_TERMINATION << "ERROR (InteractionType::ExecuteMethod_distanceToPoint): distanceToPoint() requires that the interaction has been evaluated for the subpopulation first." << EidosTerminate();
	
	InteractionsData &subpop_data = subpop_data_iter->second;
	double *position_data = subpop_data.positions_;
	bool periodicity_enabled = (periodic_x_ || periodic_y_ || periodic_z_);
	
	// If we're using periodic boundaries, the point supplied has to be within bounds in the periodic dimensions; points outside periodic bounds make no sense
	if (periodicity_enabled)
	{
		if ((periodic_x_ && ((point_data[0] < 0.0) || (point_data[0] > subpop_data.bounds_x1_))) ||
			(periodic_y_ && ((point_data[1] < 0.0) || (point_data[1] > subpop_data.bounds_y1_))) ||
			(periodic_z_ && ((point_data[2] < 0.0) || (point_data[2] > subpop_data.bounds_z1_))))
			EIDOS_TERMINATION << "ERROR (InteractionType::ExecuteMethod_distanceToPoint): distanceToPoint() requires that coordinates for periodic spatial dimensions fall inside spatial bounaries; use pointPeriodic() to ensure this if necessary." << EidosTerminate();
	}
	
	EidosValue_Float_vector *result_vec = (new (gEidosValuePool->AllocateChunk()) EidosValue_Float_vector())->resize_no_initialize(count);
	
	if (periodicity_enabled)
	{
		for (int ind_index = 0; ind_index < count; ++ind_index)
		{
			Individual *ind = (Individual *)individuals->ObjectElementAtIndex(ind_index, nullptr);
			
			if (subpop1 != &(ind->subpopulation_))
				EIDOS_TERMINATION << "ERROR (InteractionType::ExecuteMethod_distanceToPoint): distanceToPoint() requires that all individuals be in the same subpopulation." << EidosTerminate();
			
			double *ind_position = position_data + ind->index_ * SLIM_MAX_DIMENSIONALITY;
			
			result_vec->set_float_no_check(CalculateDistanceWithPeriodicity(ind_position, point_data, subpop_data), ind_index);
		}
	}
	else
	{
		for (int ind_index = 0; ind_index < count; ++ind_index)
		{
			Individual *ind = (Individual *)individuals->ObjectElementAtIndex(ind_index, nullptr);
			
			if (subpop1 != &(ind->subpopulation_))
				EIDOS_TERMINATION << "ERROR (InteractionType::ExecuteMethod_distanceToPoint): distanceToPoint() requires that all individuals be in the same subpopulation." << EidosTerminate();
			
			double *ind_position = position_data + ind->index_ * SLIM_MAX_DIMENSIONALITY;
			
			result_vec->set_float_no_check(CalculateDistance(ind_position, point_data), ind_index);
		}
	}
	
	return EidosValue_SP(result_vec);
}

//	*********************	– (object<Individual>)drawByStrength(object<Individual>$ individual, [integer$ count = 1])
//
EidosValue_SP InteractionType::ExecuteMethod_drawByStrength(EidosGlobalStringID p_method_id, const EidosValue_SP *const p_arguments, int p_argument_count, EidosInterpreter &p_interpreter)
{
#pragma unused (p_method_id, p_arguments, p_argument_count, p_interpreter)
	EidosValue *individual_value = p_arguments[0].get();
	EidosValue *count_value = p_arguments[1].get();
	
	// Check the individual and subpop
	Individual *individual = (Individual *)individual_value->ObjectElementAtIndex(0, nullptr);
	Subpopulation *subpop = &(individual->subpopulation_);
	slim_objectid_t subpop_id = subpop->subpopulation_id_;
	slim_popsize_t subpop_size = subpop->parent_subpop_size_;
	int ind_index = individual->index_;
	auto subpop_data_iter = data_.find(subpop_id);
	
	if ((subpop_data_iter == data_.end()) || !subpop_data_iter->second.evaluated_)
		EIDOS_TERMINATION << "ERROR (InteractionType::ExecuteMethod_drawByStrength): drawByStrength() requires that the interaction has been evaluated for the subpopulation first." << EidosTerminate();
	
	// Check the count
	int64_t count = count_value->IntAtIndex(0, nullptr);
	
	if (count < 0)
		EIDOS_TERMINATION << "ERROR (InteractionType::ExecuteMethod_drawByStrength): drawByStrength() requires count > 0." << EidosTerminate();
	
	if (count == 0)
		return EidosValue_SP(new (gEidosValuePool->AllocateChunk()) EidosValue_Object_vector(gSLiM_Individual_Class));
	
	// Find the neighbors
	InteractionsData &subpop_data = subpop_data_iter->second;
	std::vector<SLiMEidosBlock*> &callbacks = subpop_data.evaluation_interaction_callbacks_;
	bool no_callbacks = (callbacks.size() == 0);
	EidosValue_Object_vector neighbors(gSLiM_Individual_Class);
	
	if (spatiality_ == 0)
	{
		EnsureStrengthsPresent(subpop_data);
		
		// For non-spatial interactions, just use the subpop's vector of individuals
		std::vector<Individual *> &parents = subpop->parent_individuals_;
		
		neighbors.resize_no_initialize(subpop_size);
		
		for (int parent_index = 0; parent_index < subpop_size; ++parent_index)
			neighbors.set_object_element_no_check(parents[parent_index], parent_index);
	}
	else
	{
		EnsureKDTreePresent(subpop_data);
		EnsureStrengthsPresent(subpop_data);
		
		// For spatial interactions, find all neighbors, up to the subpopulation size
		double *position_data = subpop_data.positions_;
		double *ind_position = position_data + ind_index * SLIM_MAX_DIMENSIONALITY;
		
		neighbors.reserve(subpop_size);
		FindNeighbors(subpop, subpop_data, ind_position, subpop_size, neighbors, individual);
	}
	
	// Total the interaction strengths with all neighbors; this has the side effect of caching all relevant strengths
	EidosObjectElement * const *neighbor_data = neighbors.data();
	int neighbor_count = (int)neighbors.size();
	double total_interaction_strength = 0.0;
	std::vector<double> cached_strength;
	
	cached_strength.reserve((int)count);
	
	if (spatiality_ == 0)
	{
		double *ind1_strengths = subpop_data.strengths_ + ind_index * subpop_size;
		double *mirror_ind1_strengths = subpop_data.strengths_ + ind_index;			// used when reciprocality is enabled
		
		for (int neighbor_index = 0; neighbor_index < neighbor_count; ++neighbor_index)
		{
			EidosObjectElement *neighbor = neighbor_data[neighbor_index];
			Individual *ind2 = (Individual *)neighbor;
			
			slim_popsize_t ind2_index_in_subpop = ind2->index_;
			double strength = ind1_strengths[ind2_index_in_subpop];
			
			if (std::isnan(strength))
			{
				if (no_callbacks)
					strength = CalculateStrengthNoCallbacks(NAN);
				else
					strength = CalculateStrengthWithCallbacks(NAN, individual, ind2, subpop, callbacks);
				
				ind1_strengths[ind2_index_in_subpop] = strength;
				
				if (reciprocal_)
					*(mirror_ind1_strengths + ind2_index_in_subpop * subpop_size) = strength;
			}
			
			total_interaction_strength += strength;
			cached_strength.emplace_back(strength);
		}
	}
	else
	{
		double *ind1_strengths = subpop_data.strengths_ + ind_index * subpop_size;
		double *mirror_ind1_strengths = subpop_data.strengths_ + ind_index;			// for reciprocality
		double *ind1_distances = subpop_data.distances_ + ind_index * subpop_size;
		double *mirror_ind1_distances = subpop_data.distances_ + ind_index;			// for reciprocality
		double *position_data = subpop_data.positions_;
		double *ind1_position = position_data + ind_index * SLIM_MAX_DIMENSIONALITY;
		
		for (int neighbor_index = 0; neighbor_index < neighbor_count; ++neighbor_index)
		{
			EidosObjectElement *neighbor = neighbor_data[neighbor_index];
			Individual *ind2 = (Individual *)neighbor;
			
			slim_popsize_t ind2_index_in_subpop = ind2->index_;
			double strength = ind1_strengths[ind2_index_in_subpop];
			
			if (std::isnan(strength))
			{
				double distance = ind1_distances[ind2_index_in_subpop];
				
				if (std::isnan(distance))
				{
					// We just always use CalculateDistanceWithPeriodicity() here; this is not the slow part of this method...
					distance = CalculateDistanceWithPeriodicity(ind1_position, position_data + ind2_index_in_subpop * SLIM_MAX_DIMENSIONALITY, subpop_data);
					ind1_distances[ind2_index_in_subpop] = distance;
					
					if (reciprocal_)
						*(mirror_ind1_distances + ind2_index_in_subpop * subpop_size) = distance;
				}
				
				if (distance <= max_distance_)
				{
					if (no_callbacks)
						strength = CalculateStrengthNoCallbacks(distance);
					else
						strength = CalculateStrengthWithCallbacks(distance, individual, ind2, subpop, callbacks);
				}
				else
				{
					strength = 0.0;
				}
				
				ind1_strengths[ind2_index_in_subpop] = strength;
				
				if (reciprocal_)
					*(mirror_ind1_strengths + ind2_index_in_subpop * subpop_size) = strength;
			}
			
			total_interaction_strength += strength;
			cached_strength.emplace_back(strength);
		}
	}
	
	// Draw individuals; we do this using either the GSL or linear search, depending on the query size
	// This choice is somewhat problematic.  I empirically determined at what query size the GSL started
	// to pay off despite the overhead of setup with gsl_ran_discrete_preproc().  However, I did that for
	// a particular subpopulation size; and the crossover point might also depend upon the distribution
	// of strength values in the subpopulation.  I'm not going to worry about this too much, though; it
	// is not really answerable in general, and a crossover of 50 seems reasonable.  For small counts,
	// linear search won't take that long anyway, and there must be a limit >= 1 where linear is faster
	// than the GSL; and for large counts the GSL is surely a win.  Trying to figure out exactly where
	// the crossover is in all cases would be overkill; my testing indicates the performance difference
	// between the two methods is not really that large anyway.
	EidosValue_Object_vector *result_vec = (new (gEidosValuePool->AllocateChunk()) EidosValue_Object_vector(gSLiM_Individual_Class));
	
	if (total_interaction_strength > 0.0)
	{
		result_vec->resize_no_initialize((int)count);
		
		EidosValue_Object_vector *result_direct = result_vec->ObjectElementVector_Mutable();
		
		if (count > 50)		// the empirically determined crossover point in performance
		{
			// Use gsl_ran_discrete() to do the drawing
			gsl_ran_discrete_t *gsl_lookup = gsl_ran_discrete_preproc(cached_strength.size(), cached_strength.data());
			
			for (int draw_index = 0; draw_index < count; ++draw_index)
			{
				int hit_index = (int)gsl_ran_discrete(gEidos_rng, gsl_lookup);
				
				result_direct->set_object_element_no_check(neighbor_data[hit_index], draw_index);
			}
			
			gsl_ran_discrete_free(gsl_lookup);
		}
		else
		{
			// Use linear search to do the drawing
			for (int draw_index = 0; draw_index < count; ++draw_index)
			{
				double the_rose_in_the_teeth = Eidos_rng_uniform(gEidos_rng) * total_interaction_strength;
				double cumulative_strength = 0.0;
				int neighbors_size = (int)neighbors.size();
				int hit_index;
				
				for (hit_index = 0; hit_index < neighbors_size; ++hit_index)
				{
					double strength = cached_strength[hit_index];
					
					cumulative_strength += strength;
					
					if (the_rose_in_the_teeth <= cumulative_strength)
						break;
				}
				if (hit_index >= neighbors_size)
					hit_index = neighbors_size - 1;
				
				result_direct->set_object_element_no_check(neighbor_data[hit_index], draw_index);
			}
		}
	}
	
	return EidosValue_SP(result_vec);
}

//	*********************	- (void)evaluate([No<Subpopulation> subpops = NULL], [logical$ immediate = F])
//
EidosValue_SP InteractionType::ExecuteMethod_evaluate(EidosGlobalStringID p_method_id, const EidosValue_SP *const p_arguments, int p_argument_count, EidosInterpreter &p_interpreter)
{
#pragma unused (p_method_id, p_arguments, p_argument_count, p_interpreter)
	EidosValue *subpops_value = p_arguments[0].get();
	EidosValue *immediate_value = p_arguments[1].get();
	SLiMSim &sim = SLiM_GetSimFromInterpreter(p_interpreter);
	
	if (((sim.ModelType() == SLiMModelType::kModelTypeWF) && (sim.GenerationStage() == SLiMGenerationStage::kWFStage2GenerateOffspring)) ||
		((sim.ModelType() == SLiMModelType::kModelTypeNonWF) && (sim.GenerationStage() == SLiMGenerationStage::kNonWFStage1GenerateOffspring)))
		EIDOS_TERMINATION << "ERROR (InteractionType::ExecuteMethod_evaluate): evaluate() may not be called during offspring generation." << EidosTerminate();
	
	bool immediate = immediate_value->LogicalAtIndex(0, nullptr);
	
	if (subpops_value->Type() == EidosValueType::kValueNULL)
	{
		for (std::pair<const slim_objectid_t,Subpopulation*> &subpop_pair : sim.ThePopulation())
			EvaluateSubpopulation(subpop_pair.second, immediate);
	}
	else
	{
		// requested subpops, so get them
		int requested_subpop_count = subpops_value->Count();
		
		for (int requested_subpop_index = 0; requested_subpop_index < requested_subpop_count; ++requested_subpop_index)
			EvaluateSubpopulation((Subpopulation *)(subpops_value->ObjectElementAtIndex(requested_subpop_index, nullptr)), immediate);
	}
	
	return gStaticEidosValueNULLInvisible;
}

//	*********************	– (object<Individual>)nearestNeighbors(object<Individual>$ individual, [integer$ count = 1])
//
EidosValue_SP InteractionType::ExecuteMethod_nearestNeighbors(EidosGlobalStringID p_method_id, const EidosValue_SP *const p_arguments, int p_argument_count, EidosInterpreter &p_interpreter)
{
#pragma unused (p_method_id, p_arguments, p_argument_count, p_interpreter)
	EidosValue *individual_value = p_arguments[0].get();
	EidosValue *count_value = p_arguments[1].get();
	
	if (spatiality_ == 0)
		EIDOS_TERMINATION << "ERROR (InteractionType::ExecuteMethod_nearestNeighbors): nearestNeighbors() requires that the interaction be spatial." << EidosTerminate();
	
	// Check the individual and subpop
	Individual *individual = (Individual *)individual_value->ObjectElementAtIndex(0, nullptr);
	Subpopulation *subpop = &(individual->subpopulation_);
	slim_objectid_t subpop_id = subpop->subpopulation_id_;
	slim_popsize_t subpop_size = subpop->parent_subpop_size_;
	int ind_index = individual->index_;
	auto subpop_data_iter = data_.find(subpop_id);
	
	if ((subpop_data_iter == data_.end()) || !subpop_data_iter->second.evaluated_)
		EIDOS_TERMINATION << "ERROR (InteractionType::ExecuteMethod_nearestNeighbors): nearestNeighbors() requires that the interaction has been evaluated for the subpopulation first." << EidosTerminate();
	
	// Check the count
	int64_t count = count_value->IntAtIndex(0, nullptr);
	
	if (count < 0)
		EIDOS_TERMINATION << "ERROR (InteractionType::ExecuteMethod_nearestNeighbors): nearestNeighbors() requires count > 0." << EidosTerminate();
	if (count == 0)
		return EidosValue_SP(new (gEidosValuePool->AllocateChunk()) EidosValue_Object_vector(gSLiM_Individual_Class));
	
	if (count > subpop_size)
		count = subpop_size;
	
	// Find the neighbors
	InteractionsData &subpop_data = subpop_data_iter->second;
	
	double *position_data = subpop_data.positions_;
	double *ind_position = position_data + ind_index * SLIM_MAX_DIMENSIONALITY;
	
	EnsureKDTreePresent(subpop_data);
	
	EidosValue_Object_vector *result_vec = (new (gEidosValuePool->AllocateChunk()) EidosValue_Object_vector(gSLiM_Individual_Class))->reserve((int)count);
	
	FindNeighbors(subpop, subpop_data, ind_position, (int)count, *result_vec, individual);
	
	return EidosValue_SP(result_vec);
}

//	*********************	– (object<Individual>)nearestNeighborsOfPoint(object<Subpopulation>$ subpop, float point, [integer$ count = 1])
//
EidosValue_SP InteractionType::ExecuteMethod_nearestNeighborsOfPoint(EidosGlobalStringID p_method_id, const EidosValue_SP *const p_arguments, int p_argument_count, EidosInterpreter &p_interpreter)
{
#pragma unused (p_method_id, p_arguments, p_argument_count, p_interpreter)
	EidosValue *subpop_value = p_arguments[0].get();
	EidosValue *point_value = p_arguments[1].get();
	EidosValue *count_value = p_arguments[2].get();
	
	if (spatiality_ == 0)
		EIDOS_TERMINATION << "ERROR (InteractionType::ExecuteMethod_nearestNeighborsOfPoint): nearestNeighborsOfPoint() requires that the interaction be spatial." << EidosTerminate();
	
	// Check the subpop
	Subpopulation *subpop = (Subpopulation *)subpop_value->ObjectElementAtIndex(0, nullptr);
	slim_objectid_t subpop_id = subpop->subpopulation_id_;
	slim_popsize_t subpop_size = subpop->parent_subpop_size_;
	auto subpop_data_iter = data_.find(subpop_id);
	
	if ((subpop_data_iter == data_.end()) || !subpop_data_iter->second.evaluated_)
		EIDOS_TERMINATION << "ERROR (InteractionType::ExecuteMethod_nearestNeighborsOfPoint): nearestNeighborsOfPoint() requires that the interaction has been evaluated for the subpopulation first." << EidosTerminate();
	
	// Check the point
	if (point_value->Count() < spatiality_)
		EIDOS_TERMINATION << "ERROR (InteractionType::ExecuteMethod_nearestNeighborsOfPoint): nearestNeighborsOfPoint() requires a point vector with at least as many elements as the InteractionType spatiality." << EidosTerminate();
	
	double point_array[3];
	
	for (int point_index = 0; point_index < spatiality_; ++point_index)
		point_array[point_index] = point_value->FloatAtIndex(point_index, nullptr);
	
	// Check the count
	int64_t count = count_value->IntAtIndex(0, nullptr);
	
	if (count < 0)
		EIDOS_TERMINATION << "ERROR (InteractionType::ExecuteMethod_nearestNeighborsOfPoint): nearestNeighborsOfPoint() requires count > 0." << EidosTerminate();
	if (count == 0)
		return EidosValue_SP(new (gEidosValuePool->AllocateChunk()) EidosValue_Object_vector(gSLiM_Individual_Class));
	
	if (count > subpop_size)
		count = subpop_size;
	
	// Find the neighbors
	InteractionsData &subpop_data = subpop_data_iter->second;
	
	EnsureKDTreePresent(subpop_data);
	
	EidosValue_Object_vector *result_vec = (new (gEidosValuePool->AllocateChunk()) EidosValue_Object_vector(gSLiM_Individual_Class))->reserve((int)count);
	
	FindNeighbors(subpop, subpop_data, point_array, (int)count, *result_vec, nullptr);
	
	return EidosValue_SP(result_vec);
}

//	*********************	- (void)setInteractionFunction(string$ functionType, ...)
//
EidosValue_SP InteractionType::ExecuteMethod_setInteractionFunction(EidosGlobalStringID p_method_id, const EidosValue_SP *const p_arguments, int p_argument_count, EidosInterpreter &p_interpreter)
{
#pragma unused (p_method_id, p_arguments, p_argument_count, p_interpreter)
	EidosValue *functionType_value = p_arguments[0].get();
	
	std::string if_type_string = functionType_value->StringAtIndex(0, nullptr);
	IFType if_type;
	int expected_if_param_count = 0;
	std::vector<double> if_parameters;
	std::vector<std::string> if_strings;
	
	if (AnyEvaluated())
		EIDOS_TERMINATION << "ERROR (InteractionType::ExecuteMethod_setInteractionFunction): setInteractionFunction() cannot be called while the interaction is being evaluated; call unevaluate() first, or call setInteractionFunction() prior to evaluation of the interaction." << EidosTerminate();
	
	if (if_type_string.compare(gStr_f) == 0)
	{
		if_type = IFType::kFixed;
		expected_if_param_count = 1;
	}
	else if (if_type_string.compare(gStr_l) == 0)
	{
		if_type = IFType::kLinear;
		expected_if_param_count = 1;
		
		if (std::isinf(max_distance_) || (max_distance_ <= 0.0))
			EIDOS_TERMINATION << "ERROR (InteractionType::ExecuteMethod_setInteractionFunction): interaction type 'l' cannot be set in setInteractionFunction() unless a finite maximum interaction distance greater than zero has been set." << EidosTerminate();
	}
	else if (if_type_string.compare(gStr_e) == 0)
	{
		if_type = IFType::kExponential;
		expected_if_param_count = 2;
	}
	else if (if_type_string.compare(gEidosStr_n) == 0)
	{
		if_type = IFType::kNormal;
		expected_if_param_count = 2;
	}
	else
		EIDOS_TERMINATION << "ERROR (InteractionType::ExecuteMethod_setInteractionFunction): setInteractionFunction() functionType \"" << if_type_string << "\" must be \"f\", \"l\", \"e\", or \"n\"." << EidosTerminate();
	
	if ((spatiality_ == 0) && (if_type != IFType::kFixed))
		EIDOS_TERMINATION << "ERROR (InteractionType::ExecuteMethod_setInteractionFunction): setInteractionFunction() requires functionType 'f' for non-spatial interactions." << EidosTerminate();
	
	if (p_argument_count != 1 + expected_if_param_count)
		EIDOS_TERMINATION << "ERROR (InteractionType::ExecuteMethod_setInteractionFunction): setInteractionFunction() functionType \"" << if_type << "\" requires exactly " << expected_if_param_count << " DFE parameter" << (expected_if_param_count == 1 ? "" : "s") << "." << EidosTerminate();
	
	for (int if_param_index = 0; if_param_index < expected_if_param_count; ++if_param_index)
	{
		EidosValue *if_param_value = p_arguments[1 + if_param_index].get();
		EidosValueType if_param_type = if_param_value->Type();
		
		if ((if_param_type != EidosValueType::kValueFloat) && (if_param_type != EidosValueType::kValueInt))
			EIDOS_TERMINATION << "ERROR (InteractionType::ExecuteMethod_setInteractionFunction): setInteractionFunction() requires that the parameters for this interaction function be of type numeric (integer or float)." << EidosTerminate();
		
		if_parameters.emplace_back(if_param_value->FloatAtIndex(0, nullptr));
		// intentionally no bounds checks for IF parameters
	}
	
	// Everything seems to be in order, so replace our IF info with the new info
	if_type_ = if_type;
	if_param1_ = ((if_parameters.size() >= 1) ? if_parameters[0] : 0.0);
	if_param2_ = ((if_parameters.size() >= 2) ? if_parameters[1] : 0.0);
	
	return gStaticEidosValueNULLInvisible;
}

//	*********************	– (float)strength(object<Individual> individuals1, [No<Individual> individuals2 = NULL])
//
EidosValue_SP InteractionType::ExecuteMethod_strength(EidosGlobalStringID p_method_id, const EidosValue_SP *const p_arguments, int p_argument_count, EidosInterpreter &p_interpreter)
{
#pragma unused (p_method_id, p_arguments, p_argument_count, p_interpreter)
	EidosValue *individuals1_value = p_arguments[0].get();
	EidosValue *individuals2_value = p_arguments[1].get();
	
	EidosValue *individuals1 = individuals1_value, *individuals2 = individuals2_value;
	int count1 = individuals1->Count(), count2 = individuals2->Count();
	
	if ((count1 != 1) && (count2 != 1))
		EIDOS_TERMINATION << "ERROR (InteractionType::ExecuteMethod_strength): strength() requires that either individuals1 or individuals2 be singleton." << EidosTerminate();
	
	// Rearrange so that if either vector is non-singleton, it is the second that is non-singleton (one-to-many)
	if (count1 != 1)
	{
		std::swap(individuals1, individuals2);
		std::swap(count1, count2);
	}
	
	// individuals1 is guaranteed to be singleton; let's get the info on it
	Individual *ind1 = (Individual *)individuals1->ObjectElementAtIndex(0, nullptr);
	Subpopulation *subpop1 = &(ind1->subpopulation_);
	slim_objectid_t subpop1_id = subpop1->subpopulation_id_;
	slim_popsize_t subpop1_size = subpop1->parent_subpop_size_;
	int ind1_index = ind1->index_;
	auto subpop_data_iter = data_.find(subpop1_id);
	
	if ((subpop_data_iter == data_.end()) || !subpop_data_iter->second.evaluated_)
		EIDOS_TERMINATION << "ERROR (InteractionType::ExecuteMethod_strength): strength() requires that the interaction has been evaluated for the subpopulation first." << EidosTerminate();
	
	InteractionsData &subpop_data = subpop_data_iter->second;
	std::vector<SLiMEidosBlock*> &callbacks = subpop_data.evaluation_interaction_callbacks_;
	bool no_callbacks = (callbacks.size() == 0);
	
	EnsureStrengthsPresent(subpop_data);
	
	if (spatiality_)
	{
		//
		// Spatial case; distances used
		//
		
		double *ind1_strengths = subpop_data.strengths_ + ind1_index * subpop1_size;
		double *mirror_ind1_strengths = subpop_data.strengths_ + ind1_index;			// for reciprocality
		double *ind1_distances = subpop_data.distances_ + ind1_index * subpop1_size;
		double *mirror_ind1_distances = subpop_data.distances_ + ind1_index;			// for reciprocality
		double *position_data = subpop_data.positions_;
		double *ind1_position = position_data + ind1_index * SLIM_MAX_DIMENSIONALITY;
		
		if (individuals2->Type() == EidosValueType::kValueNULL)
		{
			// NULL means return strengths from individuals1 (which must be singleton) to all individuals in the subpopulation
			EidosValue_Float_vector *result_vec = (new (gEidosValuePool->AllocateChunk()) EidosValue_Float_vector())->resize_no_initialize(subpop1_size);
			
			if (std::isinf(max_distance_))
			{
				// This is the brute-force approach – loop through the subpop, calculate distances and strengths for everyone.
				// If the interaction is non-local (max_distance_ of INF) then this makes sense; all this work will need to be done.
				if (!reciprocal_)
				{
					for (int ind2_index = 0; ind2_index < subpop1_size; ++ind2_index)
					{
						double strength = ind1_strengths[ind2_index];
						
						if (std::isnan(strength))
						{
							double distance = ind1_distances[ind2_index];
							
							if (std::isnan(distance))
							{
								// We just always use CalculateDistanceWithPeriodicity() here; this is not the slow part of this method...
								distance = CalculateDistanceWithPeriodicity(ind1_position, position_data + ind2_index * SLIM_MAX_DIMENSIONALITY, subpop_data);
								ind1_distances[ind2_index] = distance;
							}
							
							if (distance <= max_distance_)
							{
								if (no_callbacks)
									strength = CalculateStrengthNoCallbacks(distance);
								else
									strength = CalculateStrengthWithCallbacks(distance, ind1, subpop1->parent_individuals_[ind2_index], subpop1, callbacks);
							}
							else
							{
								strength = 0.0;
							}
							
							ind1_strengths[ind2_index] = strength;
						}
						
						result_vec->set_float_no_check(strength, ind2_index);
					}
				}
				else
				{
					for (int ind2_index = 0; ind2_index < subpop1_size; ++ind2_index, mirror_ind1_distances += subpop1_size, mirror_ind1_strengths += subpop1_size)
					{
						double strength = ind1_strengths[ind2_index];
						
						if (std::isnan(strength))
						{
							double distance = ind1_distances[ind2_index];
							
							if (std::isnan(distance))
							{
								// We just always use CalculateDistanceWithPeriodicity() here; this is not the slow part of this method...
								distance = CalculateDistanceWithPeriodicity(ind1_position, position_data + ind2_index * SLIM_MAX_DIMENSIONALITY, subpop_data);
								ind1_distances[ind2_index] = distance;
								*(mirror_ind1_distances) = distance;
							}
							
							if (distance <= max_distance_)
							{
								if (no_callbacks)
									strength = CalculateStrengthNoCallbacks(distance);
								else
									strength = CalculateStrengthWithCallbacks(distance, ind1, subpop1->parent_individuals_[ind2_index], subpop1, callbacks);
							}
							else
							{
								strength = 0.0;
							}
							
							ind1_strengths[ind2_index] = strength;
							*(mirror_ind1_strengths) = strength;
						}
						
						result_vec->set_float_no_check(strength, ind2_index);
					}
				}
			}
			else
			{
				// If the interaction is local, this approach should be much more efficient: allocate a results vector,
				// fill it with zeros as the default value, and then find all neighbors and fill in their strengths.
				// Zeroing out the vector is still O(N), but the constant is much smaller, and the rest is then < O(N).
				// In point of fact, performance measurements indicate that with wide (but non-INF) interactions, this
				// k-d tree case can be somewhat (~20%) slower than the brute-force method above, because all of the
				// interactions need to be calculated anyway, and here we add the k-d tree construction and traversal
				// overhead, plus making twice as many memory writes (one for zeros, one for values).  But the difference
				// is not large, so I'm not too worried.  The big goal is to make it so that simulations involving large
				// spatial areas with large numbers of individuals and highly localized interactions perform as well as
				// possible, and this k-d tree case ensures that.
				result_vec->resize_no_initialize(subpop1_size);	// this does *not* value-initialize, so we need to zero-fill
				
				double *result_data = result_vec->data();
				
				EIDOS_BZERO(result_data, subpop1_size * sizeof(double));
				
				EnsureKDTreePresent(subpop_data);
				FillNeighborStrengths(subpop1, subpop_data, ind1_position, ind1, result_data);
			}
			
			return EidosValue_SP(result_vec);
		}
		else
		{
			// Otherwise, individuals1 is singleton, and individuals2 is any length, so we loop over individuals2
			EidosValue_Float_vector *result_vec = (new (gEidosValuePool->AllocateChunk()) EidosValue_Float_vector())->resize_no_initialize(count2);
			
			for (int ind2_index = 0; ind2_index < count2; ++ind2_index)
			{
				Individual *ind2 = (Individual *)individuals2->ObjectElementAtIndex(ind2_index, nullptr);
				
				if (subpop1 != &(ind2->subpopulation_))
					EIDOS_TERMINATION << "ERROR (InteractionType::ExecuteMethod_strength): strength() requires that all individuals be in the same subpopulation." << EidosTerminate();
				
				slim_popsize_t ind2_index_in_subpop = ind2->index_;
				double strength = ind1_strengths[ind2_index_in_subpop];
				
				if (std::isnan(strength))
				{
					double distance = ind1_distances[ind2_index_in_subpop];
					
					if (std::isnan(distance))
					{
						// We just always use CalculateDistanceWithPeriodicity() here; this is not the slow part of this method...
						distance = CalculateDistanceWithPeriodicity(ind1_position, position_data + ind2_index_in_subpop * SLIM_MAX_DIMENSIONALITY, subpop_data);
						ind1_distances[ind2_index_in_subpop] = distance;
						
						if (reciprocal_)
							*(mirror_ind1_distances + ind2_index_in_subpop * subpop1_size) = distance;
					}
					
					if (distance <= max_distance_)
					{
						if (no_callbacks)
							strength = CalculateStrengthNoCallbacks(distance);
						else
							strength = CalculateStrengthWithCallbacks(distance, ind1, ind2, subpop1, callbacks);
					}
					else
					{
						strength = 0.0;
					}
					
					ind1_strengths[ind2_index_in_subpop] = strength;
					
					if (reciprocal_)
						*(mirror_ind1_strengths + ind2_index_in_subpop * subpop1_size) = strength;
				}
				
				result_vec->set_float_no_check(strength, ind2_index);
			}
			
			return EidosValue_SP(result_vec);
		}
	}
	else
	{
		//
		// Non-spatial case; no distances used
		//
		
		double *ind1_strengths = subpop_data.strengths_ + ind1_index * subpop1_size;
		double *mirror_ind1_strengths = subpop_data.strengths_ + ind1_index;			// for reciprocality
		
		if (individuals2->Type() == EidosValueType::kValueNULL)
		{
			// NULL means return strengths from individuals1 (which must be singleton) to all individuals in the subpopulation
			EidosValue_Float_vector *result_vec = (new (gEidosValuePool->AllocateChunk()) EidosValue_Float_vector())->resize_no_initialize(subpop1_size);
			
			if (!reciprocal_)
			{
				for (int ind2_index = 0; ind2_index < subpop1_size; ++ind2_index)
				{
					double strength = ind1_strengths[ind2_index];
					
					if (std::isnan(strength))
					{
						if (no_callbacks)
							strength = CalculateStrengthNoCallbacks(NAN);
						else
							strength = CalculateStrengthWithCallbacks(NAN, ind1, subpop1->parent_individuals_[ind2_index], subpop1, callbacks);
						
						ind1_strengths[ind2_index] = strength;
					}
					
					result_vec->set_float_no_check(strength, ind2_index);
				}
			}
			else
			{
				for (int ind2_index = 0; ind2_index < subpop1_size; ++ind2_index, mirror_ind1_strengths += subpop1_size)
				{
					double strength = ind1_strengths[ind2_index];
					
					if (std::isnan(strength))
					{
						if (no_callbacks)
							strength = CalculateStrengthNoCallbacks(NAN);
						else
							strength = CalculateStrengthWithCallbacks(NAN, ind1, subpop1->parent_individuals_[ind2_index], subpop1, callbacks);
						
						ind1_strengths[ind2_index] = strength;
						*(mirror_ind1_strengths) = strength;
					}
					
					result_vec->set_float_no_check(strength, ind2_index);
				}
			}
			
			return EidosValue_SP(result_vec);
		}
		else
		{
			// Otherwise, individuals1 is singleton, and individuals2 is any length, so we loop over individuals2
			EidosValue_Float_vector *result_vec = (new (gEidosValuePool->AllocateChunk()) EidosValue_Float_vector())->resize_no_initialize(count2);
			
			for (int ind2_index = 0; ind2_index < count2; ++ind2_index)
			{
				Individual *ind2 = (Individual *)individuals2->ObjectElementAtIndex(ind2_index, nullptr);
				
				if (subpop1 != &(ind2->subpopulation_))
					EIDOS_TERMINATION << "ERROR (InteractionType::ExecuteMethod_strength): strength() requires that all individuals be in the same subpopulation." << EidosTerminate();
				
				slim_popsize_t ind2_index_in_subpop = ind2->index_;
				double strength = ind1_strengths[ind2_index_in_subpop];
				
				if (std::isnan(strength))
				{
					if (no_callbacks)
						strength = CalculateStrengthNoCallbacks(NAN);
					else
						strength = CalculateStrengthWithCallbacks(NAN, ind1, ind2, subpop1, callbacks);
					
					ind1_strengths[ind2_index_in_subpop] = strength;
					
					if (reciprocal_)
						*(mirror_ind1_strengths + ind2_index_in_subpop * subpop1_size) = strength;
				}
				
				result_vec->set_float_no_check(strength, ind2_index);
			}
			
			return EidosValue_SP(result_vec);
		}
	}
}

//	*********************	– (float)totalOfNeighborStrengths(object<Individual> individuals)
//
EidosValue_SP InteractionType::ExecuteMethod_totalOfNeighborStrengths(EidosGlobalStringID p_method_id, const EidosValue_SP *const p_arguments, int p_argument_count, EidosInterpreter &p_interpreter)
{
#pragma unused (p_method_id, p_arguments, p_argument_count, p_interpreter)
	EidosValue *individuals_value = p_arguments[0].get();
	
	if (spatiality_ == 0)
		EIDOS_TERMINATION << "ERROR (InteractionType::ExecuteMethod_totalOfNeighborStrengths): totalOfNeighborStrengths() requires that the interaction be spatial." << EidosTerminate();
	
	EidosValue *individuals = individuals_value;
	int count = individuals->Count();
	
	if (count == 0)
		return gStaticEidosValue_Float_ZeroVec;
	
	// individuals is guaranteed to have at least one value
	Individual *first_ind = (Individual *)individuals->ObjectElementAtIndex(0, nullptr);
	Subpopulation *subpop = &(first_ind->subpopulation_);
	slim_objectid_t subpop_id = subpop->subpopulation_id_;
	auto subpop_data_iter = data_.find(subpop_id);
	
	if ((subpop_data_iter == data_.end()) || !subpop_data_iter->second.evaluated_)
		EIDOS_TERMINATION << "ERROR (InteractionType::ExecuteMethod_totalOfNeighborStrengths): totalOfNeighborStrengths() requires that the interaction has been evaluated for the subpopulation first." << EidosTerminate();
	
	InteractionsData &subpop_data = subpop_data_iter->second;
	
	EnsureStrengthsPresent(subpop_data);
	EnsureKDTreePresent(subpop_data);
	
	// Loop over the requested individuals and get the totals
	EidosValue_Float_vector *result_vec = (new (gEidosValuePool->AllocateChunk()) EidosValue_Float_vector())->resize_no_initialize(count);
	
	for (int ind_index = 0; ind_index < count; ++ind_index)
	{
		Individual *individual = (Individual *)individuals->ObjectElementAtIndex(ind_index, nullptr);
		
		if (subpop != &(individual->subpopulation_))
			EIDOS_TERMINATION << "ERROR (InteractionType::ExecuteMethod_totalOfNeighborStrengths): totalOfNeighborStrengths() requires that all individuals be in the same subpopulation." << EidosTerminate();
		
		slim_popsize_t ind_index_in_subpop = individual->index_;
		double *position_data = subpop_data.positions_;
		double *ind_position = position_data + ind_index_in_subpop * SLIM_MAX_DIMENSIONALITY;
		
		// use the k-d tree to find neighbors, and total their strengths
		double total_strength = TotalNeighborStrength(subpop, subpop_data, ind_position, individual);
		
		result_vec->set_float_no_check(total_strength, ind_index);
	}
	
	return EidosValue_SP(result_vec);
}

//	*********************	– (float)unevaluate(void)
//
EidosValue_SP InteractionType::ExecuteMethod_unevaluate(EidosGlobalStringID p_method_id, const EidosValue_SP *const p_arguments, int p_argument_count, EidosInterpreter &p_interpreter)
{
#pragma unused (p_method_id, p_arguments, p_argument_count, p_interpreter)
	
	Invalidate();
	
	return gStaticEidosValueNULLInvisible;
}


//
//	InteractionType_Class
//
#pragma mark -
#pragma mark InteractionType_Class
#pragma mark -

class InteractionType_Class : public SLiMEidosDictionary_Class
{
public:
	InteractionType_Class(const InteractionType_Class &p_original) = delete;	// no copy-construct
	InteractionType_Class& operator=(const InteractionType_Class&) = delete;	// no copying
	inline InteractionType_Class(void) { }
	
	virtual const std::string &ElementType(void) const;
	
	virtual const std::vector<const EidosPropertySignature *> *Properties(void) const;
	virtual const std::vector<const EidosMethodSignature *> *Methods(void) const;
};

EidosObjectClass *gSLiM_InteractionType_Class = new InteractionType_Class();


const std::string &InteractionType_Class::ElementType(void) const
{
	return gStr_InteractionType;
}

const std::vector<const EidosPropertySignature *> *InteractionType_Class::Properties(void) const
{
	static std::vector<const EidosPropertySignature *> *properties = nullptr;
	
	if (!properties)
	{
		properties = new std::vector<const EidosPropertySignature *>(*EidosObjectClass::Properties());
		
		properties->emplace_back((EidosPropertySignature *)(new EidosPropertySignature(gStr_id,				true,	kEidosValueMaskInt | kEidosValueMaskSingleton))->DeclareAcceleratedGet(InteractionType::GetProperty_Accelerated_id));
		properties->emplace_back((EidosPropertySignature *)(new EidosPropertySignature(gStr_reciprocal,		true,	kEidosValueMaskLogical | kEidosValueMaskSingleton)));
		properties->emplace_back((EidosPropertySignature *)(new EidosPropertySignature(gStr_sexSegregation,	true,	kEidosValueMaskString | kEidosValueMaskSingleton)));
		properties->emplace_back((EidosPropertySignature *)(new EidosPropertySignature(gStr_spatiality,		true,	kEidosValueMaskString | kEidosValueMaskSingleton)));
		properties->emplace_back((EidosPropertySignature *)(new EidosPropertySignature(gStr_maxDistance,	false,	kEidosValueMaskFloat | kEidosValueMaskSingleton)));
		properties->emplace_back((EidosPropertySignature *)(new EidosPropertySignature(gStr_tag,			false,	kEidosValueMaskInt | kEidosValueMaskSingleton))->DeclareAcceleratedGet(InteractionType::GetProperty_Accelerated_tag));
		
		std::sort(properties->begin(), properties->end(), CompareEidosPropertySignatures);
	}
	
	return properties;
}

const std::vector<const EidosMethodSignature *> *InteractionType_Class::Methods(void) const
{
	static std::vector<const EidosMethodSignature *> *methods = nullptr;
	
	if (!methods)
	{
		methods = new std::vector<const EidosMethodSignature *>(*SLiMEidosDictionary_Class::Methods());
		
		methods->emplace_back((EidosInstanceMethodSignature *)(new EidosInstanceMethodSignature(gStr_distance, kEidosValueMaskFloat))->AddObject("individuals1", gSLiM_Individual_Class)->AddObject_ON("individuals2", gSLiM_Individual_Class, gStaticEidosValueNULL));
		methods->emplace_back((EidosInstanceMethodSignature *)(new EidosInstanceMethodSignature(gStr_distanceToPoint, kEidosValueMaskFloat))->AddObject("individuals1", gSLiM_Individual_Class)->AddFloat("point"));
		methods->emplace_back((EidosInstanceMethodSignature *)(new EidosInstanceMethodSignature(gStr_drawByStrength, kEidosValueMaskObject, gSLiM_Individual_Class))->AddObject_S("individual", gSLiM_Individual_Class)->AddInt_OS("count", gStaticEidosValue_Integer1));
		methods->emplace_back((EidosInstanceMethodSignature *)(new EidosInstanceMethodSignature(gStr_evaluate, kEidosValueMaskNULL))->AddObject_ON("subpops", gSLiM_Subpopulation_Class, gStaticEidosValueNULL)->AddLogical_OS("immediate", gStaticEidosValue_LogicalF));
		methods->emplace_back((EidosInstanceMethodSignature *)(new EidosInstanceMethodSignature(gStr_nearestNeighbors, kEidosValueMaskObject, gSLiM_Individual_Class))->AddObject_S("individual", gSLiM_Individual_Class)->AddInt_OS("count", gStaticEidosValue_Integer1));
		methods->emplace_back((EidosInstanceMethodSignature *)(new EidosInstanceMethodSignature(gStr_nearestNeighborsOfPoint, kEidosValueMaskObject, gSLiM_Individual_Class))->AddObject_S("subpop", gSLiM_Subpopulation_Class)->AddFloat("point")->AddInt_OS("count", gStaticEidosValue_Integer1));
		methods->emplace_back((EidosInstanceMethodSignature *)(new EidosInstanceMethodSignature(gStr_setInteractionFunction, kEidosValueMaskNULL))->AddString_S("functionType")->AddEllipsis());
		methods->emplace_back((EidosInstanceMethodSignature *)(new EidosInstanceMethodSignature(gStr_strength, kEidosValueMaskFloat))->AddObject("individuals1", gSLiM_Individual_Class)->AddObject_ON("individuals2", gSLiM_Individual_Class, gStaticEidosValueNULL));
		methods->emplace_back((EidosInstanceMethodSignature *)(new EidosInstanceMethodSignature(gStr_totalOfNeighborStrengths, kEidosValueMaskFloat))->AddObject("individuals", gSLiM_Individual_Class));
		methods->emplace_back((EidosInstanceMethodSignature *)(new EidosInstanceMethodSignature(gStr_unevaluate, kEidosValueMaskNULL)));
		
		std::sort(methods->begin(), methods->end(), CompareEidosCallSignatures);
	}
	
	return methods;
}


//
//	_InteractionsData
//
#pragma mark -
#pragma mark _InteractionsData
#pragma mark -

_InteractionsData::_InteractionsData(_InteractionsData&& p_source)
{
	evaluated_ = p_source.evaluated_;
	evaluation_interaction_callbacks_.swap(p_source.evaluation_interaction_callbacks_);
	individual_count_ = p_source.individual_count_;
	first_male_index_ = p_source.first_male_index_;
	kd_node_count_ = p_source.kd_node_count_;
	positions_ = p_source.positions_;
	distances_ = p_source.distances_;
	strengths_ = p_source.strengths_;
	kd_nodes_ = p_source.kd_nodes_;
	kd_root_ = p_source.kd_root_;
	
	p_source.evaluated_ = false;
	p_source.evaluation_interaction_callbacks_.clear();
	p_source.individual_count_ = 0;
	p_source.first_male_index_ = 0;
	p_source.kd_node_count_ = 0;
	p_source.positions_ = nullptr;
	p_source.distances_ = nullptr;
	p_source.strengths_ = nullptr;
	p_source.kd_nodes_ = nullptr;
	p_source.kd_root_ = nullptr;
}

_InteractionsData& _InteractionsData::operator=(_InteractionsData&& p_source)
{
	if (this != &p_source)  
	{
		if (positions_)
			free(positions_);
		if (distances_)
			free(distances_);
		if (strengths_)
			free(strengths_);
		if (kd_nodes_)
			free(kd_nodes_);
		
		evaluated_ = p_source.evaluated_;
		evaluation_interaction_callbacks_.swap(p_source.evaluation_interaction_callbacks_);
		individual_count_ = p_source.individual_count_;
		first_male_index_ = p_source.first_male_index_;
		kd_node_count_ = p_source.kd_node_count_;
		positions_ = p_source.positions_;
		distances_ = p_source.distances_;
		strengths_ = p_source.strengths_;
		kd_nodes_ = p_source.kd_nodes_;
		kd_root_ = p_source.kd_root_;
		
		p_source.evaluated_ = false;
		p_source.evaluation_interaction_callbacks_.clear();
		p_source.individual_count_ = 0;
		p_source.first_male_index_ = 0;
		p_source.kd_node_count_ = 0;
		p_source.positions_ = nullptr;
		p_source.distances_ = nullptr;
		p_source.strengths_ = nullptr;
		p_source.kd_nodes_ = nullptr;
		p_source.kd_root_ = nullptr;
	}
	
	return *this;
}

_InteractionsData::_InteractionsData(void)
{
}

_InteractionsData::_InteractionsData(slim_popsize_t p_individual_count, slim_popsize_t p_first_male_index) : individual_count_(p_individual_count), first_male_index_(p_first_male_index)
{
}

_InteractionsData::~_InteractionsData(void)
{
	if (positions_)
	{
		free(positions_);
		positions_ = nullptr;
	}
	
	if (distances_)
	{
		free(distances_);
		distances_ = nullptr;
	}
	
	if (strengths_)
	{
		free(strengths_);
		strengths_ = nullptr;
	}
	
	if (kd_nodes_)
	{
		free(kd_nodes_);
		kd_nodes_ = nullptr;
	}
	
	kd_root_ = nullptr;
	
	// Unnecessary since it's about to be destroyed anyway
	//evaluation_interaction_callbacks_.clear();
}






























<|MERGE_RESOLUTION|>--- conflicted
+++ resolved
@@ -3092,11 +3092,7 @@
 				if (!gSLiM_Recursive_callbacks)
 					strength = CalculateStrengthNoCallbacks(distance);
 				else
-<<<<<<< HEAD
 					strength = CalculateStrengthWithCallbacks(distance, gSLiM_Recursive_receiver, gSLiM_Recursive_subpop->parent_individuals_[root_individual_index], gSLiM_Recursive_subpop, *gSLiM_Recursive_callbacks);
-=======
-					strength = CalculateStrengthWithCallbacks(distance, gSLiM_Recursive_receiver, &gSLiM_Recursive_subpop->parent_individuals_[root_individual_index], gSLiM_Recursive_subpop, *gSLiM_Recursive_callbacks);
->>>>>>> 3c108847
 				
 				p_focal_strengths[root_individual_index] = strength;
 			}
@@ -3151,11 +3147,7 @@
 				if (!gSLiM_Recursive_callbacks)
 					strength = CalculateStrengthNoCallbacks(distance);
 				else
-<<<<<<< HEAD
 					strength = CalculateStrengthWithCallbacks(distance, gSLiM_Recursive_receiver, gSLiM_Recursive_subpop->parent_individuals_[root_individual_index], gSLiM_Recursive_subpop, *gSLiM_Recursive_callbacks);
-=======
-					strength = CalculateStrengthWithCallbacks(distance, gSLiM_Recursive_receiver, &gSLiM_Recursive_subpop->parent_individuals_[root_individual_index], gSLiM_Recursive_subpop, *gSLiM_Recursive_callbacks);
->>>>>>> 3c108847
 				
 				p_focal_strengths[root_individual_index] = strength;
 				*(p_mirror_strengths + root_individual_index * subpop_size) = strength;
@@ -3219,11 +3211,7 @@
 				if (!gSLiM_Recursive_callbacks)
 					strength = CalculateStrengthNoCallbacks(distance);
 				else
-<<<<<<< HEAD
 					strength = CalculateStrengthWithCallbacks(distance, gSLiM_Recursive_receiver, gSLiM_Recursive_subpop->parent_individuals_[root_individual_index], gSLiM_Recursive_subpop, *gSLiM_Recursive_callbacks);
-=======
-					strength = CalculateStrengthWithCallbacks(distance, gSLiM_Recursive_receiver, &gSLiM_Recursive_subpop->parent_individuals_[root_individual_index], gSLiM_Recursive_subpop, *gSLiM_Recursive_callbacks);
->>>>>>> 3c108847
 				
 				p_focal_strengths[root_individual_index] = strength;
 			}
@@ -3291,11 +3279,7 @@
 				if (!gSLiM_Recursive_callbacks)
 					strength = CalculateStrengthNoCallbacks(distance);
 				else
-<<<<<<< HEAD
 					strength = CalculateStrengthWithCallbacks(distance, gSLiM_Recursive_receiver, gSLiM_Recursive_subpop->parent_individuals_[root_individual_index], gSLiM_Recursive_subpop, *gSLiM_Recursive_callbacks);
-=======
-					strength = CalculateStrengthWithCallbacks(distance, gSLiM_Recursive_receiver, &gSLiM_Recursive_subpop->parent_individuals_[root_individual_index], gSLiM_Recursive_subpop, *gSLiM_Recursive_callbacks);
->>>>>>> 3c108847
 				
 				p_focal_strengths[root_individual_index] = strength;
 				*(p_mirror_strengths + root_individual_index * subpop_size) = strength;
@@ -3361,11 +3345,7 @@
 				if (!gSLiM_Recursive_callbacks)
 					strength = CalculateStrengthNoCallbacks(distance);
 				else
-<<<<<<< HEAD
 					strength = CalculateStrengthWithCallbacks(distance, gSLiM_Recursive_receiver, gSLiM_Recursive_subpop->parent_individuals_[root_individual_index], gSLiM_Recursive_subpop, *gSLiM_Recursive_callbacks);
-=======
-					strength = CalculateStrengthWithCallbacks(distance, gSLiM_Recursive_receiver, &gSLiM_Recursive_subpop->parent_individuals_[root_individual_index], gSLiM_Recursive_subpop, *gSLiM_Recursive_callbacks);
->>>>>>> 3c108847
 				
 				p_focal_strengths[root_individual_index] = strength;
 			}
@@ -3433,11 +3413,7 @@
 				if (!gSLiM_Recursive_callbacks)
 					strength = CalculateStrengthNoCallbacks(distance);
 				else
-<<<<<<< HEAD
 					strength = CalculateStrengthWithCallbacks(distance, gSLiM_Recursive_receiver, gSLiM_Recursive_subpop->parent_individuals_[root_individual_index], gSLiM_Recursive_subpop, *gSLiM_Recursive_callbacks);
-=======
-					strength = CalculateStrengthWithCallbacks(distance, gSLiM_Recursive_receiver, &gSLiM_Recursive_subpop->parent_individuals_[root_individual_index], gSLiM_Recursive_subpop, *gSLiM_Recursive_callbacks);
->>>>>>> 3c108847
 				
 				p_focal_strengths[root_individual_index] = strength;
 				*(p_mirror_strengths + root_individual_index * subpop_size) = strength;
@@ -3530,7 +3506,6 @@
 				static int s_visited_buf_size = -1;
 				
 				if (s_visited_buf_size < subpop_size)
-<<<<<<< HEAD
 				{
 					s_visited_buf = (uint8_t *)realloc(s_visited_buf, subpop_size * sizeof(uint8_t));
 					s_visited_buf_size = subpop_size;
@@ -3549,26 +3524,6 @@
 				}
 				else
 				{
-=======
-				{
-					s_visited_buf = (uint8_t *)realloc(s_visited_buf, subpop_size * sizeof(uint8_t));
-					s_visited_buf_size = subpop_size;
-				}
-				
-				EIDOS_BZERO(s_visited_buf, subpop_size * sizeof(uint8_t));
-				
-				if (!reciprocal_)
-				{
-					switch (spatiality_)
-					{
-						case 1: return TotalNeighborStrengthA_1_PERIODIC(p_subpop_data.kd_root_, p_point, s_visited_buf, focal_strengths);
-						case 2: return TotalNeighborStrengthA_2_PERIODIC(p_subpop_data.kd_root_, p_point, s_visited_buf, focal_strengths, focal_distances, 0);
-						case 3: return TotalNeighborStrengthA_3_PERIODIC(p_subpop_data.kd_root_, p_point, s_visited_buf, focal_strengths, focal_distances, 0);
-					}
-				}
-				else
-				{
->>>>>>> 3c108847
 					switch (spatiality_)
 					{
 						case 1: return TotalNeighborStrengthA_1_reciprocal_PERIODIC(p_subpop_data.kd_root_, p_point, s_visited_buf, focal_strengths, mirror_strengths, subpop_size);
@@ -3651,7 +3606,6 @@
 			gSLiM_Recursive_subpop = nullptr;
 			gSLiM_Recursive_receiver = nullptr;
 			gSLiM_Recursive_callbacks = nullptr;
-<<<<<<< HEAD
 			
 			return total;
 		}
@@ -3840,8 +3794,6 @@
 				strength = CalculateStrengthNoCallbacks(distance);
 			else
 				strength = CalculateStrengthWithCallbacks(distance, gSLiM_Recursive_receiver, gSLiM_Recursive_subpop->parent_individuals_[root_individual_index], gSLiM_Recursive_subpop, *gSLiM_Recursive_callbacks);
-=======
->>>>>>> 3c108847
 			
 			p_focal_strengths[root_individual_index] = strength;
 			*(p_mirror_strengths + root_individual_index * subpop_size) = strength;
@@ -4241,260 +4193,6 @@
 	}
 }
 
-// Now come PERIODIC versions of the above methods, called whenever periodic boundary conditions are enabled for any of the
-// interaction dimensions.  This is necessary because with periodic boundaries we have a problem: for any given interaction
-// there is more than one spatial pairing for that interaction, between different mirrored pairs.  We consider the pairing
-// with the minimum distance to be "canonical", and all other pairings should be ignored (i.e., have interaction strength
-// zero).  We are guaranteed that the canonical pairing is the one that falls inside the maximum interaction distance (if
-// any of the pairings does), and in the k-d tree code that's the only simple way to tell since we only have the positions
-// for the current nodes (which might or might not be mirrors) and we don't know what the spatial bounds are.  We're just
-// too deep in the weeds at this point.  So.  We need to avoid caching an incorrect (non-canonical) distance in the
-// distance matrix, so we only fill in distances if they are less than the max interaction distance.  This fixes a bug
-// where incorrect (non-canonical) distances were getting filled in some cases.  I branched the code for this periodic
-// case so that the non-periodic case is not slowed down by flag checks etc., and can still always fill in distances.  Note
-// that the 1-D case does not need to be treated separately here because its code does not use the distance cache anyway;
-// it will never fill in an incorrect distance.  BCH 1/25/2018
-
-void InteractionType::FillNeighborStrengthsA_2_PERIODIC(SLiM_kdNode *root, double *nd, double *p_focal_strengths, double *p_focal_distances, double *p_result_vec, int p_phase)
-{
-	slim_popsize_t root_individual_index = root->individual_index_;
-	double distance = p_focal_distances[root_individual_index];
-	
-	if (std::isnan(distance))
-	{
-		distance = sqrt(dist_sq2(root, nd));
-		
-		// PERIODIC: we can only fill in the distance cache if we know that this is the canonical (i.e. minimum) distance for the pair
-		if (distance <= max_distance_)
-			p_focal_distances[root_individual_index] = distance;
-	}
-	
-	double dx = root->x[p_phase] - nd[p_phase];
-	double dx2 = dx * dx;
-	
-	if (distance <= max_distance_)
-	{
-		double strength = p_focal_strengths[root_individual_index];
-		
-		if (std::isnan(strength))
-		{
-			if (!gSLiM_Recursive_callbacks)
-				strength = CalculateStrengthNoCallbacks(distance);
-			else
-				strength = CalculateStrengthWithCallbacks(distance, gSLiM_Recursive_receiver, &gSLiM_Recursive_subpop->parent_individuals_[root_individual_index], gSLiM_Recursive_subpop, *gSLiM_Recursive_callbacks);
-			
-			p_focal_strengths[root_individual_index] = strength;
-		}
-		
-		p_result_vec[root_individual_index] = strength;
-	}
-	
-	if (++p_phase >= 2) p_phase = 0;
-	
-	if (dx > 0)
-	{
-		if (root->left)
-			FillNeighborStrengthsA_2_PERIODIC(root->left, nd, p_focal_strengths, p_focal_distances, p_result_vec, p_phase);
-		
-		if (dx2 > max_distance_sq_) return;
-		
-		if (root->right)
-			FillNeighborStrengthsA_2_PERIODIC(root->right, nd, p_focal_strengths, p_focal_distances, p_result_vec, p_phase);
-	}
-	else
-	{
-		if (root->right)
-			FillNeighborStrengthsA_2_PERIODIC(root->right, nd, p_focal_strengths, p_focal_distances, p_result_vec, p_phase);
-		
-		if (dx2 > max_distance_sq_) return;
-		
-		if (root->left)
-			FillNeighborStrengthsA_2_PERIODIC(root->left, nd, p_focal_strengths, p_focal_distances, p_result_vec, p_phase);
-	}
-}
-
-void InteractionType::FillNeighborStrengthsA_2_reciprocal_PERIODIC(SLiM_kdNode *root, double *nd, double *p_focal_strengths, double *p_mirror_strengths, double *p_focal_distances, double *p_mirror_distances, int subpop_size, double *p_result_vec, int p_phase)
-{
-	slim_popsize_t root_individual_index = root->individual_index_;
-	double distance = p_focal_distances[root_individual_index];
-	
-	if (std::isnan(distance))
-	{
-		distance = sqrt(dist_sq2(root, nd));
-		
-		// PERIODIC: we can only fill in the distance cache if we know that this is the canonical (i.e. minimum) distance for the pair
-		if (distance <= max_distance_)
-		{
-			p_focal_distances[root_individual_index] = distance;
-			*(p_mirror_distances + root_individual_index * subpop_size) = distance;
-		}
-	}
-	
-	double dx = root->x[p_phase] - nd[p_phase];
-	double dx2 = dx * dx;
-	
-	if (distance <= max_distance_)
-	{
-		double strength = p_focal_strengths[root_individual_index];
-		
-		if (std::isnan(strength))
-		{
-			if (!gSLiM_Recursive_callbacks)
-				strength = CalculateStrengthNoCallbacks(distance);
-			else
-				strength = CalculateStrengthWithCallbacks(distance, gSLiM_Recursive_receiver, &gSLiM_Recursive_subpop->parent_individuals_[root_individual_index], gSLiM_Recursive_subpop, *gSLiM_Recursive_callbacks);
-			
-			p_focal_strengths[root_individual_index] = strength;
-			*(p_mirror_strengths + root_individual_index * subpop_size) = strength;
-		}
-		
-		p_result_vec[root_individual_index] = strength;
-	}
-	
-	if (++p_phase >= 2) p_phase = 0;
-	
-	if (dx > 0)
-	{
-		if (root->left)
-			FillNeighborStrengthsA_2_reciprocal_PERIODIC(root->left, nd, p_focal_strengths, p_mirror_strengths, p_focal_distances, p_mirror_distances, subpop_size, p_result_vec, p_phase);
-		
-		if (dx2 > max_distance_sq_) return;
-		
-		if (root->right)
-			FillNeighborStrengthsA_2_reciprocal_PERIODIC(root->right, nd, p_focal_strengths, p_mirror_strengths, p_focal_distances, p_mirror_distances, subpop_size, p_result_vec, p_phase);
-	}
-	else
-	{
-		if (root->right)
-			FillNeighborStrengthsA_2_reciprocal_PERIODIC(root->right, nd, p_focal_strengths, p_mirror_strengths, p_focal_distances, p_mirror_distances, subpop_size, p_result_vec, p_phase);
-		
-		if (dx2 > max_distance_sq_) return;
-		
-		if (root->left)
-			FillNeighborStrengthsA_2_reciprocal_PERIODIC(root->left, nd, p_focal_strengths, p_mirror_strengths, p_focal_distances, p_mirror_distances, subpop_size, p_result_vec, p_phase);
-	}
-}
-
-void InteractionType::FillNeighborStrengthsA_3_PERIODIC(SLiM_kdNode *root, double *nd, double *p_focal_strengths, double *p_focal_distances, double *p_result_vec, int p_phase)
-{
-	slim_popsize_t root_individual_index = root->individual_index_;
-	double distance = p_focal_distances[root_individual_index];
-	
-	if (std::isnan(distance))
-	{
-		distance = sqrt(dist_sq3(root, nd));
-		
-		// PERIODIC: we can only fill in the distance cache if we know that this is the canonical (i.e. minimum) distance for the pair
-		if (distance <= max_distance_)
-			p_focal_distances[root_individual_index] = distance;
-	}
-	
-	double dx = root->x[p_phase] - nd[p_phase];
-	double dx2 = dx * dx;
-	
-	if (distance <= max_distance_)
-	{
-		double strength = p_focal_strengths[root_individual_index];
-		
-		if (std::isnan(strength))
-		{
-			if (!gSLiM_Recursive_callbacks)
-				strength = CalculateStrengthNoCallbacks(distance);
-			else
-				strength = CalculateStrengthWithCallbacks(distance, gSLiM_Recursive_receiver, &gSLiM_Recursive_subpop->parent_individuals_[root_individual_index], gSLiM_Recursive_subpop, *gSLiM_Recursive_callbacks);
-			
-			p_focal_strengths[root_individual_index] = strength;
-		}
-		
-		p_result_vec[root_individual_index] = strength;
-	}
-	
-	if (++p_phase >= 3) p_phase = 0;
-	
-	if (dx > 0)
-	{
-		if (root->left)
-			FillNeighborStrengthsA_3_PERIODIC(root->left, nd, p_focal_strengths, p_focal_distances, p_result_vec, p_phase);
-		
-		if (dx2 > max_distance_sq_) return;
-		
-		if (root->right)
-			FillNeighborStrengthsA_3_PERIODIC(root->right, nd, p_focal_strengths, p_focal_distances, p_result_vec, p_phase);
-	}
-	else
-	{
-		if (root->right)
-			FillNeighborStrengthsA_3_PERIODIC(root->right, nd, p_focal_strengths, p_focal_distances, p_result_vec, p_phase);
-		
-		if (dx2 > max_distance_sq_) return;
-		
-		if (root->left)
-			FillNeighborStrengthsA_3_PERIODIC(root->left, nd, p_focal_strengths, p_focal_distances, p_result_vec, p_phase);
-	}
-}
-
-void InteractionType::FillNeighborStrengthsA_3_reciprocal_PERIODIC(SLiM_kdNode *root, double *nd, double *p_focal_strengths, double *p_mirror_strengths, double *p_focal_distances, double *p_mirror_distances, int subpop_size, double *p_result_vec, int p_phase)
-{
-	slim_popsize_t root_individual_index = root->individual_index_;
-	double distance = p_focal_distances[root_individual_index];
-	
-	if (std::isnan(distance))
-	{
-		distance = sqrt(dist_sq3(root, nd));
-		
-		// PERIODIC: we can only fill in the distance cache if we know that this is the canonical (i.e. minimum) distance for the pair
-		if (distance <= max_distance_)
-		{
-			p_focal_distances[root_individual_index] = distance;
-			*(p_mirror_distances + root_individual_index * subpop_size) = distance;
-		}
-	}
-	
-	double dx = root->x[p_phase] - nd[p_phase];
-	double dx2 = dx * dx;
-	
-	if (distance <= max_distance_)
-	{
-		double strength = p_focal_strengths[root_individual_index];
-		
-		if (std::isnan(strength))
-		{
-			if (!gSLiM_Recursive_callbacks)
-				strength = CalculateStrengthNoCallbacks(distance);
-			else
-				strength = CalculateStrengthWithCallbacks(distance, gSLiM_Recursive_receiver, &gSLiM_Recursive_subpop->parent_individuals_[root_individual_index], gSLiM_Recursive_subpop, *gSLiM_Recursive_callbacks);
-			
-			p_focal_strengths[root_individual_index] = strength;
-			*(p_mirror_strengths + root_individual_index * subpop_size) = strength;
-		}
-		
-		p_result_vec[root_individual_index] = strength;
-	}
-	
-	if (++p_phase >= 3) p_phase = 0;
-	
-	if (dx > 0)
-	{
-		if (root->left)
-			FillNeighborStrengthsA_3_reciprocal_PERIODIC(root->left, nd, p_focal_strengths, p_mirror_strengths, p_focal_distances, p_mirror_distances, subpop_size, p_result_vec, p_phase);
-		
-		if (dx2 > max_distance_sq_) return;
-		
-		if (root->right)
-			FillNeighborStrengthsA_3_reciprocal_PERIODIC(root->right, nd, p_focal_strengths, p_mirror_strengths, p_focal_distances, p_mirror_distances, subpop_size, p_result_vec, p_phase);
-	}
-	else
-	{
-		if (root->right)
-			FillNeighborStrengthsA_3_reciprocal_PERIODIC(root->right, nd, p_focal_strengths, p_mirror_strengths, p_focal_distances, p_mirror_distances, subpop_size, p_result_vec, p_phase);
-		
-		if (dx2 > max_distance_sq_) return;
-		
-		if (root->left)
-			FillNeighborStrengthsA_3_reciprocal_PERIODIC(root->left, nd, p_focal_strengths, p_mirror_strengths, p_focal_distances, p_mirror_distances, subpop_size, p_result_vec, p_phase);
-	}
-}
-
 void InteractionType::FillNeighborStrengths(Subpopulation *p_subpop, InteractionsData &p_subpop_data, double *p_point, Individual *p_excluded_individual, double *p_result_vec)
 {
 	if (spatiality_ == 0)
@@ -4576,7 +4274,6 @@
 			if (!periodicity_enabled)
 			{
 				if (!reciprocal_)
-<<<<<<< HEAD
 				{
 					switch (spatiality_)
 					{
@@ -4589,20 +4286,6 @@
 				{
 					switch (spatiality_)
 					{
-=======
-				{
-					switch (spatiality_)
-					{
-						case 1: FillNeighborStrengthsA_1(p_subpop_data.kd_root_, p_point, focal_strengths, p_result_vec); break;
-						case 2: FillNeighborStrengthsA_2(p_subpop_data.kd_root_, p_point, focal_strengths, focal_distances, p_result_vec, 0); break;
-						case 3: FillNeighborStrengthsA_3(p_subpop_data.kd_root_, p_point, focal_strengths, focal_distances, p_result_vec, 0); break;
-					}
-				}
-				else
-				{
-					switch (spatiality_)
-					{
->>>>>>> 3c108847
 						case 1: FillNeighborStrengthsA_1_reciprocal(p_subpop_data.kd_root_, p_point, focal_strengths, mirror_strengths, subpop_size, p_result_vec); break;
 						case 2: FillNeighborStrengthsA_2_reciprocal(p_subpop_data.kd_root_, p_point, focal_strengths, mirror_strengths, focal_distances, mirror_distances, subpop_size, p_result_vec, 0); break;
 						case 3: FillNeighborStrengthsA_3_reciprocal(p_subpop_data.kd_root_, p_point, focal_strengths, mirror_strengths, focal_distances, mirror_distances, subpop_size, p_result_vec, 0); break;
