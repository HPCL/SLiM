--- conflicted
+++ resolved
@@ -130,14 +130,8 @@
 	}
 	
 	// TREE SEQUENCE RECORDING
-<<<<<<< HEAD
-	// dispose of any allocated stuff needing cleanup here
-	if (recording_tree_)
-		table_collection_free(&tables);
-=======
 	if (RecordingTreeSequence())
 		FreeTreeSequence();
->>>>>>> 00bdf734
 }
 
 void SLiMSim::InitializeRNGFromSeed(unsigned long int *p_override_seed_ptr)
@@ -3945,6 +3939,8 @@
 {
 	// Free any tree-sequence recording stuff that has been allocated; called when SLiMSim is getting deallocated,
 	// and also when we're wiping the slate clean with something like readFromPopulationFile().
+	if (recording_tree_)
+		table_collection_free(&tables);
 }
 
 
