--- conflicted
+++ resolved
@@ -3681,12 +3681,9 @@
 		
 	std::cout << Generation() << ": New individual created, pedigree id " << ind_pid << " (parents: " << p1_pid << ", " << p2_pid << ")" << std::endl << std::endl;
 	*/
-
-	//Set ivar to current individual, this way the calls to RecordNewGenome have reference.
-	CurrentTreeSequenceIndividual = p_individual;
-	//Set ivar to indicate the first recombination has not been called, (this lets us know which parent each recombination is referring to
-	FirstRecombinationCalled = false;
-
+	
+	// This call now does nothing, but we will want to save off any information necessary
+	// to make RetractNewIndividual() work, such as the current row in various tables...
 }
 
 void SLiMSim::RetractNewIndividual()
@@ -3712,13 +3709,7 @@
 	//BIOLOGY NOTE: Recombination is the meiosis process by which the parent gamete produces germ cells, hence two recombination events 
 	//per diploid individual. Here each we treat each offspring genome produced as a haploid individual.
 
-	slim_pedigreeid_t parentSLiMID;			// The SLiM individual that produced this germ cell
-	slim_pedigreeid_t offspringSLiMID;		// The genome ID of this germ cell
-	slim_pedigreeid_t genome1SLiMID;		// First genome ID of parental gamete
-	slim_pedigreeid_t genome2SLiMID;		// Second genome ID of parental gamete  
 	node_id_t offspringMSPID;			//MSPrime equivilent of germ cell ID (Node returned from MSPrime)
-	node_id_t genome1MSPID;				//MSPrime equivilent of first genome ID of parent
-	node_id_t genome2MSPID;				//MSPrime equivilent of second genome ID of parent
 
 	//DEBUG STDOUT PRINTING
     /*
@@ -3728,43 +3719,31 @@
   	std::cout << "     " << (!FirstRecombinationCalled ? "first recomb" : "second recomb") << ", Reference to individual: " << std::endl;
     */
 
- 	//if the first recombination has not been called this is a reference to parent 1, else parent 2
-	if(!FirstRecombinationCalled){ 			
-		offspringSLiMID = 2 * CurrentTreeSequenceIndividual->PedigreeID();
-		parentSLiMID = CurrentTreeSequenceIndividual->Parent1PedigreeID();
-		FirstRecombinationCalled = true;		
-	}else{
-		offspringSLiMID = (2 * CurrentTreeSequenceIndividual->PedigreeID()) + 1;
-		parentSLiMID = CurrentTreeSequenceIndividual->Parent2PedigreeID();
-	} 
-
-	//calculate genome ID's 
-	genome1SLiMID = 2 * parentSLiMID;
-	genome2SLiMID = genome1SLiMID + 1;
-
-	//Map the Parental Genome SLiM Id's to MSP IDs.
-	genome1MSPID = getMSPID(genome1SLiMID);
-	genome2MSPID = getMSPID(genome2SLiMID);
-
-
 	//add genome node
 	double time = (double) -1 * tree_seq_generation_;
 	uint32_t flags = 1;
 
 	//for metadata -> testing for now
-	std::string osids = std::to_string(offspringSLiMID);	
+	std::string osids = std::to_string(p_new_genome_id);	
 	osids = "SLiMID="+osids;
 	size_t size = osids.length();
 	const char *offspring_SLiMID_Const = osids.c_str();
 	
 	offspringMSPID = node_table_add_row(&tables.nodes,flags,time,0,offspring_SLiMID_Const,size);
-    SLiM_MSP_Id_Map[offspringSLiMID] = (node_id_t) offspringMSPID;
-
+    SLiM_MSP_Id_Map[p_new_genome_id] = (node_id_t) offspringMSPID;
+	
     // if there is no parent then no need to record edges
-	if(parentSLiMID == -1){
+	if ((p_initial_parental_genome_id == -1) && (p_second_parental_genome_id == -1)) {
 		return;
 	}
-
+	
+	node_id_t genome1MSPID;				//MSPrime equivilent of first genome ID of parent
+	node_id_t genome2MSPID;				//MSPrime equivilent of second genome ID of parent
+
+	//Map the Parental Genome SLiM Id's to MSP IDs.
+	genome1MSPID = getMSPID(p_initial_parental_genome_id);
+	genome2MSPID = (p_second_parental_genome_id == -1) ? genome1MSPID : getMSPID(p_second_parental_genome_id);
+	
 	size_t breakpoint_count = (p_breakpoints ? p_breakpoints->size() : 0);
 	//Have yet to make it in this conditional. Ask ben about this funky business. 
 	if (breakpoint_count && (p_breakpoints->back() > chromosome_.last_position_)){
@@ -3773,46 +3752,27 @@
 	}
 	double left = 0.0;
 	double right;
-	for (size_t i = 0; i < breakpoint_count; i++){
-	
-<<<<<<< HEAD
+	size_t i;
+	
+	for (i = 0; i < breakpoint_count; i++){
+	
 		right = (*p_breakpoints)[i];
 
-		node_id_t parent = (node_id_t) (p_start_strand_2 ? genome2MSPID : genome1MSPID);
+		node_id_t parent = (node_id_t) genome1MSPID;
 		tree_return_value_ = edge_table_add_row(&tables.edges,left,right,parent,offspringMSPID);
 		if (tree_return_value_ < 0) {
 			handle_error("add_edge", tree_return_value_);
 		}
-		p_start_strand_2 = !p_start_strand_2;
 		
 		left = right;
 	}
 	
 	right = (double)chromosome_.last_position_+1;
-	node_id_t parent = (node_id_t) (p_start_strand_2 ? genome2MSPID : genome1MSPID);
+	node_id_t parent = (node_id_t) (((i % 2) == 0) ? genome1MSPID : genome2MSPID);
 	tree_return_value_ = edge_table_add_row(&tables.edges,left,right,parent,offspringMSPID);
 	if (tree_return_value_ < 0) {
 		handle_error("add_edge", tree_return_value_);
 	}
-		
-=======
-	if (breakpoint_count && (p_breakpoints->back() == chromosome_.last_position_mutrun_ + 1))
-		breakpoint_count--;
-	
-	if (breakpoint_count)
-	{
-		std::cout << tree_seq_generation_ << ":   New genome with ID " << p_new_genome_id << " from recombination at positions:";
-		
-		for (size_t breakpoint_index = 0; breakpoint_index < breakpoint_count; ++breakpoint_index)
-			std::cout << " " << (*p_breakpoints)[breakpoint_index];
-	}
-	else
-	{
-		std::cout << tree_seq_generation_ << ":   New genome with ID " << p_new_genome_id << " with no recombination";
-	}
-	
-	std::cout << " (parental genome IDs " << p_initial_parental_genome_id << ", " << p_second_parental_genome_id << ")" << std::endl;
->>>>>>> 14fd88dd
 }
 
 void SLiMSim::RecordNewDerivedState(slim_genomeid_t p_genome_id, slim_position_t p_position, const std::vector<slim_mutationid_t> &p_derived_mutations)
@@ -3828,6 +3788,9 @@
 	// individual's pedigree ID, with the expected invariant relationship: it is 2 * pedigree_id + [0/1].
 	// The vector of IDs passed in here is reused internally, so this method must not keep a pointer to it;
 	// any information that needs to be kept from it must be copied out.
+
+	//DEBUG STDOUT PRINTING
+	/*
 	std::cout << tree_seq_generation_ << ":   New derived state for genome id " << p_genome_id << " at position " << p_position << ":";
 	
 	if (p_derived_mutations.size())
@@ -3841,6 +3804,7 @@
 	}
 	
 	std::cout << std::endl;
+	 */
 }
 
 void SLiMSim::CheckAutoSimplification(void)
