//
//  slim_sim.cpp
//  SLiM
//
//  Created by Ben Haller on 12/26/14.
//  Copyright (c) 2014-2017 Philipp Messer.  All rights reserved.
//	A product of the Messer Lab, http://messerlab.org/slim/
//

//	This file is part of SLiM.
//
//	SLiM is free software: you can redistribute it and/or modify it under the terms of the GNU General Public License as published by
//	the Free Software Foundation, either version 3 of the License, or (at your option) any later version.
//
//	SLiM is distributed in the hope that it will be useful, but WITHOUT ANY WARRANTY; without even the implied warranty of
//	MERCHANTABILITY or FITNESS FOR A PARTICULAR PURPOSE.  See the GNU General Public License for more details.
//
//	You should have received a copy of the GNU General Public License along with SLiM.  If not, see <http://www.gnu.org/licenses/>.


#include "slim_sim.h"
#include "eidos_test.h"
#include "eidos_interpreter.h"
#include "eidos_call_signature.h"
#include "eidos_property_signature.h"
#include "eidos_ast_node.h"
#include "individual.h"
#include "polymorphism.h"


#include <iostream>
#include <fstream>
#include <stdexcept>
#include <algorithm>
#include <typeinfo>
#include <memory>
#include <string>
#include <utility>

//TREE SEQUENCE
#include <stdio.h>
#include <stdlib.h>

#pragma mark -
#pragma mark SLiMSim
#pragma mark -

SLiMSim::SLiMSim(std::istream &p_infile) : population_(*this), self_symbol_(gID_sim, EidosValue_SP(new (gEidosValuePool->AllocateChunk()) EidosValue_Object_singleton(this, gSLiM_SLiMSim_Class))), x_experiments_enabled_(false)
{
	// set up the symbol table we will use for all of our constants; we use the external hash table design
	// BCH 1/18/2018: I looked into telling this table to use the external unordered_map from the start, but testing indicates
	// that that is actually a bit slower.  I suspect it crosses over for models with more SLiM symbols; but EidosSymbolTable
	// crosses over to the external table anyway when more symbols are used, so it shouldn't be a big deal.
	simulation_constants_ = new EidosSymbolTable(EidosSymbolTableType::kContextConstantsTable, gEidosConstantsSymbolTable);
	
	// set up the function map with the base Eidos functions plus zero-gen functions, since we're in an initial state
	simulation_functions_ = *EidosInterpreter::BuiltInFunctionMap();
	AddZeroGenerationFunctionsToMap(simulation_functions_);
	
	// read all configuration information from the input file
	p_infile.clear();
	p_infile.seekg(0, std::fstream::beg);
	InitializeFromFile(p_infile);
}

SLiMSim::SLiMSim(const char *p_input_file) : population_(*this), self_symbol_(gID_sim, EidosValue_SP(new (gEidosValuePool->AllocateChunk()) EidosValue_Object_singleton(this, gSLiM_SLiMSim_Class))), x_experiments_enabled_(false)
{
	// set up the symbol table we will use for all of our constants
	// BCH 1/18/2018: I looked into telling this table to use the external unordered_map from the start, but testing indicates
	// that that is actually a bit slower.  I suspect it crosses over for models with more SLiM symbols; but EidosSymbolTable
	// crosses over to the external table anyway when more symbols are used, so it shouldn't be a big deal.
	simulation_constants_ = new EidosSymbolTable(EidosSymbolTableType::kContextConstantsTable, gEidosConstantsSymbolTable);
	
	// set up the function map with the base Eidos functions plus zero-gen functions, since we're in an initial state
	simulation_functions_ = *EidosInterpreter::BuiltInFunctionMap();
	AddZeroGenerationFunctionsToMap(simulation_functions_);
	
	// open our file stream
	std::ifstream infile(p_input_file);
	
	if (!infile.is_open())
		EIDOS_TERMINATION << std::endl << "ERROR (SLiMSim::SLiMSim): could not open input file: " << p_input_file << "." << EidosTerminate();
	
	// read all configuration information from the input file
	infile.seekg(0, std::fstream::beg);
	InitializeFromFile(infile);
}

SLiMSim::~SLiMSim(void)
{
	//EIDOS_ERRSTREAM << "SLiMSim::~SLiMSim" << std::endl;
	
	population_.RemoveAllSubpopulationInfo();
	
	delete simulation_constants_;
	simulation_constants_ = nullptr;
	
	simulation_functions_.clear();
	
	for (auto mutation_type : mutation_types_)
		delete mutation_type.second;
	mutation_types_.clear();
	
	for (auto genomic_element_type : genomic_element_types_)
		delete genomic_element_type.second;
	genomic_element_types_.clear();
	
	for (auto interaction_type : interaction_types_)
		delete interaction_type.second;
	interaction_types_.clear();
	
	for (auto script_block : script_blocks_)
		delete script_block;
	script_blocks_.clear();
	
	// All the script blocks that refer to the script are now gone
	delete script_;
	script_ = nullptr;
	
	// Dispose of mutation run experiment data
	if (x_experiments_enabled_)
	{
		if (x_current_runtimes_)
			free(x_current_runtimes_);
		x_current_runtimes_ = nullptr;
		
		if (x_previous_runtimes_)
			free(x_previous_runtimes_);
		x_previous_runtimes_ = nullptr;
	}
	
	// TREE SEQUENCE RECORDING
	// dispose of any allocated stuff needing cleanup here
}

void SLiMSim::InitializeRNGFromSeed(unsigned long int *p_override_seed_ptr)
{
	// track the random number seed given, if there is one
	unsigned long int rng_seed = (p_override_seed_ptr ? *p_override_seed_ptr : Eidos_GenerateSeedFromPIDAndTime());
	
	Eidos_InitializeRNGFromSeed(rng_seed);
	
	if (DEBUG_INPUT)
		SLIM_OUTSTREAM << "// Initial random seed:\n" << rng_seed << "\n" << std::endl;
}

void SLiMSim::InitializeFromFile(std::istream &p_infile)
{
	// Reset error position indicators used by SLiMgui
	EidosScript::ClearErrorPosition();
	
	// Read in the file; going through stringstream is fast...
	std::stringstream buffer;
	
	buffer << p_infile.rdbuf();
	
	// Tokenize and parse
	script_ = new SLiMEidosScript(buffer.str());
	
	// Set up top-level error-reporting info
	gEidosCurrentScript = script_;
	gEidosExecutingRuntimeScript = false;
	
	script_->Tokenize();
	script_->ParseSLiMFileToAST();
	
	// Extract SLiMEidosBlocks from the parse tree
	const EidosASTNode *root_node = script_->AST();
	
	for (EidosASTNode *script_block_node : root_node->children_)
	{
		SLiMEidosBlock *new_script_block = new SLiMEidosBlock(script_block_node);
		
		AddScriptBlock(new_script_block, nullptr, new_script_block->root_node_->children_[0]->token_);
	}
	
	// Reset error position indicators used by SLiMgui
	EidosScript::ClearErrorPosition();
	
	// Zero out error-reporting info so raises elsewhere don't get attributed to this script
	gEidosCurrentScript = nullptr;
	gEidosExecutingRuntimeScript = false;
}

// get one line of input, sanitizing by removing comments and whitespace; used only by SLiMSim::InitializePopulationFromTextFile
void GetInputLine(std::istream &p_input_file, std::string &p_line);
void GetInputLine(std::istream &p_input_file, std::string &p_line)
{
	getline(p_input_file, p_line);
	
	// remove all after "//", the comment start sequence
	// BCH 16 Dec 2014: note this was "/" in SLiM 1.8 and earlier, changed to allow full filesystem paths to be specified.
	if (p_line.find("//") != std::string::npos)
		p_line.erase(p_line.find("//"));
	
	// remove leading and trailing whitespace (spaces and tabs)
	p_line.erase(0, p_line.find_first_not_of(" \t"));
	p_line.erase(p_line.find_last_not_of(" \t") + 1);
}

int SLiMSim::FormatOfPopulationFile(const char *p_file)
{
	if (p_file)
	{
		std::ifstream infile(p_file, std::ios::in | std::ios::binary);
		
		if (!infile.is_open() || infile.eof())
			return -1;
		
		// Determine the file length
		infile.seekg(0, std::ios_base::end);
		std::size_t file_size = infile.tellg();
		
		// Determine the file format
		if (file_size >= 4)
		{
			char file_chars[4] = {0, 0, 0, 0};
			int32_t file_endianness_tag = 0;
			
			infile.seekg(0, std::ios_base::beg);
			infile.read(&file_chars[0], 4);
			
			infile.seekg(0, std::ios_base::beg);
			infile.read(reinterpret_cast<char *>(&file_endianness_tag), sizeof file_endianness_tag);
			
			if ((file_chars[0] == '#') && (file_chars[1] == 'O') && (file_chars[2] == 'U') && (file_chars[3] == 'T'))
				return 1;
			else if (file_endianness_tag == 0x12345678)
				return 2;
		}
	}
	
	return 0;
}

slim_generation_t SLiMSim::InitializePopulationFromFile(const char *p_file, EidosInterpreter *p_interpreter)
{
	int file_format = FormatOfPopulationFile(p_file);	// -1 is file does not exist, 0 is format unrecognized, 1 is text, 2 is binary
	
	if (file_format == -1)
		EIDOS_TERMINATION << "ERROR (SLiMSim::InitializePopulationFromFile): initialization file does not exist or is empty." << EidosTerminate();
	if (file_format == 0)
		EIDOS_TERMINATION << "ERROR (SLiMSim::InitializePopulationFromFile): initialization file is invalid." << EidosTerminate();
	
	{
		if (p_interpreter)
		{
			EidosSymbolTable &symbols = p_interpreter->SymbolTable();
			std::vector<std::string> all_symbols = symbols.AllSymbols();
			std::vector<EidosGlobalStringID> symbols_to_remove;
			
			for (std::string symbol_name : all_symbols)
			{
				EidosGlobalStringID symbol_ID = Eidos_GlobalStringIDForString(symbol_name);
				EidosValue_SP symbol_value = symbols.GetValueOrRaiseForSymbol(symbol_ID);
				
				if (symbol_value->Type() == EidosValueType::kValueObject)
				{
					const EidosObjectClass *symbol_class = static_pointer_cast<EidosValue_Object>(symbol_value)->Class();
					
					if ((symbol_class == gSLiM_Subpopulation_Class) || (symbol_class == gSLiM_Genome_Class) || (symbol_class == gSLiM_Individual_Class) || (symbol_class == gSLiM_Mutation_Class) || (symbol_class == gSLiM_Substitution_Class))
						symbols_to_remove.emplace_back(symbol_ID);
				}
			}
			
			for (EidosGlobalStringID symbol_ID : symbols_to_remove)
				symbols.RemoveConstantForSymbol(symbol_ID);
		}
		
		// invalidate interactions, since any cached interaction data depends on the subpopulations and individuals
		for (auto int_type = interaction_types_.begin(); int_type != interaction_types_.end(); ++int_type)
			int_type->second->Invalidate();
		
		// then we dispose of all existing subpopulations, mutations, etc.
		population_.RemoveAllSubpopulationInfo();
	}
	
	if (file_format == 1)
		return _InitializePopulationFromTextFile(p_file, p_interpreter);
	else if (file_format == 2)
		return _InitializePopulationFromBinaryFile(p_file, p_interpreter);
	else
		EIDOS_TERMINATION << "ERROR (SLiMSim::InitializePopulationFromFile): unreconized format code." << EidosTerminate();
}

slim_generation_t SLiMSim::_InitializePopulationFromTextFile(const char *p_file, EidosInterpreter *p_interpreter)
{
	slim_generation_t file_generation;
	std::map<slim_polymorphismid_t,MutationIndex> mutations;
	std::string line, sub; 
	std::ifstream infile(p_file);
	int age_output_count = 0;
	
	if (!infile.is_open())
		EIDOS_TERMINATION << "ERROR (SLiMSim::_InitializePopulationFromTextFile): could not open initialization file." << EidosTerminate();
	
	// Parse the first line, to get the generation
	{
		GetInputLine(infile, line);
	
		std::istringstream iss(line);
		
		iss >> sub;		// #OUT:
		
		iss >> sub;		// generation
		int64_t generation_long = EidosInterpreter::NonnegativeIntegerForString(sub, nullptr);
		file_generation = SLiMCastToGenerationTypeOrRaise(generation_long);
	}
	
	// Read and ignore initial stuff until we hit the Populations section
	int64_t file_version = 0;	// initially unknown; we will leave this as 0 for versions < 3, for now
	
	while (!infile.eof())
	{
		GetInputLine(infile, line);
		
		// Starting in SLiM 3, we will handle a Version line if we see one in passing
		if (line.find("Version:") != std::string::npos)
		{
			std::istringstream iss(line);
			
			iss >> sub;		// Version:
			iss >> sub;		// version number
			
			file_version = (int64_t)EidosInterpreter::NonnegativeIntegerForString(sub, nullptr);
			
			// version 4 is the same as version 3 but with an age value for each individual
			if (file_version == 4)
			{
				age_output_count = 1;
				file_version = 3;
			}
			
			if ((file_version != 1) && (file_version != 2) && (file_version != 3))
				EIDOS_TERMINATION << "ERROR (SLiMSim::_InitializePopulationFromTextFile): unrecognized version." << EidosTerminate();
			
			continue;
		}
		
		if (line.find("Populations") != std::string::npos)
			break;
	}
	
	if (age_output_count && (ModelType() == SLiMModelType::kModelTypeWF))
		EIDOS_TERMINATION << "ERROR (SLiMSim::_InitializePopulationFromTextFile): age information is present but the simulation is using a WF model." << EidosTerminate();
	if (!age_output_count && (ModelType() == SLiMModelType::kModelTypeNonWF))
		EIDOS_TERMINATION << "ERROR (SLiMSim::_InitializePopulationFromTextFile): age information is not present but the simulation is using a nonWF model; age information must be included." << EidosTerminate();
	
	// Now we are in the Populations section; read and instantiate each population until we hit the Mutations section
	while (!infile.eof())
	{ 
		GetInputLine(infile, line);
		
		if (line.length() == 0)
			continue;
		if (line.find("Mutations") != std::string::npos)
			break;
		
		std::istringstream iss(line);
		
		iss >> sub;
		slim_objectid_t subpop_index = SLiMEidosScript::ExtractIDFromStringWithPrefix(sub, 'p', nullptr);
		
		iss >> sub;
		int64_t subpop_size_long = EidosInterpreter::NonnegativeIntegerForString(sub, nullptr);
		slim_popsize_t subpop_size = SLiMCastToPopsizeTypeOrRaise(subpop_size_long);
		
		// SLiM 2.0 output format has <H | S <ratio>> here; if that is missing or "H" is given, the population is hermaphroditic and the ratio given is irrelevant
		double sex_ratio = 0.0;
		
		if (iss >> sub)
		{
			if (sub == "S")
			{
				iss >> sub;
				sex_ratio = EidosInterpreter::FloatForString(sub, nullptr);
			}
		}
		
		// Create the population population
		Subpopulation *new_subpop = population_.AddSubpopulation(subpop_index, subpop_size, sex_ratio);
		
		// define a new Eidos variable to refer to the new subpopulation
		EidosSymbolTableEntry &symbol_entry = new_subpop->SymbolTableEntry();
		
		if (p_interpreter && p_interpreter->SymbolTable().ContainsSymbol(symbol_entry.first))
			EIDOS_TERMINATION << "ERROR (SLiMSim::_InitializePopulationFromTextFile): new subpopulation symbol " << Eidos_StringForGlobalStringID(symbol_entry.first) << " was already defined prior to its definition here." << EidosTerminate();
		
		simulation_constants_->InitializeConstantSymbolEntry(symbol_entry);
	}
	
	// Now we are in the Mutations section; read and instantiate all mutations and add them to our map and to the registry
	while (!infile.eof()) 
	{
		GetInputLine(infile, line);
		
		if (line.length() == 0)
			continue;
		if (line.find("Genomes") != std::string::npos)
			break;
		if (line.find("Individuals") != std::string::npos)	// SLiM 2.0 added this section
			break;
		
		std::istringstream iss(line);
		
		iss >> sub;
		int64_t polymorphismid_long = EidosInterpreter::NonnegativeIntegerForString(sub, nullptr);
		slim_polymorphismid_t polymorphism_id = SLiMCastToPolymorphismidTypeOrRaise(polymorphismid_long);
		
		// Added in version 2 output, starting in SLiM 2.1
		iss >> sub;
		slim_mutationid_t mutation_id;
		
		if (sub[0] == 'm')	// autodetect whether we are parsing version 1 or version 2 output
		{
			mutation_id = polymorphism_id;		// when parsing version 1 output, we use the polymorphism id as the mutation id
		}
		else
		{
			mutation_id = EidosInterpreter::NonnegativeIntegerForString(sub, nullptr);
			
			iss >> sub;		// queue up sub for mutation_type_id
		}
		
		slim_objectid_t mutation_type_id = SLiMEidosScript::ExtractIDFromStringWithPrefix(sub, 'm', nullptr);
		
		iss >> sub;
		int64_t position_long = EidosInterpreter::NonnegativeIntegerForString(sub, nullptr);
		slim_position_t position = SLiMCastToPositionTypeOrRaise(position_long);
		
		iss >> sub;
		double selection_coeff = EidosInterpreter::FloatForString(sub, nullptr);
		
		iss >> sub;		// dominance coefficient, which is given in the mutation type; we check below that the value read matches the mutation type
		double dominance_coeff = EidosInterpreter::FloatForString(sub, nullptr);
		
		iss >> sub;
		slim_objectid_t subpop_index = SLiMEidosScript::ExtractIDFromStringWithPrefix(sub, 'p', nullptr);
		
		iss >> sub;
		int64_t generation_long = EidosInterpreter::NonnegativeIntegerForString(sub, nullptr);
		slim_generation_t generation = SLiMCastToGenerationTypeOrRaise(generation_long);
		
		// look up the mutation type from its index
		auto found_muttype_pair = mutation_types_.find(mutation_type_id);
		
		if (found_muttype_pair == mutation_types_.end()) 
			EIDOS_TERMINATION << "ERROR (SLiMSim::_InitializePopulationFromTextFile): mutation type m"<< mutation_type_id << " has not been defined." << EidosTerminate();
		
		MutationType *mutation_type_ptr = found_muttype_pair->second;
		
		if (fabs(mutation_type_ptr->dominance_coeff_ - dominance_coeff) > 0.001)	// a reasonable tolerance to allow for I/O roundoff
			EIDOS_TERMINATION << "ERROR (SLiMSim::_InitializePopulationFromTextFile): mutation type m"<< mutation_type_id << " has dominance coefficient " << mutation_type_ptr->dominance_coeff_ << " that does not match the population file dominance coefficient of " << dominance_coeff << "." << EidosTerminate();
		
		// construct the new mutation; NOTE THAT THE STACKING POLICY IS NOT CHECKED HERE, AS THIS IS NOT CONSIDERED THE ADDITION OF A MUTATION!
		MutationIndex new_mut_index = SLiM_NewMutationFromBlock();
		
		new (gSLiM_Mutation_Block + new_mut_index) Mutation(mutation_id, mutation_type_ptr, position, selection_coeff, subpop_index, generation);
		
		// add it to our local map, so we can find it when making genomes, and to the population's mutation registry
		mutations.insert(std::pair<slim_polymorphismid_t,MutationIndex>(polymorphism_id, new_mut_index));
		population_.mutation_registry_.emplace_back(new_mut_index);
		
#ifdef SLIM_KEEP_MUTTYPE_REGISTRIES
		if (population_.keeping_muttype_registries_)
			EIDOS_TERMINATION << "ERROR (SLiMSim::_InitializePopulationFromTextFile): (internal error) separate muttype registries set up during pop load." << EidosTerminate();
#endif
		
		// all mutations seen here will be added to the simulation somewhere, so check and set pure_neutral_ and all_pure_neutral_DFE_
		if (selection_coeff != 0.0)
		{
			pure_neutral_ = false;
			mutation_type_ptr->all_pure_neutral_DFE_ = false;
		}
	}
	
	population_.cached_tally_genome_count_ = 0;
	
	// If there is an Individuals section (added in SLiM 2.0), we now need to parse it since it might contain spatial positions
	if (line.find("Individuals") != std::string::npos)
	{
		while (!infile.eof()) 
		{
			GetInputLine(infile, line);
			
			if (line.length() == 0)
				continue;
			if (line.find("Genomes") != std::string::npos)
				break;
			
			std::istringstream iss(line);
			
			iss >> sub;		// pX:iY – individual identifier
			int pos = static_cast<int>(sub.find_first_of(":"));
			std::string &&subpop_id_string = sub.substr(0, pos);
			
			slim_objectid_t subpop_id = SLiMEidosScript::ExtractIDFromStringWithPrefix(subpop_id_string, 'p', nullptr);
			std::string &&individual_index_string = sub.substr(pos + 1, std::string::npos);
			
			if (individual_index_string[0] != 'i')
				EIDOS_TERMINATION << "ERROR (SLiMSim::_InitializePopulationFromTextFile): reference to individual is malformed." << EidosTerminate();
			
			int64_t individual_index = EidosInterpreter::NonnegativeIntegerForString(individual_index_string.c_str() + 1, nullptr);
			
			auto subpop_pair = population_.find(subpop_id);
			
			if (subpop_pair == population_.end())
				EIDOS_TERMINATION << "ERROR (SLiMSim::_InitializePopulationFromTextFile): referenced subpopulation p" << subpop_id << " not defined." << EidosTerminate();
			
			Subpopulation &subpop = *subpop_pair->second;
			
			if (individual_index >= subpop.parent_subpop_size_)
				EIDOS_TERMINATION << "ERROR (SLiMSim::_InitializePopulationFromTextFile): referenced individual i" << individual_index << " is out of range." << EidosTerminate();
			
			Individual &individual = *subpop.parent_individuals_[individual_index];
			
			iss >> sub;			// individual sex identifier (F/M/H) – added in SLiM 2.1, so we need to be robust if it is missing
			
			if ((sub == "F") || (sub == "M") || (sub == "H"))
				iss >> sub;
			
			;					// pX:Y – genome 1 identifier, which we do not presently need to parse [already fetched]
			iss >> sub;			// pX:Y – genome 2 identifier, which we do not presently need to parse
			
			// Parse the optional fields at the end of each individual line.  This is a bit tricky.
			// First we read all of the fields in, then we decide how to use them.
			std::vector<std::string> opt_params;
			int opt_param_count;
			
			while (iss >> sub)
				opt_params.push_back(sub);
			
			opt_param_count = (int)opt_params.size();
			
			if (opt_param_count == 0)
			{
				// no optional info present, which might be an error; should never occur unless someone has hand-constructed a bad input file
				if (age_output_count)
					EIDOS_TERMINATION << "ERROR (SLiMSim::_InitializePopulationFromTextFile): output file format does not contain age information, which is required." << EidosTerminate();
			}
#ifdef SLIM_NONWF_ONLY
			else if (opt_param_count == age_output_count)
			{
				// only age information is present
				individual.age_ = (slim_age_t)EidosInterpreter::NonnegativeIntegerForString(opt_params[0], nullptr);			// age
			}
#endif  // SLIM_NONWF_ONLY
			else if (opt_param_count == spatial_dimensionality_ + age_output_count)
			{
				// age information is present, in addition to the correct number of spatial positions
				if (spatial_dimensionality_ >= 1)
					individual.spatial_x_ = EidosInterpreter::FloatForString(opt_params[0], nullptr);							// spatial position x
				if (spatial_dimensionality_ >= 2)
					individual.spatial_y_ = EidosInterpreter::FloatForString(opt_params[1], nullptr);							// spatial position y
				if (spatial_dimensionality_ >= 3)
					individual.spatial_z_ = EidosInterpreter::FloatForString(opt_params[2], nullptr);							// spatial position z
				
#ifdef SLIM_NONWF_ONLY
				if (age_output_count)
					individual.age_ = (slim_age_t)EidosInterpreter::NonnegativeIntegerForString(opt_params[spatial_dimensionality_], nullptr);		// age
#endif  // SLIM_NONWF_ONLY
			}
			else
			{
				EIDOS_TERMINATION << "ERROR (SLiMSim::_InitializePopulationFromTextFile): output file format does not match that expected by the simulation (spatial dimension or age information is incorrect or missing)." << EidosTerminate();
			}
		}
	}
	
	// Now we are in the Genomes section, which should take us to the end of the file
	Mutation *mut_block_ptr = gSLiM_Mutation_Block;
	
	while (!infile.eof())
	{
		GetInputLine(infile, line);
		
		if (line.length() == 0)
			continue;
		
		std::istringstream iss(line);
		
		iss >> sub;
		int pos = static_cast<int>(sub.find_first_of(":"));
		std::string &&subpop_id_string = sub.substr(0, pos);
		slim_objectid_t subpop_id = SLiMEidosScript::ExtractIDFromStringWithPrefix(subpop_id_string, 'p', nullptr);
		
		auto subpop_pair = population_.find(subpop_id);
		
		if (subpop_pair == population_.end())
			EIDOS_TERMINATION << "ERROR (SLiMSim::_InitializePopulationFromTextFile): referenced subpopulation p" << subpop_id << " not defined." << EidosTerminate();
		
		Subpopulation &subpop = *subpop_pair->second;
		
		sub.erase(0, pos + 1);	// remove the subpop_id and the colon
		int64_t genome_index_long = EidosInterpreter::NonnegativeIntegerForString(sub, nullptr);
		
		if ((genome_index_long < 0) || (genome_index_long > SLIM_MAX_SUBPOP_SIZE * 2))
			EIDOS_TERMINATION << "ERROR (SLiMSim::_InitializePopulationFromTextFile): genome index out of permitted range." << EidosTerminate();
		slim_popsize_t genome_index = static_cast<slim_popsize_t>(genome_index_long);	// range-check is above since we need to check against SLIM_MAX_SUBPOP_SIZE * 2
		
		Genome &genome = *subpop.parent_genomes_[genome_index];
		
		// Now we might have [A|X|Y] (SLiM 2.0), or we might have the first mutation id - or we might have nothing at all
		if (iss >> sub)
		{
			// check whether this token is a genome type
			if ((sub.compare(gStr_A) == 0) || (sub.compare(gStr_X) == 0) || (sub.compare(gStr_Y) == 0))
			{
				// Let's do a little error-checking against what has already been instantiated for us...
				if ((sub.compare(gStr_A) == 0) && genome.Type() != GenomeType::kAutosome)
					EIDOS_TERMINATION << "ERROR (SLiMSim::_InitializePopulationFromTextFile): genome is specified as A (autosome), but the instantiated genome does not match." << EidosTerminate();
				if ((sub.compare(gStr_X) == 0) && genome.Type() != GenomeType::kXChromosome)
					EIDOS_TERMINATION << "ERROR (SLiMSim::_InitializePopulationFromTextFile): genome is specified as X (X-chromosome), but the instantiated genome does not match." << EidosTerminate();
				if ((sub.compare(gStr_Y) == 0) && genome.Type() != GenomeType::kYChromosome)
					EIDOS_TERMINATION << "ERROR (SLiMSim::_InitializePopulationFromTextFile): genome is specified as Y (Y-chromosome), but the instantiated genome does not match." << EidosTerminate();
				
				if (iss >> sub)
				{
					if (sub == "<null>")
					{
						if (!genome.IsNull())
							EIDOS_TERMINATION << "ERROR (SLiMSim::_InitializePopulationFromTextFile): genome is specified as null, but the instantiated genome is non-null." << EidosTerminate();
						
						continue;	// this line is over
					}
					else
					{
						if (genome.IsNull())
							EIDOS_TERMINATION << "ERROR (SLiMSim::_InitializePopulationFromTextFile): genome is specified as non-null, but the instantiated genome is null." << EidosTerminate();
						
						// drop through, and sub will be interpreted as a mutation id below
					}
				}
				else
					continue;
			}
			
			int32_t mutrun_length_ = genome.mutrun_length_;
			int current_mutrun_index = -1;
			MutationRun *current_mutrun = nullptr;
			
			do
			{
				int64_t polymorphismid_long = EidosInterpreter::NonnegativeIntegerForString(sub, nullptr);
				slim_polymorphismid_t polymorphism_id = SLiMCastToPolymorphismidTypeOrRaise(polymorphismid_long);
				
				auto found_mut_pair = mutations.find(polymorphism_id);
				
				if (found_mut_pair == mutations.end()) 
					EIDOS_TERMINATION << "ERROR (SLiMSim::_InitializePopulationFromTextFile): polymorphism " << polymorphism_id << " has not been defined." << EidosTerminate();
				
				MutationIndex mutation = found_mut_pair->second;
				int mutrun_index = (mut_block_ptr + mutation)->position_ / mutrun_length_;
				
				if (mutrun_index != current_mutrun_index)
				{
					current_mutrun_index = mutrun_index;
					genome.WillModifyRun(current_mutrun_index);
					
					current_mutrun = genome.mutruns_[mutrun_index].get();
				}
				
				current_mutrun->emplace_back(mutation);
			}
			while (iss >> sub);
		}
	}
	
	// It's a little unclear how we ought to clean up after ourselves, and this is a continuing source of bugs.  We could be loading
	// a new population in an early() event, in a late() event, or in between generations in SLiMgui using its Import Population command.
	// The safest avenue seems to be to just do all the bookkeeping we can think of: tally frequencies, calculate fitnesses, and
	// survey the population for SLiMgui.  This will lead to some of these actions being done at an unusual time in the generation cycle,
	// though, and will cause some things to be done unnecessarily (because they are not normally up-to-date at the current generation
	// cycle stage anyway) or done twice (which could be particularly problematic for fitness() callbacks).  Nevertheless, this seems
	// like the best policy, at least until shown otherwise...  BCH 11 June 2016
	
	// BCH 5 April 2017: Well, it has been shown otherwise.  Now that interactions have been added, fitness() callbacks often depend on
	// them, which means the interactions need to be evaluated, which means we can't evaluate fitness values yet; we need to give the
	// user's script a chance to evaluate the interactions.  This was always a problem, really; fitness() callbacks might have needed
	// some external state to be set up that would on the population state.  But now it is a glaring problem, and forces us to revise
	// our policy.  For backward compatibility, we will keep the old behavior if reading a file that is version 2 or earlier; a bit
	// weird, but probably nobody will ever even notice...
	
	// As of SLiM 2.1, we change the generation as a side effect of loading; otherwise we can't correctly update our state here!
	generation_ = file_generation;
	
	// Re-tally mutation references so we have accurate frequency counts for our new mutations
	population_.UniqueMutationRuns();
	population_.TallyMutationReferences(nullptr, true);
	
	if (file_version <= 2)
	{
		// Now that we have the info on everybody, update fitnesses so that we're ready to run the next generation
		// used to be generation + 1; removing that 18 Feb 2016 BCH
		
		nonneutral_change_counter_++;			// trigger unconditional nonneutral mutation caching inside UpdateFitness()
		last_nonneutral_regime_ = 3;			// this means "unpredictable callbacks", will trigger a recache next generation
		
		for (auto muttype_iter : mutation_types_)
			(muttype_iter.second)->subject_to_fitness_callback_ = true;			// we're not doing RecalculateFitness()'s work, so play it safe
		
		for (std::pair<const slim_objectid_t,Subpopulation*> &subpop_pair : population_)
		{
			slim_objectid_t subpop_id = subpop_pair.first;
			Subpopulation *subpop = subpop_pair.second;
			std::vector<SLiMEidosBlock*> fitness_callbacks = ScriptBlocksMatching(generation_, SLiMEidosBlockType::SLiMEidosFitnessCallback, -1, -1, subpop_id);
			std::vector<SLiMEidosBlock*> global_fitness_callbacks = ScriptBlocksMatching(generation_, SLiMEidosBlockType::SLiMEidosFitnessGlobalCallback, -2, -1, subpop_id);
			
			subpop->UpdateFitness(fitness_callbacks, global_fitness_callbacks);
		}
		
#ifdef SLIMGUI
		// Let SLiMgui survey the population for mean fitness and such, if it is our target
		population_.SurveyPopulation();
#endif
	}
	
	return file_generation;
}

#ifndef __clang_analyzer__
slim_generation_t SLiMSim::_InitializePopulationFromBinaryFile(const char *p_file, EidosInterpreter *p_interpreter)
{
	std::size_t file_size = 0;
	slim_generation_t file_generation;
	int32_t spatial_output_count;
	int age_output_count = 0;
	
	// Read file into buf
	std::ifstream infile(p_file, std::ios::in | std::ios::binary);
	
	if (!infile.is_open() || infile.eof())
		EIDOS_TERMINATION << "ERROR (SLiMSim::_InitializePopulationFromBinaryFile): could not open initialization file." << EidosTerminate();
	
	// Determine the file length
	infile.seekg(0, std::ios_base::end);
	file_size = infile.tellg();
	
	// Read in the entire file; we assume we have enough memory, for now
	std::unique_ptr<char[]> raii_buf(new char[file_size]);
	char *buf = raii_buf.get();
	
	if (!buf)
		EIDOS_TERMINATION << "ERROR (SLiMSim::_InitializePopulationFromBinaryFile): could not allocate input buffer." << EidosTerminate();
	
	char *buf_end = buf + file_size;
	char *p = buf;
	
	infile.seekg(0, std::ios_base::beg);
	infile.read(buf, file_size);
	
	// Close the file; we will work only with our buffer from here on
	infile.close();
	
	int32_t section_end_tag;
	int32_t file_version;
	
	// Header beginning, to check endianness and determine file version
	{
		int32_t endianness_tag, version_tag;
		
		if (p + sizeof(endianness_tag) + sizeof(version_tag) > buf_end)
			EIDOS_TERMINATION << "ERROR (SLiMSim::_InitializePopulationFromBinaryFile): unexpected EOF while reading header." << EidosTerminate();
		
		endianness_tag = *(int32_t *)p;
		p += sizeof(endianness_tag);
		
		version_tag = *(int32_t *)p;
		p += sizeof(version_tag);
		
		if (endianness_tag != 0x12345678)
			EIDOS_TERMINATION << "ERROR (SLiMSim::_InitializePopulationFromBinaryFile): endianness mismatch." << EidosTerminate();
		
		// version 4 is the same as version 3 but with an age value for each individual
		if (version_tag == 4)
		{
			age_output_count = 1;
			version_tag = 3;
		}
		
		if ((version_tag != 1) && (version_tag != 2) && (version_tag != 3))
			EIDOS_TERMINATION << "ERROR (SLiMSim::_InitializePopulationFromBinaryFile): unrecognized version." << EidosTerminate();
		
		file_version = version_tag;
	}
	
	// Header section
	{
		int32_t double_size;
		double double_test;
		int32_t slim_generation_t_size, slim_position_t_size, slim_objectid_t_size, slim_popsize_t_size, slim_refcount_t_size, slim_selcoeff_t_size, slim_mutationid_t_size, slim_polymorphismid_t_size;
		int header_length = sizeof(double_size) + sizeof(double_test) + sizeof(slim_generation_t_size) + sizeof(slim_position_t_size) + sizeof(slim_objectid_t_size) + sizeof(slim_popsize_t_size) + sizeof(slim_refcount_t_size) + sizeof(slim_selcoeff_t_size) + sizeof(file_generation) + sizeof(section_end_tag);
		
		if (file_version >= 2)
			header_length += sizeof(slim_mutationid_t_size) + sizeof(slim_polymorphismid_t_size);
		
		if (p + header_length > buf_end)
			EIDOS_TERMINATION << "ERROR (SLiMSim::_InitializePopulationFromBinaryFile): unexpected EOF while reading header." << EidosTerminate();
		
		double_size = *(int32_t *)p;
		p += sizeof(double_size);
		
		double_test = *(double *)p;
		p += sizeof(double_test);
		
		slim_generation_t_size = *(int32_t *)p;
		p += sizeof(slim_generation_t_size);
		
		slim_position_t_size = *(int32_t *)p;
		p += sizeof(slim_position_t_size);
		
		slim_objectid_t_size = *(int32_t *)p;
		p += sizeof(slim_objectid_t_size);
		
		slim_popsize_t_size = *(int32_t *)p;
		p += sizeof(slim_popsize_t_size);
		
		slim_refcount_t_size = *(int32_t *)p;
		p += sizeof(slim_refcount_t_size);
		
		slim_selcoeff_t_size = *(int32_t *)p;
		p += sizeof(slim_selcoeff_t_size);
		
		if (file_version >= 2)
		{
			slim_mutationid_t_size = *(int32_t *)p;
			p += sizeof(slim_mutationid_t_size);
			
			slim_polymorphismid_t_size = *(int32_t *)p;
			p += sizeof(slim_polymorphismid_t_size);
		}
		else
		{
			// Version 1 file; backfill correct values
			slim_mutationid_t_size = sizeof(slim_mutationid_t);
			slim_polymorphismid_t_size = sizeof(slim_polymorphismid_t);
		}
		
		file_generation = *(slim_generation_t *)p;
		p += sizeof(file_generation);
		
		if (file_version >= 3)
		{
			spatial_output_count = *(int32_t *)p;
			p += sizeof(spatial_output_count);
		}
		else
		{
			// Version 1 or 2 file; backfill correct value
			spatial_output_count = 0;
		}
		
		section_end_tag = *(int32_t *)p;
		p += sizeof(section_end_tag);
		
		if (double_size != sizeof(double))
			EIDOS_TERMINATION << "ERROR (SLiMSim::_InitializePopulationFromBinaryFile): sizeof(double) mismatch." << EidosTerminate();
		if (double_test != 1234567890.0987654321)
			EIDOS_TERMINATION << "ERROR (SLiMSim::_InitializePopulationFromBinaryFile): double format mismatch." << EidosTerminate();
		if ((slim_generation_t_size != sizeof(slim_generation_t)) ||
			(slim_position_t_size != sizeof(slim_position_t)) ||
			(slim_objectid_t_size != sizeof(slim_objectid_t)) ||
			(slim_popsize_t_size != sizeof(slim_popsize_t)) ||
			(slim_refcount_t_size != sizeof(slim_refcount_t)) ||
			(slim_selcoeff_t_size != sizeof(slim_selcoeff_t)) ||
			(slim_mutationid_t_size != sizeof(slim_mutationid_t)) ||
			(slim_polymorphismid_t_size != sizeof(slim_polymorphismid_t)))
			EIDOS_TERMINATION << "ERROR (SLiMSim::_InitializePopulationFromBinaryFile): SLiM datatype size mismatch." << EidosTerminate();
		if ((spatial_output_count < 0) || (spatial_output_count > 3))
			EIDOS_TERMINATION << "ERROR (SLiMSim::_InitializePopulationFromBinaryFile): spatial output count out of range." << EidosTerminate();
		if ((spatial_output_count > 0) && (spatial_output_count != spatial_dimensionality_))
			EIDOS_TERMINATION << "ERROR (SLiMSim::_InitializePopulationFromBinaryFile): output spatial dimensionality does not match that of the simulation." << EidosTerminate();
		if (age_output_count && (ModelType() == SLiMModelType::kModelTypeWF))
			EIDOS_TERMINATION << "ERROR (SLiMSim::_InitializePopulationFromBinaryFile): age information is present but the simulation is using a WF model." << EidosTerminate();
		if (!age_output_count && (ModelType() == SLiMModelType::kModelTypeNonWF))
			EIDOS_TERMINATION << "ERROR (SLiMSim::_InitializePopulationFromBinaryFile): age information is not present but the simulation is using a nonWF model; age information must be included." << EidosTerminate();
		if (section_end_tag != (int32_t)0xFFFF0000)
			EIDOS_TERMINATION << "ERROR (SLiMSim::_InitializePopulationFromBinaryFile): missing section end after header." << EidosTerminate();
	}
	
	// Populations section
	while (true)
	{
		int32_t subpop_start_tag;
		slim_objectid_t subpop_id;
		slim_popsize_t subpop_size;
		int32_t sex_flag;
		double subpop_sex_ratio;
		
		// If there isn't enough buffer left to read a full subpop record, we assume we are done with this section
		if (p + sizeof(subpop_start_tag) + sizeof(subpop_id) + sizeof(subpop_size) + sizeof(sex_flag) + sizeof(subpop_sex_ratio) > buf_end)
			break;
		
		// If the first int32_t is not a subpop start tag, then we are done with this section
		subpop_start_tag = *(int32_t *)p;
		if (subpop_start_tag != (int32_t)0xFFFF0001)
			break;
		
		// Otherwise, we have a subpop record; read in the rest of it
		p += sizeof(subpop_start_tag);
		
		subpop_id = *(slim_objectid_t *)p;
		p += sizeof(subpop_id);
		
		subpop_size = *(slim_popsize_t *)p;
		p += sizeof(subpop_size);
		
		sex_flag = *(int32_t *)p;
		p += sizeof(sex_flag);
		
		if (sex_flag != population_.sim_.sex_enabled_)
			EIDOS_TERMINATION << "ERROR (SLiMSim::_InitializePopulationFromBinaryFile): sex vs. hermaphroditism mismatch between file and simulation." << EidosTerminate();
		
		subpop_sex_ratio = *(double *)p;
		p += sizeof(subpop_sex_ratio);
		
		// Create the population population
		Subpopulation *new_subpop = population_.AddSubpopulation(subpop_id, subpop_size, subpop_sex_ratio);
		
		// define a new Eidos variable to refer to the new subpopulation
		EidosSymbolTableEntry &symbol_entry = new_subpop->SymbolTableEntry();
		
		if (p_interpreter && p_interpreter->SymbolTable().ContainsSymbol(symbol_entry.first))
			EIDOS_TERMINATION << "ERROR (SLiMSim::_InitializePopulationFromBinaryFile): new subpopulation symbol " << Eidos_StringForGlobalStringID(symbol_entry.first) << " was already defined prior to its definition here." << EidosTerminate();
		
		simulation_constants_->InitializeConstantSymbolEntry(symbol_entry);
	}
	
	if (p + sizeof(section_end_tag) > buf_end)
		EIDOS_TERMINATION << "ERROR (SLiMSim::_InitializePopulationFromBinaryFile): unexpected EOF after subpopulations." << EidosTerminate();
	else
	{
		section_end_tag = *(int32_t *)p;
		p += sizeof(section_end_tag);
		
		if (section_end_tag != (int32_t)0xFFFF0000)
			EIDOS_TERMINATION << "ERROR (SLiMSim::_InitializePopulationFromBinaryFile): missing section end after subpopulations." << EidosTerminate();
	}
	
	// Read in the size of the mutation map, so we can allocate a vector rather than utilizing std::map
	int32_t mutation_map_size;
	
	if (p + sizeof(mutation_map_size) > buf_end)
		EIDOS_TERMINATION << "ERROR (SLiMSim::_InitializePopulationFromBinaryFile): unexpected EOF at mutation map size." << EidosTerminate();
	else
	{
		mutation_map_size = *(int32_t *)p;
		p += sizeof(mutation_map_size);
	}
	
	// Mutations section
	std::unique_ptr<MutationIndex[]> raii_mutations(new MutationIndex[mutation_map_size]);
	MutationIndex *mutations = raii_mutations.get();
	
	if (!mutations)
		EIDOS_TERMINATION << "ERROR (SLiMSim::_InitializePopulationFromBinaryFile): could not allocate mutations buffer." << EidosTerminate();
	
	while (true)
	{
		int32_t mutation_start_tag;
		slim_polymorphismid_t polymorphism_id;
		slim_mutationid_t mutation_id;					// Added in version 2
		slim_objectid_t mutation_type_id;
		slim_position_t position;
		slim_selcoeff_t selection_coeff;
		slim_selcoeff_t dominance_coeff;
		slim_objectid_t subpop_index;
		slim_generation_t generation;
		slim_refcount_t prevalence;
		
		// If there isn't enough buffer left to read a full mutation record, we assume we are done with this section
		int record_size = sizeof(mutation_start_tag) + sizeof(polymorphism_id) + sizeof(mutation_type_id) + sizeof(position) + sizeof(selection_coeff) + sizeof(dominance_coeff) + sizeof(subpop_index) + sizeof(generation) + sizeof(prevalence);
		
		if (file_version >= 2)
			record_size += sizeof(mutation_id);
		
		if (p + record_size > buf_end)
			break;
		
		// If the first int32_t is not a mutation start tag, then we are done with this section
		mutation_start_tag = *(int32_t *)p;
		if (mutation_start_tag != (int32_t)0xFFFF0002)
			break;
		
		// Otherwise, we have a mutation record; read in the rest of it
		p += sizeof(mutation_start_tag);
		
		polymorphism_id = *(slim_polymorphismid_t *)p;
		p += sizeof(polymorphism_id);
		
		if (file_version >= 2)
		{
			mutation_id = *(slim_mutationid_t *)p;
			p += sizeof(mutation_id);
		}
		else
		{
			mutation_id = polymorphism_id;		// when parsing version 1 output, we use the polymorphism id as the mutation id
		}
		
		mutation_type_id = *(slim_objectid_t *)p;
		p += sizeof(mutation_type_id);
		
		position = *(slim_position_t *)p;
		p += sizeof(position);
		
		selection_coeff = *(slim_selcoeff_t *)p;
		p += sizeof(selection_coeff);
		
		dominance_coeff = *(slim_selcoeff_t *)p;
		p += sizeof(dominance_coeff);
		
		subpop_index = *(slim_objectid_t *)p;
		p += sizeof(subpop_index);
		
		generation = *(slim_generation_t *)p;
		p += sizeof(generation);
		
		prevalence = *(slim_refcount_t *)p;
		(void)prevalence;	// we don't use the frequency when reading the pop data back in; let the static analyzer know that's OK
		p += sizeof(prevalence);
		
		// look up the mutation type from its index
		auto found_muttype_pair = mutation_types_.find(mutation_type_id);
		
		if (found_muttype_pair == mutation_types_.end()) 
			EIDOS_TERMINATION << "ERROR (SLiMSim::_InitializePopulationFromBinaryFile): mutation type m" << mutation_type_id << " has not been defined." << EidosTerminate();
		
		MutationType *mutation_type_ptr = found_muttype_pair->second;
		
		if (mutation_type_ptr->dominance_coeff_ != dominance_coeff)
			EIDOS_TERMINATION << "ERROR (SLiMSim::_InitializePopulationFromBinaryFile): mutation type m" << mutation_type_id << " has dominance coefficient " << mutation_type_ptr->dominance_coeff_ << " that does not match the population file dominance coefficient of " << dominance_coeff << "." << EidosTerminate();
		
		// construct the new mutation; NOTE THAT THE STACKING POLICY IS NOT CHECKED HERE, AS THIS IS NOT CONSIDERED THE ADDITION OF A MUTATION!
		MutationIndex new_mut_index = SLiM_NewMutationFromBlock();
		
		new (gSLiM_Mutation_Block + new_mut_index) Mutation(mutation_id, mutation_type_ptr, position, selection_coeff, subpop_index, generation);
		
		// add it to our local map, so we can find it when making genomes, and to the population's mutation registry
		mutations[polymorphism_id] = new_mut_index;
		population_.mutation_registry_.emplace_back(new_mut_index);
		
#ifdef SLIM_KEEP_MUTTYPE_REGISTRIES
		if (population_.keeping_muttype_registries_)
			EIDOS_TERMINATION << "ERROR (SLiMSim::_InitializePopulationFromTextFile): (internal error) separate muttype registries set up during pop load." << EidosTerminate();
#endif
		
		// all mutations seen here will be added to the simulation somewhere, so check and set pure_neutral_ and all_pure_neutral_DFE_
		if (selection_coeff != 0.0)
		{
			pure_neutral_ = false;
			mutation_type_ptr->all_pure_neutral_DFE_ = false;
		}
	}
	
	population_.cached_tally_genome_count_ = 0;
	
	if (p + sizeof(section_end_tag) > buf_end)
		EIDOS_TERMINATION << "ERROR (SLiMSim::_InitializePopulationFromBinaryFile): unexpected EOF after mutations." << EidosTerminate();
	else
	{
		section_end_tag = *(int32_t *)p;
		p += sizeof(section_end_tag);
		
		if (section_end_tag != (int32_t)0xFFFF0000)
			EIDOS_TERMINATION << "ERROR (SLiMSim::_InitializePopulationFromBinaryFile): missing section end after mutations." << EidosTerminate();
	}
	
	// Genomes section
	Mutation *mut_block_ptr = gSLiM_Mutation_Block;
	bool use_16_bit = (mutation_map_size <= UINT16_MAX - 1);	// 0xFFFF is reserved as the start of our various tags
	std::unique_ptr<MutationIndex[]> raii_genomebuf(new MutationIndex[mutation_map_size]);	// allowing us to use emplace_back_bulk() for speed
	MutationIndex *genomebuf = raii_genomebuf.get();
	
	while (true)
	{
		slim_objectid_t subpop_id;
		slim_popsize_t genome_index;
		int32_t genome_type;
		int32_t total_mutations;
		
		// If there isn't enough buffer left to read a full genome record, we assume we are done with this section
		if (p + sizeof(genome_type) + sizeof(subpop_id) + sizeof(genome_index) + sizeof(total_mutations) > buf_end)
			break;
		
		// First check the first 32 bits to see if it is a section end tag
		genome_type = *(int32_t *)p;
		
		if (genome_type == (int32_t)0xFFFF0000)
			break;
		
		// If not, proceed with reading the genome entry
		p += sizeof(genome_type);
		
		subpop_id = *(slim_objectid_t *)p;
		p += sizeof(subpop_id);
		
		genome_index = *(slim_popsize_t *)p;
		p += sizeof(genome_index);
		
		// Look up the subpopulation
		auto subpop_pair = population_.find(subpop_id);
		
		if (subpop_pair == population_.end())
			EIDOS_TERMINATION << "ERROR (SLiMSim::_InitializePopulationFromBinaryFile): referenced subpopulation p" << subpop_id << " not defined." << EidosTerminate();
		
		Subpopulation &subpop = *subpop_pair->second;
		
		// Read in individual spatial position information.  Added in version 3.
		if (spatial_output_count && ((genome_index % 2) == 0))
		{
			// do another buffer length check
			if (p + spatial_output_count * sizeof(double) + sizeof(total_mutations) > buf_end)
				break;
			
			int individual_index = genome_index / 2;
			Individual &individual = *subpop.parent_individuals_[individual_index];
			
			if (spatial_output_count >= 1)
			{
				individual.spatial_x_ = *(double *)p;
				p += sizeof(double);
			}
			if (spatial_output_count >= 2)
			{
				individual.spatial_y_ = *(double *)p;
				p += sizeof(double);
			}
			if (spatial_output_count >= 3)
			{
				individual.spatial_z_ = *(double *)p;
				p += sizeof(double);
			}
		}
		
#ifdef SLIM_NONWF_ONLY
		// Read in individual age information.  Added in version 4.
		if (age_output_count && ((genome_index % 2) == 0))
		{
			// do another buffer length check
			if (p + sizeof(slim_generation_t) + sizeof(total_mutations) > buf_end)
				break;
			
			int individual_index = genome_index / 2;
			Individual &individual = *subpop.parent_individuals_[individual_index];
			
			individual.age_ = *(slim_age_t *)p;
			p += sizeof(slim_generation_t);
		}
#endif  // SLIM_NONWF_ONLY
		
		total_mutations = *(int32_t *)p;
		p += sizeof(total_mutations);
		
		// Look up the genome
		if ((genome_index < 0) || (genome_index > SLIM_MAX_SUBPOP_SIZE * 2))
			EIDOS_TERMINATION << "ERROR (SLiMSim::_InitializePopulationFromBinaryFile): genome index out of permitted range." << EidosTerminate();
		
		Genome &genome = *subpop.parent_genomes_[genome_index];
		
		// Error-check the genome type
		if (genome_type != (int32_t)genome.Type())
			EIDOS_TERMINATION << "ERROR (SLiMSim::_InitializePopulationFromBinaryFile): genome type does not match the instantiated genome." << EidosTerminate();
		
		// Check the null genome state
		if (total_mutations == (int32_t)0xFFFF1000)
		{
			if (!genome.IsNull())
				EIDOS_TERMINATION << "ERROR (SLiMSim::_InitializePopulationFromBinaryFile): genome is specified as null, but the instantiated genome is non-null." << EidosTerminate();
		}
		else
		{
			if (genome.IsNull())
				EIDOS_TERMINATION << "ERROR (SLiMSim::_InitializePopulationFromBinaryFile): genome is specified as non-null, but the instantiated genome is null." << EidosTerminate();
			
			// Read in the mutation list
			int32_t mutcount = 0;
			
			if (use_16_bit)
			{
				// reading 16-bit mutation tags
				uint16_t mutation_id;
				
				if (p + sizeof(mutation_id) * total_mutations > buf_end)
					EIDOS_TERMINATION << "ERROR (SLiMSim::_InitializePopulationFromBinaryFile): unexpected EOF while reading genome." << EidosTerminate();
				
				for (; mutcount < total_mutations; ++mutcount)
				{
					mutation_id = *(uint16_t *)p;
					p += sizeof(mutation_id);
					
					// Add mutation to genome
					if ((mutation_id < 0) || (mutation_id >= mutation_map_size)) 
						EIDOS_TERMINATION << "ERROR (SLiMSim::_InitializePopulationFromBinaryFile): mutation " << mutation_id << " has not been defined." << EidosTerminate();
					
					genomebuf[mutcount] = mutations[mutation_id];
				}
			}
			else
			{
				// reading 32-bit mutation tags
				int32_t mutation_id;
				
				if (p + sizeof(mutation_id) * total_mutations > buf_end)
					EIDOS_TERMINATION << "ERROR (SLiMSim::_InitializePopulationFromBinaryFile): unexpected EOF while reading genome." << EidosTerminate();
				
				for (; mutcount < total_mutations; ++mutcount)
				{
					mutation_id = *(int32_t *)p;
					p += sizeof(mutation_id);
					
					// Add mutation to genome
					if ((mutation_id < 0) || (mutation_id >= mutation_map_size)) 
						EIDOS_TERMINATION << "ERROR (SLiMSim::_InitializePopulationFromBinaryFile): mutation " << mutation_id << " has not been defined." << EidosTerminate();
					
					genomebuf[mutcount] = mutations[mutation_id];
				}
			}
			
			int32_t mutrun_length_ = genome.mutrun_length_;
			int current_mutrun_index = -1;
			MutationRun *current_mutrun = nullptr;
			
			for (int mut_index = 0; mut_index < mutcount; ++mut_index)
			{
				MutationIndex mutation = genomebuf[mut_index];
				int mutrun_index = (mut_block_ptr + mutation)->position_ / mutrun_length_;
				
				if (mutrun_index != current_mutrun_index)
				{
					current_mutrun_index = mutrun_index;
					genome.WillModifyRun(current_mutrun_index);
					
					current_mutrun = genome.mutruns_[mutrun_index].get();
				}
				
				current_mutrun->emplace_back(mutation);
			}
		}
	}
	
	if (p + sizeof(section_end_tag) > buf_end)
		EIDOS_TERMINATION << "ERROR (SLiMSim::_InitializePopulationFromBinaryFile): unexpected EOF after genomes." << EidosTerminate();
	else
	{
		section_end_tag = *(int32_t *)p;
		p += sizeof(section_end_tag);
		(void)p;	// dead store above is deliberate
		
		if (section_end_tag != (int32_t)0xFFFF0000)
			EIDOS_TERMINATION << "ERROR (SLiMSim::_InitializePopulationFromBinaryFile): missing section end after genomes." << EidosTerminate();
	}
	
	// It's a little unclear how we ought to clean up after ourselves, and this is a continuing source of bugs.  We could be loading
	// a new population in an early() event, in a late() event, or in between generations in SLiMgui using its Import Population command.
	// The safest avenue seems to be to just do all the bookkeeping we can think of: tally frequencies, calculate fitnesses, and
	// survey the population for SLiMgui.  This will lead to some of these actions being done at an unusual time in the generation cycle,
	// though, and will cause some things to be done unnecessarily (because they are not normally up-to-date at the current generation
	// cycle stage anyway) or done twice (which could be particularly problematic for fitness() callbacks).  Nevertheless, this seems
	// like the best policy, at least until shown otherwise...  BCH 11 June 2016
	
	// BCH 5 April 2017: Well, it has been shown otherwise.  Now that interactions have been added, fitness() callbacks often depend on
	// them, which means the interactions need to be evaluated, which means we can't evaluate fitness values yet; we need to give the
	// user's script a chance to evaluate the interactions.  This was always a problem, really; fitness() callbacks might have needed
	// some external state to be set up that would on the population state.  But now it is a glaring problem, and forces us to revise
	// our policy.  For backward compatibility, we will keep the old behavior if reading a file that is version 2 or earlier; a bit
	// weird, but probably nobody will ever even notice...
	
	// As of SLiM 2.1, we change the generation as a side effect of loading; otherwise we can't correctly update our state here!
	generation_ = file_generation;
	
	// Re-tally mutation references so we have accurate frequency counts for our new mutations
	population_.UniqueMutationRuns();
	population_.TallyMutationReferences(nullptr, true);
	
	if (file_version <= 2)
	{
		// Now that we have the info on everybody, update fitnesses so that we're ready to run the next generation
		// used to be generation + 1; removing that 18 Feb 2016 BCH
		
		nonneutral_change_counter_++;			// trigger unconditional nonneutral mutation caching inside UpdateFitness()
		last_nonneutral_regime_ = 3;			// this means "unpredictable callbacks", will trigger a recache next generation
		
		for (auto muttype_iter : mutation_types_)
			(muttype_iter.second)->subject_to_fitness_callback_ = true;	// we're not doing RecalculateFitness()'s work, so play it safe
		
		for (std::pair<const slim_objectid_t,Subpopulation*> &subpop_pair : population_)
		{
			slim_objectid_t subpop_id = subpop_pair.first;
			Subpopulation *subpop = subpop_pair.second;
			std::vector<SLiMEidosBlock*> fitness_callbacks = ScriptBlocksMatching(generation_, SLiMEidosBlockType::SLiMEidosFitnessCallback, -1, -1, subpop_id);
			std::vector<SLiMEidosBlock*> global_fitness_callbacks = ScriptBlocksMatching(generation_, SLiMEidosBlockType::SLiMEidosFitnessGlobalCallback, -2, -1, subpop_id);
			
			subpop->UpdateFitness(fitness_callbacks, global_fitness_callbacks);
		}
		
#ifdef SLIMGUI
		// Let SLiMgui survey the population for mean fitness and such, if it is our target
		population_.SurveyPopulation();
#endif
	}
	
	return file_generation;
}
#else
// the static analyzer has a lot of trouble understanding this method
slim_generation_t SLiMSim::_InitializePopulationFromBinaryFile(const char *p_file, EidosInterpreter *p_interpreter)
{
	return 0;
}
#endif

void SLiMSim::ValidateScriptBlockCaches(void)
{
	if (!script_block_types_cached_)
	{
		cached_early_events_.clear();
		cached_late_events_.clear();
		cached_initialize_callbacks_.clear();
		cached_fitness_callbacks_.clear();
		cached_fitnessglobal_callbacks_onegen_.clear();
		cached_fitnessglobal_callbacks_multigen_.clear();
		cached_interaction_callbacks_.clear();
		cached_matechoice_callbacks_.clear();
		cached_modifychild_callbacks_.clear();
		cached_recombination_callbacks_.clear();
		cached_reproduction_callbacks_.clear();
		cached_userdef_functions_.clear();
		
		std::vector<SLiMEidosBlock*> &script_blocks = AllScriptBlocks();
		
		for (auto script_block : script_blocks)
		{
			switch (script_block->type_)
			{
				case SLiMEidosBlockType::SLiMEidosEventEarly:				cached_early_events_.push_back(script_block);				break;
				case SLiMEidosBlockType::SLiMEidosEventLate:				cached_late_events_.push_back(script_block);				break;
				case SLiMEidosBlockType::SLiMEidosInitializeCallback:		cached_initialize_callbacks_.push_back(script_block);		break;
				case SLiMEidosBlockType::SLiMEidosFitnessCallback:			cached_fitness_callbacks_.push_back(script_block);			break;
				case SLiMEidosBlockType::SLiMEidosFitnessGlobalCallback:
				{
					// Global fitness callbacks are not order-dependent, so we don't have to preserve their order
					// of declaration the way we do with other types of callbacks.  This allows us to be very efficient
					// in how we look them up, which is good since sometimes we have a very large number of them.
					// We put those that are registered for just a single generation in a separate vector, which
					// we sort by generation, allowing us to look
					slim_generation_t start = script_block->start_generation_;
					slim_generation_t end = script_block->end_generation_;
					
					if (start == end)
					{
						cached_fitnessglobal_callbacks_onegen_.insert(std::pair<slim_generation_t, SLiMEidosBlock*>(start, script_block));
					}
					else
					{
						cached_fitnessglobal_callbacks_multigen_.push_back(script_block);
					}
					break;
				}
				case SLiMEidosBlockType::SLiMEidosInteractionCallback:		cached_interaction_callbacks_.push_back(script_block);		break;
				case SLiMEidosBlockType::SLiMEidosMateChoiceCallback:		cached_matechoice_callbacks_.push_back(script_block);		break;
				case SLiMEidosBlockType::SLiMEidosModifyChildCallback:		cached_modifychild_callbacks_.push_back(script_block);		break;
				case SLiMEidosBlockType::SLiMEidosRecombinationCallback:	cached_recombination_callbacks_.push_back(script_block);	break;
				case SLiMEidosBlockType::SLiMEidosReproductionCallback:		cached_reproduction_callbacks_.push_back(script_block);		break;
				case SLiMEidosBlockType::SLiMEidosUserDefinedFunction:		cached_userdef_functions_.push_back(script_block);			break;
			}
		}
		
		script_block_types_cached_ = true;
	}
}

std::vector<SLiMEidosBlock*> SLiMSim::ScriptBlocksMatching(slim_generation_t p_generation, SLiMEidosBlockType p_event_type, slim_objectid_t p_mutation_type_id, slim_objectid_t p_interaction_type_id, slim_objectid_t p_subpopulation_id)
{
	if (!script_block_types_cached_)
		ValidateScriptBlockCaches();
	
	std::vector<SLiMEidosBlock*> *block_list = nullptr;
	
	switch (p_event_type)
	{
		case SLiMEidosBlockType::SLiMEidosEventEarly:				block_list = &cached_early_events_;						break;
		case SLiMEidosBlockType::SLiMEidosEventLate:				block_list = &cached_late_events_;						break;
		case SLiMEidosBlockType::SLiMEidosInitializeCallback:		block_list = &cached_initialize_callbacks_;				break;
		case SLiMEidosBlockType::SLiMEidosFitnessCallback:			block_list = &cached_fitness_callbacks_;				break;
		case SLiMEidosBlockType::SLiMEidosFitnessGlobalCallback:	block_list = &cached_fitnessglobal_callbacks_multigen_;	break;
		case SLiMEidosBlockType::SLiMEidosInteractionCallback:		block_list = &cached_interaction_callbacks_;			break;
		case SLiMEidosBlockType::SLiMEidosMateChoiceCallback:		block_list = &cached_matechoice_callbacks_;				break;
		case SLiMEidosBlockType::SLiMEidosModifyChildCallback:		block_list = &cached_modifychild_callbacks_;			break;
		case SLiMEidosBlockType::SLiMEidosRecombinationCallback:	block_list = &cached_recombination_callbacks_;			break;
		case SLiMEidosBlockType::SLiMEidosReproductionCallback:		block_list = &cached_reproduction_callbacks_;			break;
		case SLiMEidosBlockType::SLiMEidosUserDefinedFunction:		block_list = &cached_userdef_functions_;				break;
	}
	
	std::vector<SLiMEidosBlock*> matches;
	
	for (SLiMEidosBlock *script_block : *block_list)
	{
		// check that the generation is in range
		if ((script_block->start_generation_ > p_generation) || (script_block->end_generation_ < p_generation))
			continue;
		
		// check that the script type matches (event, callback, etc.) - now guaranteed by the caching mechanism
		//if (script_block->type_ != p_event_type)
		//	continue;
		
		// check that the mutation type id matches, if requested
		// this is now a bit tricky, with the NULL mut-type option, indicated by -2.  The rules now are:
		//
		//    if -2 is requested, -2 callbacks are all you get
		//    if anything other than -2 is requested (including -1), -2 callbacks will not be returned
		//
		// so -2 callbacks are treated in a completely separate manner; they are never returned with other callbacks
		slim_objectid_t mutation_type_id = script_block->mutation_type_id_;
		
		if ((p_mutation_type_id == -2) && (mutation_type_id != -2))
			continue;
		if ((p_mutation_type_id != -2) && (mutation_type_id == -2))
			continue;
		
		if (p_mutation_type_id != -1)
		{
			if ((mutation_type_id != -1) && (p_mutation_type_id != mutation_type_id))
				continue;
		}
		
		// check that the interaction type id matches, if requested
		if (p_interaction_type_id != -1)
		{
			slim_objectid_t interaction_type_id = script_block->interaction_type_id_;
			
			if ((interaction_type_id != -1) && (p_interaction_type_id != interaction_type_id))
				continue;
		}
		
		// check that the subpopulation id matches, if requested
		if (p_subpopulation_id != -1)
		{
			slim_objectid_t subpopulation_id = script_block->subpopulation_id_;
			
			if ((subpopulation_id != -1) && (p_subpopulation_id != subpopulation_id))
				continue;
		}
		
		// OK, everything matches, so we want to return this script block
		matches.emplace_back(script_block);
	}
	
	// add in any single-generation global fitness callbacks
	if (p_event_type == SLiMEidosBlockType::SLiMEidosFitnessGlobalCallback)
	{
		auto find_range = cached_fitnessglobal_callbacks_onegen_.equal_range(p_generation);
		auto find_start = find_range.first;
		auto find_end = find_range.second;
		
		for (auto block_iter = find_start; block_iter != find_end; ++block_iter)
		{
			SLiMEidosBlock *script_block = block_iter->second;
			
			// check that the subpopulation id matches, if requested
			if (p_subpopulation_id != -1)
			{
				slim_objectid_t subpopulation_id = script_block->subpopulation_id_;
				
				if ((subpopulation_id != -1) && (p_subpopulation_id != subpopulation_id))
					continue;
			}
			
			// OK, everything matches, so we want to return this script block
			matches.emplace_back(script_block);
		}
	}
	
	return matches;
}

std::vector<SLiMEidosBlock*> &SLiMSim::AllScriptBlocks()
{
	return script_blocks_;
}

void SLiMSim::OptimizeScriptBlock(SLiMEidosBlock *p_script_block)
{
	// The goal here is to look for specific structures in callbacks that we are able to optimize by short-circuiting
	// the callback interpretation entirely and replacing it with equivalent C++ code.  This is extremely messy, so
	// we're not going to do this for very many cases, but sometimes it is worth it.
	if (!p_script_block->has_cached_optimization_)
	{
		if (p_script_block->type_ == SLiMEidosBlockType::SLiMEidosFitnessGlobalCallback)
		{
			const EidosASTNode *base_node = p_script_block->compound_statement_node_;
			
			if ((base_node->token_->token_type_ == EidosTokenType::kTokenLBrace) && (base_node->children_.size() == 1))
			{
				bool opt_dnorm1_candidate = true;
				const EidosASTNode *expr_node = base_node->children_[0];
				
				// if we have an intervening "return", jump down through it
				if ((expr_node->token_->token_type_ == EidosTokenType::kTokenReturn) && (expr_node->children_.size() == 1))
					expr_node = expr_node->children_[0];
				
				// parse an optional constant at the beginning, like 1.0 + ...
				double added_constant = NAN;
				
				if ((expr_node->token_->token_type_ == EidosTokenType::kTokenPlus) && (expr_node->children_.size() == 2))
				{
					const EidosASTNode *constant_node = expr_node->children_[0];
					const EidosASTNode *rhs_node = expr_node->children_[1];
					
					if (constant_node->HasCachedNumericValue())
					{
						added_constant = constant_node->CachedNumericValue();
						expr_node = rhs_node;
					}
					else
						opt_dnorm1_candidate = false;
				}
				else
				{
					added_constant = 0.0;
				}
				
				// parse an optional divisor at the end, ... / div
				double denominator = NAN;
				
				if ((expr_node->token_->token_type_ == EidosTokenType::kTokenDiv) && (expr_node->children_.size() == 2))
				{
					const EidosASTNode *numerator_node = expr_node->children_[0];
					const EidosASTNode *denominator_node = expr_node->children_[1];
					
					if (denominator_node->HasCachedNumericValue())
					{
						denominator = denominator_node->CachedNumericValue();
						expr_node = numerator_node;
					}
					else
						opt_dnorm1_candidate = false;
				}
				else
				{
					denominator = 1.0;
				}
				
				// parse the dnorm() function call
				if (opt_dnorm1_candidate && (expr_node->token_->token_type_ == EidosTokenType::kTokenLParen) && (expr_node->children_.size() >= 2))
				{
					const EidosASTNode *call_node = expr_node->children_[0];
					
					if ((call_node->token_->token_type_ == EidosTokenType::kTokenIdentifier) && (call_node->token_->token_string_ == "dnorm"))
					{
						int child_count = (int)expr_node->children_.size();
						const EidosASTNode *x_node = expr_node->children_[1];
						const EidosASTNode *mean_node = (child_count >= 3) ? expr_node->children_[2] : nullptr;
						const EidosASTNode *sd_node = (child_count >= 4) ? expr_node->children_[3] : nullptr;
						double mean_value = 0.0, sd_value = 1.0;
						
						// resolve named arguments
						if ((x_node->token_->token_type_ == EidosTokenType::kTokenAssign) && (x_node->children_.size() == 2))
						{
							const EidosASTNode *name_node = x_node->children_[0];
							const EidosASTNode *value_node = x_node->children_[1];
							
							if ((name_node->token_->token_type_ == EidosTokenType::kTokenIdentifier) && (name_node->token_->token_string_ == "x"))
								x_node = value_node;
							else
								opt_dnorm1_candidate = false;
						}
						if (mean_node && (mean_node->token_->token_type_ == EidosTokenType::kTokenAssign) && (mean_node->children_.size() == 2))
						{
							const EidosASTNode *name_node = mean_node->children_[0];
							const EidosASTNode *value_node = mean_node->children_[1];
							
							if ((name_node->token_->token_type_ == EidosTokenType::kTokenIdentifier) && (name_node->token_->token_string_ == "mean"))
								mean_node = value_node;
							else
								opt_dnorm1_candidate = false;
						}
						if (sd_node && (sd_node->token_->token_type_ == EidosTokenType::kTokenAssign) && (sd_node->children_.size() == 2))
						{
							const EidosASTNode *name_node = sd_node->children_[0];
							const EidosASTNode *value_node = sd_node->children_[1];
							
							if ((name_node->token_->token_type_ == EidosTokenType::kTokenIdentifier) && (name_node->token_->token_string_ == "sd"))
								sd_node = value_node;
							else
								opt_dnorm1_candidate = false;
						}
						
						// the mean and sd parameters of dnorm can be omitted in the below calls, but if they are given, get their values
						if (mean_node)
						{
							if (mean_node->HasCachedNumericValue())
								mean_value = mean_node->CachedNumericValue();
							else
								opt_dnorm1_candidate = false;
						}
						
						if (sd_node)
						{
							if (sd_node->HasCachedNumericValue())
								sd_value = sd_node->CachedNumericValue();
							else
								opt_dnorm1_candidate = false;
						}
						
						// parse the x argument to dnorm, which can take several different forms
						if (opt_dnorm1_candidate)
						{
							if ((x_node->token_->token_type_ == EidosTokenType::kTokenMinus) && (x_node->children_.size() == 2) && (mean_value == 0.0))
							{
								const EidosASTNode *lhs_node = x_node->children_[0];
								const EidosASTNode *rhs_node = x_node->children_[1];
								const EidosASTNode *dot_node = nullptr, *constant_node = nullptr;
								
								if (lhs_node->token_->token_type_ == EidosTokenType::kTokenDot)
								{
									dot_node = lhs_node;
									constant_node = rhs_node;
								}
								else if (rhs_node->token_->token_type_ == EidosTokenType::kTokenDot)
								{
									dot_node = rhs_node;
									constant_node = lhs_node;
								}
								
								if (dot_node && constant_node && (dot_node->children_.size() == 2) && constant_node->HasCachedNumericValue())
								{
									const EidosASTNode *var_node = dot_node->children_[0];
									const EidosASTNode *prop_node = dot_node->children_[1];
									
									mean_value = constant_node->CachedNumericValue();
									
									if ((var_node->token_->token_type_ == EidosTokenType::kTokenIdentifier) && (var_node->token_->token_string_ == "individual")
										&& (prop_node->token_->token_type_ == EidosTokenType::kTokenIdentifier) && (prop_node->token_->token_string_ == "tagF"))
									{
										// callback of the form { return D + dnorm(individual.tagF - A, 0.0, B) / C; }
										// callback of the form { return D + dnorm(individual.tagF - A, 0.0, B); }
										// callback of the form { D + dnorm(individual.tagF - A, 0.0, B) / C; }
										// callback of the form { D + dnorm(individual.tagF - A, 0.0, B); }
										// callback of the form { return D + dnorm(A - individual.tagF, 0.0, B) / C; }
										// callback of the form { return D + dnorm(A - individual.tagF, 0.0, B); }
										// callback of the form { D + dnorm(A - individual.tagF, 0.0, B) / C; }
										// callback of the form { D + dnorm(A - individual.tagF, 0.0, B); }
										p_script_block->has_cached_optimization_ = true;
										p_script_block->has_cached_opt_dnorm1_ = true;
										p_script_block->cached_opt_A_ = mean_value;
										p_script_block->cached_opt_B_ = sd_value;
										p_script_block->cached_opt_C_ = denominator;
										p_script_block->cached_opt_D_ = added_constant;
									}
								}
							}
							else if ((x_node->token_->token_type_ == EidosTokenType::kTokenDot) && (x_node->children_.size() == 2))
							{
								const EidosASTNode *var_node = x_node->children_[0];
								const EidosASTNode *prop_node = x_node->children_[1];
								
								if ((var_node->token_->token_type_ == EidosTokenType::kTokenIdentifier) && (var_node->token_->token_string_ == "individual")
									&& (prop_node->token_->token_type_ == EidosTokenType::kTokenIdentifier) && (prop_node->token_->token_string_ == "tagF"))
								{
									// callback of the form { D + return dnorm(individual.tagF, A, B) / C; }
									// callback of the form { D + return dnorm(individual.tagF, A, B); }
									// callback of the form { D + dnorm(individual.tagF, A, B) / C; }
									// callback of the form { D + dnorm(individual.tagF, A, B); }
									p_script_block->has_cached_optimization_ = true;
									p_script_block->has_cached_opt_dnorm1_ = true;
									p_script_block->cached_opt_A_ = mean_value;
									p_script_block->cached_opt_B_ = sd_value;
									p_script_block->cached_opt_C_ = denominator;
									p_script_block->cached_opt_D_ = added_constant;
								}
							}
						}
					}
				}
			}
			
//			if (p_script_block->has_cached_optimization_)
//				std::cout << "optimized:" << std::endl << "   " << base_node->token_->token_string_ << std::endl;
//			else
//				std::cout << "NOT OPTIMIZED:" << std::endl << "   " << base_node->token_->token_string_ << std::endl;
		}
		else if (p_script_block->type_ == SLiMEidosBlockType::SLiMEidosFitnessCallback)
		{
			const EidosASTNode *base_node = p_script_block->compound_statement_node_;
			
			if ((base_node->token_->token_type_ == EidosTokenType::kTokenLBrace) && (base_node->children_.size() == 1))
			{
				const EidosASTNode *expr_node = base_node->children_[0];
				
				// if we have an intervening "return", jump down through it
				if ((expr_node->token_->token_type_ == EidosTokenType::kTokenReturn) && (expr_node->children_.size() == 1))
					expr_node = expr_node->children_[0];
				
				if ((expr_node->token_->token_type_ == EidosTokenType::kTokenDiv) && (expr_node->children_.size() == 2))
				{
					const EidosASTNode *numerator_node = expr_node->children_[0];
					const EidosASTNode *denominator_node = expr_node->children_[1];
					
					if (numerator_node->HasCachedNumericValue())
					{
						double numerator = numerator_node->CachedNumericValue();
						
						if ((denominator_node->token_->token_type_ == EidosTokenType::kTokenIdentifier) && (denominator_node->token_->token_string_ == "relFitness"))
						{
							// callback of the form { A/relFitness; }
							// callback of the form { return A/relFitness; }
							p_script_block->has_cached_optimization_ = true;
							p_script_block->has_cached_opt_reciprocal = true;
							p_script_block->cached_opt_A_ = numerator;
						}
					}
				}
			}
			
//			if (p_script_block->has_cached_optimization_)
//				std::cout << "optimized:" << std::endl << "   " << base_node->token_->token_string_ << std::endl;
//			else
//				std::cout << "NOT OPTIMIZED:" << std::endl << "   " << base_node->token_->token_string_ << std::endl;
		}
	}
}

void SLiMSim::AddScriptBlock(SLiMEidosBlock *p_script_block, EidosInterpreter *p_interpreter, const EidosToken *p_error_token)
{
	script_blocks_.emplace_back(p_script_block);
	
	p_script_block->TokenizeAndParse();	// can raise
	
	// The script block passed tokenization and parsing, so it is reasonably well-formed.  Now we check for cases we optimize.
	OptimizeScriptBlock(p_script_block);
	
	// Define the symbol for the script block, if any
	if (p_script_block->block_id_ != -1)
	{
		EidosSymbolTableEntry &symbol_entry = p_script_block->ScriptBlockSymbolTableEntry();
		EidosGlobalStringID symbol_id = symbol_entry.first;
		
		if ((simulation_constants_->ContainsSymbol(symbol_id)) || (p_interpreter && p_interpreter->SymbolTable().ContainsSymbol(symbol_id)))
			EIDOS_TERMINATION << "ERROR (SLiMSim::AddScriptBlock): script block symbol " << Eidos_StringForGlobalStringID(symbol_entry.first) << " was already defined prior to its definition here." << EidosTerminate(p_error_token);
		
		simulation_constants_->InitializeConstantSymbolEntry(symbol_entry);
	}
	
	// Notify the various interested parties that the script blocks have changed
	last_script_block_gen_cached_ = false;
	script_block_types_cached_ = false;
	scripts_changed_ = true;
}

void SLiMSim::DeregisterScheduledScriptBlocks(void)
{
	// If we have blocks scheduled for deregistration, we sweep through and deregister them at the end of each stage of each generation.
	// This happens at a time when script blocks are not executing, so that we're guaranteed not to leave hanging pointers that could
	// cause a crash; it also guarantees that script blocks are applied consistently across each generation stage.  A single block
	// might be scheduled for deregistration more than once, but should only occur in script_blocks_ once, so we have to be careful
	// with our deallocations here; we deallocate a block only when we find it in script_blocks_.
	for (SLiMEidosBlock *block_to_dereg : scheduled_deregistrations_)
	{
		auto script_block_position = std::find(script_blocks_.begin(), script_blocks_.end(), block_to_dereg);
		
		if (script_block_position != script_blocks_.end())
		{
			// Remove the symbol for it first
			if (block_to_dereg->block_id_ != -1)
				simulation_constants_->RemoveConstantForSymbol(block_to_dereg->ScriptBlockSymbolTableEntry().first);
			
			// Then remove it from our script block list and deallocate it
			script_blocks_.erase(script_block_position);
			last_script_block_gen_cached_ = false;
			script_block_types_cached_ = false;
			scripts_changed_ = true;
			delete block_to_dereg;
		}
	}
}

void SLiMSim::DeregisterScheduledInteractionBlocks(void)
{
	// Identical to DeregisterScheduledScriptBlocks() above, but for the interaction() dereg list; see deregisterScriptBlock()
	for (SLiMEidosBlock *block_to_dereg : scheduled_interaction_deregs_)
	{
		auto script_block_position = std::find(script_blocks_.begin(), script_blocks_.end(), block_to_dereg);
		
		if (script_block_position != script_blocks_.end())
		{
			// Remove the symbol for it first
			if (block_to_dereg->block_id_ != -1)
				simulation_constants_->RemoveConstantForSymbol(block_to_dereg->ScriptBlockSymbolTableEntry().first);
			
			// Then remove it from our script block list and deallocate it
			script_blocks_.erase(script_block_position);
			last_script_block_gen_cached_ = false;
			script_block_types_cached_ = false;
			scripts_changed_ = true;
			delete block_to_dereg;
		}
	}
}

void SLiMSim::ExecuteFunctionDefinitionBlock(SLiMEidosBlock *p_script_block)
{
	EidosSymbolTable callback_symbols(EidosSymbolTableType::kContextConstantsTable, &SymbolTable());
	EidosSymbolTable client_symbols(EidosSymbolTableType::kVariablesTable, &callback_symbols);
	
	EidosInterpreter interpreter(p_script_block->root_node_->children_[0], client_symbols, simulation_functions_, this);
	
	try
	{
		// Interpret the script; the result from the interpretation is not used for anything
		EidosValue_SP result = interpreter.EvaluateInternalBlock(p_script_block->script_);
		
		// Output generated by the interpreter goes to our output stream
		if (interpreter.HasExecutionOutput())
			SLIM_OUTSTREAM << interpreter.ExecutionOutput();
	}
	catch (...)
	{
		// Emit final output even on a throw, so that stop() messages and such get printed
		if (interpreter.HasExecutionOutput())
			SLIM_OUTSTREAM << interpreter.ExecutionOutput();
		
		throw;
	}
}

void SLiMSim::RunInitializeCallbacks(void)
{
	// zero out the initialization check counts
	num_interaction_types_ = 0;
	num_mutation_types_ = 0;
	num_mutation_rates_ = 0;
	num_genomic_element_types_ = 0;
	num_genomic_elements_ = 0;
	num_recombination_rates_ = 0;
	num_gene_conversions_ = 0;
	num_sex_declarations_ = 0;
	num_options_declarations_ = 0;
	num_treeseq_declarations_ = 0;
	num_modeltype_declarations_ = 0;
	
	if (DEBUG_INPUT)
		SLIM_OUTSTREAM << "// RunInitializeCallbacks():" << std::endl;
	
	// execute user-defined function blocks first; no need to profile this, it's just the definitions not the executions
	std::vector<SLiMEidosBlock*> function_blocks = ScriptBlocksMatching(-1, SLiMEidosBlockType::SLiMEidosUserDefinedFunction, -1, -1, -1);
	
	for (auto script_block : function_blocks)
		ExecuteFunctionDefinitionBlock(script_block);
	
	// execute initialize() callbacks, which should always have a generation of 0 set
	std::vector<SLiMEidosBlock*> init_blocks = ScriptBlocksMatching(0, SLiMEidosBlockType::SLiMEidosInitializeCallback, -1, -1, -1);
	
	for (auto script_block : init_blocks)
	{
		if (script_block->active_)
		{
#if defined(SLIMGUI) && (SLIMPROFILING == 1)
			// PROFILING
			SLIM_PROFILE_BLOCK_START();
#endif
			
			population_.ExecuteScript(script_block, generation_, chromosome_);
			
#if defined(SLIMGUI) && (SLIMPROFILING == 1)
			// PROFILING
			SLIM_PROFILE_BLOCK_END(profile_callback_totals_[(int)(SLiMEidosBlockType::SLiMEidosInitializeCallback)]);
#endif
		}
	}
	
	DeregisterScheduledScriptBlocks();
	
	// we're done with the initialization generation, so remove the zero-gen functions
	RemoveZeroGenerationFunctionsFromMap(simulation_functions_);
	
	// check for complete initialization
	if (num_mutation_rates_ == 0)
		EIDOS_TERMINATION << "ERROR (SLiMSim::RunInitializeCallbacks): At least one mutation rate interval must be defined in an initialize() callback with initializeMutationRate()." << EidosTerminate();
	
	if (num_mutation_types_ == 0)
		EIDOS_TERMINATION << "ERROR (SLiMSim::RunInitializeCallbacks): At least one mutation type must be defined in an initialize() callback with initializeMutationType()." << EidosTerminate();
	
	if (num_genomic_element_types_ == 0)
		EIDOS_TERMINATION << "ERROR (SLiMSim::RunInitializeCallbacks): At least one genomic element type must be defined in an initialize() callback with initializeGenomicElementType()." << EidosTerminate();
	
	if (num_genomic_elements_ == 0)
		EIDOS_TERMINATION << "ERROR (SLiMSim::RunInitializeCallbacks): At least one genomic element must be defined in an initialize() callback with initializeGenomicElement()." << EidosTerminate();
	
	if (num_recombination_rates_ == 0)
		EIDOS_TERMINATION << "ERROR (SLiMSim::RunInitializeCallbacks): At least one recombination rate interval must be defined in an initialize() callback with initializeRecombinationRate()." << EidosTerminate();
	
	if ((chromosome_.recombination_rates_H_.size() != 0) && ((chromosome_.recombination_rates_M_.size() != 0) || (chromosome_.recombination_rates_F_.size() != 0)))
		EIDOS_TERMINATION << "ERROR (SLiMSim::RunInitializeCallbacks): Cannot define both sex-specific and sex-nonspecific recombination rates." << EidosTerminate();
	
	if (((chromosome_.recombination_rates_M_.size() == 0) && (chromosome_.recombination_rates_F_.size() != 0)) ||
		((chromosome_.recombination_rates_M_.size() != 0) && (chromosome_.recombination_rates_F_.size() == 0)))
		EIDOS_TERMINATION << "ERROR (SLiMSim::RunInitializeCallbacks): Both sex-specific recombination rates must be defined, not just one (but one may be defined as zero)." << EidosTerminate();
	
	if (ModelType() == SLiMModelType::kModelTypeNonWF)
	{
		std::vector<SLiMEidosBlock*> &script_blocks = AllScriptBlocks();
		
		for (auto script_block : script_blocks)
			if (script_block->type_ == SLiMEidosBlockType::SLiMEidosMateChoiceCallback)
				EIDOS_TERMINATION << "ERROR (SLiMSim::RunInitializeCallbacks): mateChoice() callbacks may not be defined in nonWF models." << EidosTerminate(script_block->identifier_token_);
	}
	if (ModelType() == SLiMModelType::kModelTypeWF)
	{
		std::vector<SLiMEidosBlock*> &script_blocks = AllScriptBlocks();
		
		for (auto script_block : script_blocks)
			if (script_block->type_ == SLiMEidosBlockType::SLiMEidosReproductionCallback)
				EIDOS_TERMINATION << "ERROR (SLiMSim::RunInitializeCallbacks): reproduction() callbacks may not be defined in WF models." << EidosTerminate(script_block->identifier_token_);
	}
	if (!sex_enabled_)
	{
		std::vector<SLiMEidosBlock*> &script_blocks = AllScriptBlocks();
		
		for (auto script_block : script_blocks)
			if ((script_block->type_ == SLiMEidosBlockType::SLiMEidosReproductionCallback) && (script_block->sex_specificity_ != IndividualSex::kUnspecified))
				EIDOS_TERMINATION << "ERROR (SLiMSim::RunInitializeCallbacks): reproduction() callbacks may not be limited by sex in non-sexual models." << EidosTerminate(script_block->identifier_token_);
	}
	
	CheckMutationStackPolicy();
	
	time_start_ = FirstGeneration();	// SLIM_MAX_GENERATION + 1 if it can't find a first block
	
	if (time_start_ == SLIM_MAX_GENERATION + 1)
		EIDOS_TERMINATION << "ERROR (SLiMSim::RunInitializeCallbacks): No Eidos event found to start the simulation." << EidosTerminate();
	
	// start at the beginning
	generation_ = time_start_;
	
	// set up the "sim" symbol now that initialization is complete
	simulation_constants_->InitializeConstantSymbolEntry(SymbolTableEntry());
	
	// initialize chromosome
	chromosome_.InitializeDraws();
	chromosome_.ChooseMutationRunLayout(preferred_mutrun_count_);
	
	// kick off mutation run experiments, if needed
	InitiateMutationRunExperiments();
	
	// TREE SEQUENCE RECORDING
	if (RecordingTreeSequence())
		StartTreeRecording();
	
	// emit our start log
	SLIM_OUTSTREAM << "\n// Starting run at generation <start>:\n" << time_start_ << " " << "\n" << std::endl;
}

void SLiMSim::InitiateMutationRunExperiments(void)
{
	if (preferred_mutrun_count_ != 0)
	{
		// If the user supplied a count, go with that and don't run experiments
		x_experiments_enabled_ = false;
		
		if (SLiM_verbose_output)
		{
			SLIM_OUTSTREAM << std::endl;
			SLIM_OUTSTREAM << "// Mutation run experiments disabled since a mutation run count was supplied" << std::endl;
		}
		
		return;
	}
	if (chromosome_.mutrun_length_ <= SLIM_MUTRUN_MAXIMUM_COUNT)
	{
		// If the chromosome length is too short, go with that and don't run experiments;
		// we want to guarantee that with SLIM_MUTRUN_MAXIMUM_COUNT runs each mutrun is at
		// least one mutation in length, so the code doesn't break down
		x_experiments_enabled_ = false;
		
		if (SLiM_verbose_output)
		{
			SLIM_OUTSTREAM << std::endl;
			SLIM_OUTSTREAM << "// Mutation run experiments disabled since the chromosome is very short" << std::endl;
		}
		
		return;
	}
	
	x_experiments_enabled_ = true;
	
	x_current_mutcount_ = chromosome_.mutrun_count_;
	x_current_runtimes_ = (double *)malloc(SLIM_MUTRUN_EXPERIMENT_LENGTH * sizeof(double));
	x_current_buflen_ = 0;
	
	x_previous_mutcount_ = 0;			// marks that no previous experiment has been done
	x_previous_runtimes_ = (double *)malloc(SLIM_MUTRUN_EXPERIMENT_LENGTH * sizeof(double));
	x_previous_buflen_ = 0;
	
	x_continuing_trend_ = false;
	
	x_stasis_limit_ = 5;				// once we reach stasis, we will conduct 5 stasis experiments before exploring again
	x_stasis_alpha_ = 0.01;				// initially, we use an alpha of 0.01 to break out of stasis due to a change in mean
	x_prev1_stasis_mutcount_ = 0;		// we have never reached stasis before, so we have no memory of it
	x_prev2_stasis_mutcount_ = 0;		// we have never reached stasis before, so we have no memory of it
	
	if (SLiM_verbose_output)
	{
		SLIM_OUTSTREAM << std::endl;
		SLIM_OUTSTREAM << "// Mutation run experiments started" << std::endl;
	}
}

void SLiMSim::TransitionToNewExperimentAgainstCurrentExperiment(int32_t p_new_mutrun_count)
{
	// Save off the old experiment
	x_previous_mutcount_ = x_current_mutcount_;
	std::swap(x_current_runtimes_, x_previous_runtimes_);
	x_previous_buflen_ = x_current_buflen_;
	
	// Set up the next experiment
	x_current_mutcount_ = p_new_mutrun_count;
	x_current_buflen_ = 0;
}

void SLiMSim::TransitionToNewExperimentAgainstPreviousExperiment(int32_t p_new_mutrun_count)
{
	// Set up the next experiment
	x_current_mutcount_ = p_new_mutrun_count;
	x_current_buflen_ = 0;
}

void SLiMSim::EnterStasisForMutationRunExperiments(void)
{
	if ((x_current_mutcount_ == x_prev1_stasis_mutcount_) || (x_current_mutcount_ == x_prev2_stasis_mutcount_))
	{
		// One of our recent trips to stasis was at the same count, so we broke stasis incorrectly; get stricter.
		// The purpose for keeping two previous counts is to detect when we are ping-ponging between two values
		// that produce virtually identical performance; we want to detect that and just settle on one of them.
		x_stasis_alpha_ *= 0.5;
		x_stasis_limit_ *= 2;
		
#if MUTRUN_EXPERIMENT_OUTPUT
		if (SLiM_verbose_output)
			SLIM_OUTSTREAM << "// Remembered previous stasis at " << x_current_mutcount_ << ", strengthening stasis criteria" << std::endl;
#endif
	}
	else
	{
		// Our previous trips to stasis were at a different number of mutation runs, so reset our stasis parameters
		x_stasis_limit_ = 5;
		x_stasis_alpha_ = 0.01;
		
#if MUTRUN_EXPERIMENT_OUTPUT
		if (SLiM_verbose_output)
			SLIM_OUTSTREAM << "// No memory of previous stasis at " << x_current_mutcount_ << ", resetting stasis criteria" << std::endl;
#endif
	}
	
	x_stasis_counter_ = 1;
	x_continuing_trend_ = false;
	
	// Preserve a memory of the last two *different* mutcounts we entered stasis on.  Only forget the old value
	// in x_prev2_stasis_mutcount_ if x_prev1_stasis_mutcount_ is about to get a new and different value.
	// This makes the anti-ping-pong mechanism described above effective even if we ping-pong irregularly.
	if (x_prev1_stasis_mutcount_ != x_current_mutcount_)
		x_prev2_stasis_mutcount_ = x_prev1_stasis_mutcount_;
	x_prev1_stasis_mutcount_ = x_current_mutcount_;
	
#if MUTRUN_EXPERIMENT_OUTPUT
	if (SLiM_verbose_output)
		SLIM_OUTSTREAM << "// ****** ENTERING STASIS AT " << x_current_mutcount_ << " : x_stasis_limit_ = " << x_stasis_limit_ << ", x_stasis_alpha_ = " << x_stasis_alpha_ << std::endl;
#endif
}

void SLiMSim::MaintainMutationRunExperiments(double p_last_gen_runtime)
{
	// Log the last generation time into our buffer
	if (x_current_buflen_ >= SLIM_MUTRUN_EXPERIMENT_LENGTH)
		EIDOS_TERMINATION << "ERROR (SLiMSim::MaintainMutationRunExperiments): Buffer overrun, failure to reset after completion of an experiment." << EidosTerminate();
	
	x_current_runtimes_[x_current_buflen_] = p_last_gen_runtime;
	
	// Remember the history of the mutation run count
	x_mutcount_history_.push_back(x_current_mutcount_);
	
	// If the current experiment is not over, continue running it
	++x_current_buflen_;
	
	double current_mean = 0.0, previous_mean = 0.0, p = 0.0;
	
	if ((x_current_buflen_ == 10) && (x_current_mutcount_ != x_previous_mutcount_) && (x_previous_mutcount_ != 0))
	{
		// We want to be able to cut an experiment short if it is clearly a disaster.  So if we're not in stasis, and
		// we've run for 10 generations, and the experiment mean is already different from the baseline at alpha 0.01,
		// and the experiment mean is worse than the baseline mean (if it is better, we want to continue collecting),
		// let's short-circuit the rest of the experiment and bail – like early termination of a medical trial.
		p = Eidos_TTest_TwoSampleWelch(x_current_runtimes_, x_current_buflen_, x_previous_runtimes_, x_previous_buflen_, &current_mean, &previous_mean);
		
		if ((p < 0.01) && (current_mean > previous_mean))
		{
#if MUTRUN_EXPERIMENT_OUTPUT
			if (SLiM_verbose_output)
			{
				SLIM_OUTSTREAM << std::endl;
				SLIM_OUTSTREAM << "// " << generation_ << " : Early t-test yielded HIGHLY SIGNIFICANT p of " << p << " with negative results; terminating early." << std::endl;
			}
#endif
			
			goto early_ttest_passed;
		}
#if MUTRUN_EXPERIMENT_OUTPUT
		else if (SLiM_verbose_output)
		{
			if (p >= 0.01)
			{
				SLIM_OUTSTREAM << std::endl;
				SLIM_OUTSTREAM << "// " << generation_ << " : Early t-test yielded not highly significant p of " << p << "; continuing." << std::endl;
			}
			else if (current_mean > previous_mean)
			{
				SLIM_OUTSTREAM << std::endl;
				SLIM_OUTSTREAM << "// " << generation_ << " : Early t-test yielded highly significant p of " << p << " with positive results; continuing data collection." << std::endl;
			}
		}
#endif
	}
	
	if (x_current_buflen_ < SLIM_MUTRUN_EXPERIMENT_LENGTH)
		return;
	
	if (x_previous_mutcount_ == 0)
	{
		// FINISHED OUR FIRST EXPERIMENT; move on to the next experiment, which is always double the number of mutruns
#if MUTRUN_EXPERIMENT_OUTPUT
		if (SLiM_verbose_output)
		{
			SLIM_OUTSTREAM << std::endl;
			SLIM_OUTSTREAM << "// ** " << generation_ << " : First mutation run experiment completed with mutrun count " << x_current_mutcount_ << "; will now try " << (x_current_mutcount_ * 2) << std::endl;
		}
#endif
		
		TransitionToNewExperimentAgainstCurrentExperiment(x_current_mutcount_ * 2);
	}
	else
	{
		// If we've just finished the second stasis experiment, run another stasis experiment before trying to draw any
		// conclusions.  We often enter stasis with one generation's worth of data that was actually collected quite a
		// while ago, because we did exploration in both directions first.  This can lead to breaking out of stasis
		// immediately after entering, because we're comparing apples and oranges.  So we avoid doing that here.
		if ((x_stasis_counter_ <= 1) && (x_current_mutcount_ == x_previous_mutcount_))
		{
			TransitionToNewExperimentAgainstCurrentExperiment(x_current_mutcount_);
			++x_stasis_counter_;
			
#if MUTRUN_EXPERIMENT_OUTPUT
			if (SLiM_verbose_output)
			{
				SLIM_OUTSTREAM << std::endl;
				SLIM_OUTSTREAM << "// " << generation_ << " : Mutation run experiment completed (second stasis generation, no tests conducted)" << std::endl;
			}
#endif
			
			return;
		}
		
		// Otherwise, get a result from a t-test and decide what to do
		p = Eidos_TTest_TwoSampleWelch(x_current_runtimes_, x_current_buflen_, x_previous_runtimes_, x_previous_buflen_, &current_mean, &previous_mean);
		
	early_ttest_passed:
		
#if MUTRUN_EXPERIMENT_OUTPUT
		if (SLiM_verbose_output)
		{
			SLIM_OUTSTREAM << std::endl;
			SLIM_OUTSTREAM << "// " << generation_ << " : Mutation run experiment completed:" << std::endl;
			SLIM_OUTSTREAM << "//    mean == " << current_mean << " for " << x_current_mutcount_ << " mutruns (" << x_current_buflen_ << " data points)" << std::endl;
			SLIM_OUTSTREAM << "//    mean == " << previous_mean << " for " << x_previous_mutcount_ << " mutruns (" << x_previous_buflen_ << " data points)" << std::endl;
		}
#endif
		
		if (x_current_mutcount_ == x_previous_mutcount_)	// are we in stasis?
		{
			//
			// FINISHED A STASIS EXPERIMENT; unless we have changed at alpha = 0.01 we stay put
			//
			bool means_different_stasis = (p < x_stasis_alpha_);
			
#if MUTRUN_EXPERIMENT_OUTPUT
			if (SLiM_verbose_output)
				SLIM_OUTSTREAM << "//    p == " << p << " : " << (means_different_stasis ? "SIGNIFICANT DIFFERENCE" : "no significant difference") << " at stasis alpha " << x_stasis_alpha_ << std::endl;
#endif
			
			if (means_different_stasis)
			{
				// OK, it looks like something has changed about our scenario, so we should come out of stasis and re-test.
				// We don't have any information about the new state of affairs, so we have no directional preference.
				// Let's try a larger number of mutation runs first, since genomes tend to fill up, unless we're at the max.
				if (x_current_mutcount_ >= SLIM_MUTRUN_MAXIMUM_COUNT)
					TransitionToNewExperimentAgainstCurrentExperiment(x_current_mutcount_ / 2);
				else
					TransitionToNewExperimentAgainstCurrentExperiment(x_current_mutcount_ * 2);
				
#if MUTRUN_EXPERIMENT_OUTPUT
				if (SLiM_verbose_output)
					SLIM_OUTSTREAM << "// ** " << generation_ << " : Stasis mean changed, EXITING STASIS and trying new mutcount of " << x_current_mutcount_ << std::endl;
#endif
			}
			else
			{
				// We seem to be in a constant scenario.  Increment our stasis counter and see if we have reached our stasis limit
				if (++x_stasis_counter_ >= x_stasis_limit_)
				{
					// We reached the stasis limit, so we will try an experiment even though we don't seem to have changed;
					// as before, we try more mutation runs first, since increasing genetic complexity is typical
					if (x_current_mutcount_ >= SLIM_MUTRUN_MAXIMUM_COUNT)
						TransitionToNewExperimentAgainstCurrentExperiment(x_current_mutcount_ / 2);
					else
						TransitionToNewExperimentAgainstCurrentExperiment(x_current_mutcount_ * 2);
					
#if MUTRUN_EXPERIMENT_OUTPUT
					if (SLiM_verbose_output)
						SLIM_OUTSTREAM << "// ** " << generation_ << " : Stasis limit reached, EXITING STASIS and trying new mutcount of " << x_current_mutcount_ << std::endl;
#endif
				}
				else
				{
					// We have not yet reached the stasis limit, so run another stasis experiment.
					// In this case we don't do a transition; we want to continue comparing against the original experiment
					// data so that if stasis slowly drift away from us, we eventually detect that as a change in stasis.
					x_current_buflen_ = 0;
					
#if MUTRUN_EXPERIMENT_OUTPUT
					if (SLiM_verbose_output)
						SLIM_OUTSTREAM << "//    " << generation_ << " : Stasis limit not reached (" << x_stasis_counter_ << " of " << x_stasis_limit_ << "), running another stasis experiment at " << x_current_mutcount_ << std::endl;
#endif
				}
			}
		}
		else
		{
			//
			// FINISHED A NON-STASIS EXPERIMENT; trying a move toward more/fewer mutruns
			//
			double alpha = 0.05;
			bool means_different_05 = (p < alpha);
			
#if MUTRUN_EXPERIMENT_OUTPUT
			if (SLiM_verbose_output)
				SLIM_OUTSTREAM << "//    p == " << p << " : " << (means_different_05 ? "SIGNIFICANT DIFFERENCE" : "no significant difference") << " at alpha " << alpha << std::endl;
#endif
			
			int32_t trend_next = (x_current_mutcount_ < x_previous_mutcount_) ? (x_current_mutcount_ / 2) : (x_current_mutcount_ * 2);
			int32_t trend_limit = (x_current_mutcount_ < x_previous_mutcount_) ? 1 : SLIM_MUTRUN_MAXIMUM_COUNT;
			
			if ((current_mean < previous_mean) || (!means_different_05 && (x_current_mutcount_ < x_previous_mutcount_)))
			{
				// We enter this case under two different conditions.  The first is that the new mean is better
				// than the old mean; whether that is significant or not, we want to continue in the same direction
				// with a new experiment, which is what we do here.  The other case is if the new mean is worse
				// than the old mean, but the difference is non-significant *and* we're trending toward fewer
				// mutation runs.  We treat that the same way: continue with a new experiment in the same direction.
				// But if the new mean is worse that the old mean and we're trending toward more mutation runs,
				// we do NOT follow this case, because an inconclusive but negative increasing trend pushes up our
				// peak memory usage and can be quite inefficient, and usually we just jump back down anyway.
				if (x_current_mutcount_ == trend_limit)
				{
					if (current_mean < previous_mean)
					{
						// Can't go beyond the trend limit (1 or SLIM_MUTRUN_MAXIMUM_COUNT), so we're done; ****** ENTER STASIS
						// We keep the current experiment as the first stasis experiment.
						TransitionToNewExperimentAgainstCurrentExperiment(x_current_mutcount_);
						
#if MUTRUN_EXPERIMENT_OUTPUT
						if (SLiM_verbose_output)
							SLIM_OUTSTREAM << "// ****** " << generation_ << " : Experiment " << (means_different_05 ? "successful" : "inconclusive but positive") << " at " << x_previous_mutcount_ << ", nowhere left to go; entering stasis at " << x_current_mutcount_ << "." << std::endl;
#endif
						
						EnterStasisForMutationRunExperiments();
					}
					else
					{
						// The means are not significantly different, and the current experiment is worse than the
						// previous one, and we can't go beyond the trend limit, so we're done; ****** ENTER STASIS
						// We keep the previous experiment as the first stasis experiment.
						TransitionToNewExperimentAgainstPreviousExperiment(x_previous_mutcount_);
						
#if MUTRUN_EXPERIMENT_OUTPUT
						if (SLiM_verbose_output)
							SLIM_OUTSTREAM << "// ****** " << generation_ << " : Experiment " << (means_different_05 ? "failed" : "inconclusive but negative") << " at " << x_previous_mutcount_ << ", nowhere left to go; entering stasis at " << x_current_mutcount_ << "." << std::endl;
#endif
						
						EnterStasisForMutationRunExperiments();
					}
				}
				else
				{
					if (current_mean < previous_mean)
					{
						// Even if the difference is not significant, we appear to be moving in a beneficial direction,
						// so we will run the next experiment against the current experiment's results
#if MUTRUN_EXPERIMENT_OUTPUT
						if (SLiM_verbose_output)
							SLIM_OUTSTREAM << "// ** " << generation_ << " : Experiment " << (means_different_05 ? "successful" : "inconclusive but positive") << " at " << x_current_mutcount_ << " (against " << x_previous_mutcount_ << "), continuing trend with " << trend_next << " (against " << x_current_mutcount_ << ")" << std::endl;
#endif
						
						TransitionToNewExperimentAgainstCurrentExperiment(trend_next);
						x_continuing_trend_ = true;
					}
					else
					{
						// The difference is not significant, but we might be moving in a bad direction, and a series
						// of such moves, each non-significant against the previous experiment, can lead us way down
						// the garden path.  To make sure that doesn't happen, we run successive inconclusive experiments
						// against whichever preceding experiment had the lowest mean.
#if MUTRUN_EXPERIMENT_OUTPUT
						if (SLiM_verbose_output)
							SLIM_OUTSTREAM << "// ** " << generation_ << " : Experiment inconclusive but negative at " << x_current_mutcount_ << " (against " << x_previous_mutcount_ << "), checking " << trend_next << " (against " << x_previous_mutcount_ << ")" << std::endl;
#endif
						
						TransitionToNewExperimentAgainstPreviousExperiment(trend_next);
					}
				}
			}
			else
			{
				// The old mean was better, and either the difference is significant or the trend is toward more mutation
				// runs, so we want to give up on this trend and go back
				if (x_continuing_trend_)
				{
					// We already tried a step on the opposite side of the old position, so the old position appears ideal; ****** ENTER STASIS.
					// We throw away the current, failed experiment and keep the last experiment at the previous position as the first stasis experiment.
					TransitionToNewExperimentAgainstPreviousExperiment(x_previous_mutcount_);
					
#if MUTRUN_EXPERIMENT_OUTPUT
					if (SLiM_verbose_output)
						SLIM_OUTSTREAM << "// ****** " << generation_ << " : Experiment failed, already tried opposite side, so " << x_current_mutcount_ << " appears optimal; entering stasis at " << x_current_mutcount_ << "." << std::endl;
#endif
					
					EnterStasisForMutationRunExperiments();
				}
				else
				{
					// We have not tried a step on the opposite side of the old position; let's return to our old position,
					// which we know is better than the position we just ran an experiment at, and then advance onward to
					// run an experiment at the next position in that reversed trend direction.
					
					if ((x_previous_mutcount_ == 1) || (x_previous_mutcount_ == SLIM_MUTRUN_MAXIMUM_COUNT))
					{
						// can't jump over the previous mutcount, so we enter stasis at it
						TransitionToNewExperimentAgainstPreviousExperiment(x_previous_mutcount_);
						
#if MUTRUN_EXPERIMENT_OUTPUT
						if (SLiM_verbose_output)
							SLIM_OUTSTREAM << "// ****** " << generation_ << " : Experiment failed, opposite side blocked so " << x_current_mutcount_ << " appears optimal; entering stasis at " << x_current_mutcount_ << "." << std::endl;
#endif
						
						EnterStasisForMutationRunExperiments();
					}
					else
					{
						int32_t new_mutcount = ((x_current_mutcount_ > x_previous_mutcount_) ? (x_previous_mutcount_ / 2) : (x_previous_mutcount_ * 2));
						
#if MUTRUN_EXPERIMENT_OUTPUT
						if (SLiM_verbose_output)
							SLIM_OUTSTREAM << "// ** " << generation_ << " : Experiment failed at " << x_current_mutcount_ << ", opposite side untried, reversing trend back to " << new_mutcount << " (against " << x_previous_mutcount_ << ")" << std::endl;
#endif
						
						TransitionToNewExperimentAgainstPreviousExperiment(new_mutcount);
						x_continuing_trend_ = true;
					}
				}
			}
		}
	}
	
	// Promulgate the new mutation run count
	if (x_current_mutcount_ != chromosome_.mutrun_count_)
	{
		// Fix all genomes.  We could do this by brute force, by making completely new mutation runs for every
		// existing genome and then calling Population::UniqueMutationRuns(), but that would be inefficient,
		// and would also cause a huge memory usage spike.  Instead, we want to preserve existing redundancy.
		
		while (x_current_mutcount_ > chromosome_.mutrun_count_)
		{
#if MUTRUN_EXPERIMENT_OUTPUT
			clock_t start_clock = clock();
#endif
			
			// We are splitting existing runs in two, so make a map from old mutrun index to new pair of
			// mutrun indices; every time we encounter the same old index we will substitute the same pair.
			population_.SplitMutationRuns(chromosome_.mutrun_count_ * 2);
			
			// Fix the chromosome values
			chromosome_.mutrun_count_ *= 2;
			chromosome_.mutrun_length_ /= 2;
			
#if MUTRUN_EXPERIMENT_OUTPUT
			if (SLiM_verbose_output)
				SLIM_OUTSTREAM << "// ++ Splitting to achieve new mutation run count of " << chromosome_.mutrun_count_ << " took " << ((clock() - start_clock) / (double)CLOCKS_PER_SEC) << " seconds" << std::endl;
#endif
		}
		
		while (x_current_mutcount_ < chromosome_.mutrun_count_)
		{
#if MUTRUN_EXPERIMENT_OUTPUT
			clock_t start_clock = clock();
#endif
			
			// We are joining existing runs together, so make a map from old mutrun index pairs to a new
			// index; every time we encounter the same pair of indices we will substitute the same index.
			population_.JoinMutationRuns(chromosome_.mutrun_count_ / 2);
			
			// Fix the chromosome values
			chromosome_.mutrun_count_ /= 2;
			chromosome_.mutrun_length_ *= 2;
			
#if MUTRUN_EXPERIMENT_OUTPUT
			if (SLiM_verbose_output)
				SLIM_OUTSTREAM << "// ++ Joining to achieve new mutation run count of " << chromosome_.mutrun_count_ << " took " << ((clock() - start_clock) / (double)CLOCKS_PER_SEC) << " seconds" << std::endl;
#endif
		}
		
		if (chromosome_.mutrun_count_ != x_current_mutcount_)
			EIDOS_TERMINATION << "ERROR (SLiMSim::MaintainMutationRunExperiments): Failed to transition to new mutation run count" << x_current_mutcount_ << "." << EidosTerminate();
	}
}

#if defined(SLIMGUI) && (SLIMPROFILING == 1)
// PROFILING
#if SLIM_USE_NONNEUTRAL_CACHES
void SLiMSim::CollectSLiMguiMutationProfileInfo(void)
{
	// maintain our history of the number of mutruns per genome and the nonneutral regime
	profile_mutcount_history_.push_back(chromosome_.mutrun_count_);
	profile_nonneutral_regime_history_.push_back(last_nonneutral_regime_);
	
	// track the maximum number of mutations in existence at one time
	profile_max_mutation_index_ = std::max(profile_max_mutation_index_, (int64_t)(population_.mutation_registry_.size()));
	
	// tally up the number of mutation runs, mutation usage metrics, etc.
	int64_t operation_id = ++gSLiM_MutationRun_OperationID;
	
	for (std::pair<const slim_objectid_t,Subpopulation*> &subpop_pair : population_)
	{
		Subpopulation *subpop = subpop_pair.second;
		std::vector<Genome *> &subpop_genomes = subpop->parent_genomes_;
		
		for (Genome *genome : subpop_genomes)
		{
			MutationRun_SP *mutruns = genome->mutruns_;
			int32_t mutrun_count = genome->mutrun_count_;
			
			profile_mutrun_total_usage_ += mutrun_count;
			
			for (int32_t mutrun_index = 0; mutrun_index < mutrun_count; ++mutrun_index)
			{
				MutationRun *mutrun = mutruns[mutrun_index].get();
				
				if (mutrun)
				{
					if (mutrun->operation_id_ != operation_id)
					{
						mutrun->operation_id_ = operation_id;
						profile_unique_mutrun_total_++;
					}
					
					// tally the total and nonneutral mutations
					mutrun->tally_nonneutral_mutations(&profile_mutation_total_usage_, &profile_nonneutral_mutation_total_, &profile_mutrun_nonneutral_recache_total_);
				}
			}
		}
	}
}
#endif
#endif

slim_generation_t SLiMSim::FirstGeneration(void)
{
	slim_generation_t first_gen = SLIM_MAX_GENERATION + 1;
	std::vector<SLiMEidosBlock*> &script_blocks = AllScriptBlocks();
	
	// Figure out our first generation; it is the earliest generation in which an Eidos event is set up to run,
	// since an Eidos event that adds a subpopulation is necessary to get things started
	for (auto script_block : script_blocks)
		if (((script_block->type_ == SLiMEidosBlockType::SLiMEidosEventEarly) || (script_block->type_ == SLiMEidosBlockType::SLiMEidosEventLate))
			&& (script_block->start_generation_ < first_gen) && (script_block->start_generation_ > 0))
			first_gen = script_block->start_generation_;
	
	return first_gen;
}

slim_generation_t SLiMSim::EstimatedLastGeneration(void)
{
	// return our cached value if we have one
	if (last_script_block_gen_cached_)
		return last_script_block_gen_;
	
	// otherwise, fill the cache
	std::vector<SLiMEidosBlock*> &script_blocks = AllScriptBlocks();
	slim_generation_t last_gen = 1;
	
	// The estimate is derived from the last generation in which an Eidos block is registered.
	// Any block type works, since the simulation could plausibly be stopped within a callback.
	// However, blocks that do not specify an end generation don't count.
	for (auto script_block : script_blocks)
		if ((script_block->end_generation_ > last_gen) && (script_block->end_generation_ != SLIM_MAX_GENERATION + 1))
			last_gen = script_block->end_generation_;
	
	last_script_block_gen_ = last_gen;
	last_script_block_gen_cached_ = true;
	
	return last_script_block_gen_;
}

// This function is called only by the SLiM self-testing machinery.  It has no exception handling; raises will
// blow through to the catch block in the test harness so that they can be handled there.
bool SLiMSim::_RunOneGeneration(void)
{
	// ******************************************************************
	//
	// Stage 0: Pre-generation bookkeeping
	//
	generation_stage_ = SLiMGenerationStage::kStage0PreGeneration;
	
	// Define the current script around each generation execution, for error reporting
	gEidosCurrentScript = script_;
	gEidosExecutingRuntimeScript = false;
	
	// Activate all registered script blocks at the beginning of the generation
	std::vector<SLiMEidosBlock*> &script_blocks = AllScriptBlocks();
	
	for (SLiMEidosBlock *script_block : script_blocks)
		script_block->active_ = -1;
	
	if (generation_ == 0)
	{
		// The zero generation is handled here by shared code, since it is the same for WF and nonWF models
		
#if defined(SLIMGUI) && (SLIMPROFILING == 1)
		// PROFILING
		SLIM_PROFILE_BLOCK_START();
#endif
		
		RunInitializeCallbacks();
		
#if defined(SLIMGUI) && (SLIMPROFILING == 1)
		// PROFILING
		SLIM_PROFILE_BLOCK_END(profile_stage_totals_[0]);
#endif
		
		// Zero out error-reporting info so raises elsewhere don't get attributed to this script
		gEidosCurrentScript = nullptr;
		gEidosExecutingRuntimeScript = false;
		return true;
	}
	else
	{
#ifdef SLIM_KEEP_MUTTYPE_REGISTRIES
		// Optimization; see mutation_type.h for an explanation of what this counter is used for
		if (population_.any_muttype_call_count_used_)
		{
			for (auto muttype_iter : mutation_types_)
				(muttype_iter.second)->muttype_registry_call_count_ = 0;
			
			population_.any_muttype_call_count_used_ = false;
		}
#endif
		
		// Non-zero generations are handled by separate functions for WF and nonWF models
		
#if defined(SLIM_WF_ONLY) && defined(SLIM_NONWF_ONLY)
		if (model_type_ == SLiMModelType::kModelTypeWF)
			return _RunOneGenerationWF();
		else
			return _RunOneGenerationNonWF();
#elif defined(SLIM_WF_ONLY)
		return _RunOneGenerationWF();
#elif defined(SLIM_NONWF_ONLY)
		return _RunOneGenerationNonWF();
#endif
	}
}

#ifdef SLIM_WF_ONLY
//
//		_RunOneGenerationWF() : runs all the stages for one generation of a nonWF model
//
bool SLiMSim::_RunOneGenerationWF(void)
{
#if defined(SLIMGUI) && (SLIMPROFILING == 1)
	// PROFILING
#if SLIM_USE_NONNEUTRAL_CACHES
	if (gEidosProfilingClientCount)
		CollectSLiMguiMutationProfileInfo();
#endif
#endif
	
	// make a clock if we're running experiments
	clock_t x_clock0 = (x_experiments_enabled_ ? clock() : 0);
	
	
	// ******************************************************************
	//
	// Stage 1: Execute early() script events for the current generation
	//
	{
#if defined(SLIMGUI) && (SLIMPROFILING == 1)
		// PROFILING
		SLIM_PROFILE_BLOCK_START();
#endif
		
		generation_stage_ = SLiMGenerationStage::kWFStage1ExecuteEarlyScripts;
		
		std::vector<SLiMEidosBlock*> early_blocks = ScriptBlocksMatching(generation_, SLiMEidosBlockType::SLiMEidosEventEarly, -1, -1, -1);
		
		for (auto script_block : early_blocks)
		{
			if (script_block->active_)
			{
#if defined(SLIMGUI) && (SLIMPROFILING == 1)
				// PROFILING
				SLIM_PROFILE_BLOCK_START_NESTED();
#endif
				
				population_.ExecuteScript(script_block, generation_, chromosome_);
				
#if defined(SLIMGUI) && (SLIMPROFILING == 1)
				// PROFILING
				SLIM_PROFILE_BLOCK_END_NESTED(profile_callback_totals_[(int)(SLiMEidosBlockType::SLiMEidosEventEarly)]);
#endif
			}
		}
		
		// the stage is done, so deregister script blocks as requested
		DeregisterScheduledScriptBlocks();
		
#if defined(SLIMGUI) && (SLIMPROFILING == 1)
		// PROFILING
		SLIM_PROFILE_BLOCK_END(profile_stage_totals_[1]);
#endif
	}
	
#if DEBUG
	// Check the integrity of all the information in the individuals and genomes of the parental population
	for (std::pair<const slim_objectid_t,Subpopulation*> &subpop_pair : population_)
		subpop_pair.second->CheckIndividualIntegrity();
#endif
	
	
	// ******************************************************************
	//
	// Stage 2: Generate offspring: evolve all subpopulations
	//
	{
#if defined(SLIMGUI) && (SLIMPROFILING == 1)
		// PROFILING
		SLIM_PROFILE_BLOCK_START();
#endif
		
		CheckMutationStackPolicy();
		
		generation_stage_ = SLiMGenerationStage::kWFStage2GenerateOffspring;
		
		std::vector<SLiMEidosBlock*> mate_choice_callbacks = ScriptBlocksMatching(generation_, SLiMEidosBlockType::SLiMEidosMateChoiceCallback, -1, -1, -1);
		std::vector<SLiMEidosBlock*> modify_child_callbacks = ScriptBlocksMatching(generation_, SLiMEidosBlockType::SLiMEidosModifyChildCallback, -1, -1, -1);
		std::vector<SLiMEidosBlock*> recombination_callbacks = ScriptBlocksMatching(generation_, SLiMEidosBlockType::SLiMEidosRecombinationCallback, -1, -1, -1);
		bool mate_choice_callbacks_present = mate_choice_callbacks.size();
		bool modify_child_callbacks_present = modify_child_callbacks.size();
		bool recombination_callbacks_present = recombination_callbacks.size();
		bool no_active_callbacks = true;
		
		// if there are no active callbacks of any type, we can pretend there are no callbacks at all
		// if there is a callback of any type, however, then inactive callbacks could become active
		if (mate_choice_callbacks_present || modify_child_callbacks_present || recombination_callbacks_present)
		{
			for (SLiMEidosBlock *callback : mate_choice_callbacks)
				if (callback->active_)
				{
					no_active_callbacks = false;
					break;
				}
			
			if (no_active_callbacks)
				for (SLiMEidosBlock *callback : modify_child_callbacks)
					if (callback->active_)
					{
						no_active_callbacks = false;
						break;
					}
			
			if (no_active_callbacks)
				for (SLiMEidosBlock *callback : recombination_callbacks)
					if (callback->active_)
					{
						no_active_callbacks = false;
						break;
					}
		}
		
		if (no_active_callbacks)
		{
			for (std::pair<const slim_objectid_t,Subpopulation*> &subpop_pair : population_)
				population_.EvolveSubpopulation(*subpop_pair.second, false, false, false);
		}
		else
		{
			// cache a list of callbacks registered for each subpop
			for (std::pair<const slim_objectid_t,Subpopulation*> &subpop_pair : population_)
			{
				slim_objectid_t subpop_id = subpop_pair.first;
				Subpopulation *subpop = subpop_pair.second;
				
				// Get mateChoice() callbacks that apply to this subpopulation
				subpop->registered_mate_choice_callbacks_.clear();
				
				for (SLiMEidosBlock *callback : mate_choice_callbacks)
				{
					slim_objectid_t callback_subpop_id = callback->subpopulation_id_;
					
					if ((callback_subpop_id == -1) || (callback_subpop_id == subpop_id))
						subpop->registered_mate_choice_callbacks_.emplace_back(callback);
				}
				
				// Get modifyChild() callbacks that apply to this subpopulation
				subpop->registered_modify_child_callbacks_.clear();
				
				for (SLiMEidosBlock *callback : modify_child_callbacks)
				{
					slim_objectid_t callback_subpop_id = callback->subpopulation_id_;
					
					if ((callback_subpop_id == -1) || (callback_subpop_id == subpop_id))
						subpop->registered_modify_child_callbacks_.emplace_back(callback);
				}
				
				// Get recombination() callbacks that apply to this subpopulation
				subpop->registered_recombination_callbacks_.clear();
				
				for (SLiMEidosBlock *callback : recombination_callbacks)
				{
					slim_objectid_t callback_subpop_id = callback->subpopulation_id_;
					
					if ((callback_subpop_id == -1) || (callback_subpop_id == subpop_id))
						subpop->registered_recombination_callbacks_.emplace_back(callback);
				}
			}
			
			// then evolve each subpop
			for (std::pair<const slim_objectid_t,Subpopulation*> &subpop_pair : population_)
				population_.EvolveSubpopulation(*subpop_pair.second, mate_choice_callbacks_present, modify_child_callbacks_present, recombination_callbacks_present);
		}
		
		// then switch to the child generation; we don't want to do this until all callbacks have executed for all subpops
		for (std::pair<const slim_objectid_t,Subpopulation*> &subpop_pair : population_)
			subpop_pair.second->child_generation_valid_ = true;
		
		population_.child_generation_valid_ = true;
		
		// added 30 November 2016 so MutationRun refcounts reflect their usage count in the simulation
		// moved up to SLiMGenerationStage::kWFStage2GenerateOffspring, 9 January 2018, so that the
		// population is in a standard state for CheckIndividualIntegrity() at the end of this stage
		population_.ClearParentalGenomes();
		
		// the stage is done, so deregister script blocks as requested
		DeregisterScheduledScriptBlocks();
		
#if defined(SLIMGUI) && (SLIMPROFILING == 1)
		// PROFILING
		SLIM_PROFILE_BLOCK_END(profile_stage_totals_[2]);
#endif
	}
	
#if DEBUG
	// Check the integrity of all the information in the individuals and genomes of the parental population
	for (std::pair<const slim_objectid_t,Subpopulation*> &subpop_pair : population_)
		subpop_pair.second->CheckIndividualIntegrity();
#endif
	
	
	// ******************************************************************
	//
	// Stage 3: Remove fixed mutations and associated tasks
	//
	{
#if defined(SLIMGUI) && (SLIMPROFILING == 1)
		// PROFILING
		SLIM_PROFILE_BLOCK_START();
#endif
		
		generation_stage_ = SLiMGenerationStage::kWFStage3RemoveFixedMutations;
		
		population_.MaintainRegistry();
		
		// Every hundredth generation we unique mutation runs to optimize memory usage and efficiency.  The number 100 was
		// picked out of a hat – often enough to perhaps be useful in keeping SLiM slim, but infrequent enough that if it
		// is a time sink it won't impact the simulation too much.  This call is really quite fast, though – on the order
		// of 0.015 seconds for a pop of 10000 with a 1e5 chromosome and lots of mutations.  So although doing this every
		// generation would seem like overkill – very few duplicates would be found per call – every 100 should be fine.
		// Anyway, if we start seeing this call in performance analysis, we should probably revisit this; the benefit is
		// likely to be pretty small for most simulations, so if the cost is significant then it may be a lose.
		if (generation_ % 100 == 0)
			population_.UniqueMutationRuns();
		
		// Invalidate interactions, now that the generation they were valid for is disappearing
		for (auto int_type = interaction_types_.begin(); int_type != interaction_types_.end(); ++int_type)
			int_type->second->Invalidate();
		
		// Deregister any interaction() callbacks that have been scheduled for deregistration, since it is now safe to do so
		DeregisterScheduledInteractionBlocks();
		
#if defined(SLIMGUI) && (SLIMPROFILING == 1)
		// PROFILING
		SLIM_PROFILE_BLOCK_END(profile_stage_totals_[3]);
#endif
	}
	
#if DEBUG
	// Check the integrity of all the information in the individuals and genomes of the parental population
	for (std::pair<const slim_objectid_t,Subpopulation*> &subpop_pair : population_)
		subpop_pair.second->CheckIndividualIntegrity();
#endif
	
	
	// ******************************************************************
	//
	// Stage 4: Swap generations
	//
	{
#if defined(SLIMGUI) && (SLIMPROFILING == 1)
		// PROFILING
		SLIM_PROFILE_BLOCK_START();
#endif
		
		generation_stage_ = SLiMGenerationStage::kWFStage4SwapGenerations;
		
		population_.SwapGenerations();
		
#if defined(SLIMGUI) && (SLIMPROFILING == 1)
		// PROFILING
		SLIM_PROFILE_BLOCK_END(profile_stage_totals_[4]);
#endif
	}
	
#if DEBUG
	// Check the integrity of all the information in the individuals and genomes of the parental population
	for (std::pair<const slim_objectid_t,Subpopulation*> &subpop_pair : population_)
		subpop_pair.second->CheckIndividualIntegrity();
#endif
	
	
	// ******************************************************************
	//
	// Stage 5: Execute late() script events for the current generation
	//
	{
#if defined(SLIMGUI) && (SLIMPROFILING == 1)
		// PROFILING
		SLIM_PROFILE_BLOCK_START();
#endif
		
		generation_stage_ = SLiMGenerationStage::kWFStage5ExecuteLateScripts;
		
		std::vector<SLiMEidosBlock*> late_blocks = ScriptBlocksMatching(generation_, SLiMEidosBlockType::SLiMEidosEventLate, -1, -1, -1);
		
		for (auto script_block : late_blocks)
		{
			if (script_block->active_)
			{
#if defined(SLIMGUI) && (SLIMPROFILING == 1)
				// PROFILING
				SLIM_PROFILE_BLOCK_START_NESTED();
#endif
				
				population_.ExecuteScript(script_block, generation_, chromosome_);
				
#if defined(SLIMGUI) && (SLIMPROFILING == 1)
				// PROFILING
				SLIM_PROFILE_BLOCK_END_NESTED(profile_callback_totals_[(int)(SLiMEidosBlockType::SLiMEidosEventLate)]);
#endif
			}
		}
		
		// the stage is done, so deregister script blocks as requested
		DeregisterScheduledScriptBlocks();
		
#if defined(SLIMGUI) && (SLIMPROFILING == 1)
		// PROFILING
		SLIM_PROFILE_BLOCK_END(profile_stage_totals_[5]);
#endif
	}
	
#if DEBUG
	// Check the integrity of all the information in the individuals and genomes of the parental population
	for (std::pair<const slim_objectid_t,Subpopulation*> &subpop_pair : population_)
		subpop_pair.second->CheckIndividualIntegrity();
#endif
	
	
	// ******************************************************************
	//
	// Stage 6: Calculate fitness values for the new parental generation
	//
	{
#if defined(SLIMGUI) && (SLIMPROFILING == 1)
		// PROFILING
		SLIM_PROFILE_BLOCK_START();
#endif
		
		generation_stage_ = SLiMGenerationStage::kWFStage6CalculateFitness;
		
		population_.RecalculateFitness(generation_);	// used to be generation_ + 1; removing that 18 Feb 2016 BCH
		
		// the stage is done, so deregister script blocks as requested
		DeregisterScheduledScriptBlocks();
		
		// Maintain our mutation run experiments; we want this overhead to appear within the stage 6 profile
		if (x_experiments_enabled_)
			MaintainMutationRunExperiments((clock() - x_clock0) / (double)CLOCKS_PER_SEC);
		
#if defined(SLIMGUI) && (SLIMPROFILING == 1)
		// PROFILING
		SLIM_PROFILE_BLOCK_END(profile_stage_totals_[6]);
#endif
		
#ifdef SLIMGUI
		// Let SLiMgui survey the population for mean fitness and such, if it is our target
		// We do this outside of profiling and mutation run experiments, since SLiMgui overhead should not affect those
		population_.SurveyPopulation();
#endif
	}
	
	
	// ******************************************************************
	//
	// Stage 7: Advance the generation counter and do end-generation tasks
	//
	{
		generation_stage_ = SLiMGenerationStage::kWFStage7AdvanceGenerationCounter;
		
#ifdef SLIMGUI
		// re-tally for SLiMgui; this should avoid doing any new work if no mutations have been added or removed since the last tally
		// it is needed, though, so that if the user added/removed mutations in a late() event SLiMgui displays correctly
		// NOTE that this means tallies may be different in SLiMgui than in slim!  I *think* this will never be visible to the
		// user's model, because if they ask for mutation counts/frequences a call to TallyMutationReferences() will be made at that
		// point anyway to synchronize; but in slim's code itself, not in Eidos, the tallies can definitely differ!  Beware!
		population_.TallyMutationReferences(nullptr, false);
#endif
	
		//TREE SEQUENCE RECORDING
		//CALL simplifyTables 
	
		if (RecordingTreeSequence() && (Generation() % simplificationInterval) == 0 && Generation() > 0){
			simplifyTables();
		}

	
		cached_value_generation_.reset();
		generation_++;
		
		// TREE SEQUENCE RECORDING
		if (recording_tree_)
			CheckAutoSimplification();
		
		// Zero out error-reporting info so raises elsewhere don't get attributed to this script
		gEidosCurrentScript = nullptr;
		gEidosExecutingRuntimeScript = false;
		
		// Decide whether the simulation is over.  We need to call EstimatedLastGeneration() every time; we can't
		// cache it, because it can change based upon changes in script registration / deregistration.
		bool result;
		
		if (sim_declared_finished_)
			result = false;
		else
			result = (generation_ <= EstimatedLastGeneration());
		
		if (!result)
			SimulationFinished();
		
		return result;
	}
}
#endif	// SLIM_WF_ONLY

#ifdef SLIM_NONWF_ONLY
//
//		_RunOneGenerationNonWF() : runs all the stages for one generation of a nonWF model
//
bool SLiMSim::_RunOneGenerationNonWF(void)
{
#if defined(SLIMGUI) && (SLIMPROFILING == 1)
	// PROFILING
#if SLIM_USE_NONNEUTRAL_CACHES
	if (gEidosProfilingClientCount)
		CollectSLiMguiMutationProfileInfo();
#endif
#endif
	
	// make a clock if we're running experiments
	clock_t x_clock0 = (x_experiments_enabled_ ? clock() : 0);
	
	
	// ******************************************************************
	//
	// Stage 1: Generate offspring: call reproduce() callbacks
	//
	{
#if (defined(SLIM_NONWF_ONLY) && defined(SLIMGUI))
		// zero out offspring counts used for SLiMgui's display
		for (std::pair<const slim_objectid_t,Subpopulation*> &subpop_pair : population_)
		{
			Subpopulation *subpop = subpop_pair.second;
			
			subpop->gui_offspring_cloned_M_ = 0;
			subpop->gui_offspring_cloned_F_ = 0;
			subpop->gui_offspring_selfed_ = 0;
			subpop->gui_offspring_crossed_ = 0;
			subpop->gui_offspring_empty_ = 0;
		}
#endif
		
#if defined(SLIMGUI) && (SLIMPROFILING == 1)
		// PROFILING
		SLIM_PROFILE_BLOCK_START();
#endif
		
		CheckMutationStackPolicy();
		
		generation_stage_ = SLiMGenerationStage::kNonWFStage1GenerateOffspring;
		
		std::vector<SLiMEidosBlock*> reproduction_callbacks = ScriptBlocksMatching(generation_, SLiMEidosBlockType::SLiMEidosReproductionCallback, -1, -1, -1);
		std::vector<SLiMEidosBlock*> modify_child_callbacks = ScriptBlocksMatching(generation_, SLiMEidosBlockType::SLiMEidosModifyChildCallback, -1, -1, -1);
		std::vector<SLiMEidosBlock*> recombination_callbacks = ScriptBlocksMatching(generation_, SLiMEidosBlockType::SLiMEidosRecombinationCallback, -1, -1, -1);
		
		// cache a list of callbacks registered for each subpop
		for (std::pair<const slim_objectid_t,Subpopulation*> &subpop_pair : population_)
		{
			slim_objectid_t subpop_id = subpop_pair.first;
			Subpopulation *subpop = subpop_pair.second;
			
			// Get reproduction() callbacks that apply to this subpopulation
			subpop->registered_reproduction_callbacks_.clear();
			
			for (SLiMEidosBlock *callback : reproduction_callbacks)
			{
				slim_objectid_t callback_subpop_id = callback->subpopulation_id_;
				
				if ((callback_subpop_id == -1) || (callback_subpop_id == subpop_id))
					subpop->registered_reproduction_callbacks_.emplace_back(callback);
			}
			
			// Get modifyChild() callbacks that apply to this subpopulation
			subpop->registered_modify_child_callbacks_.clear();
			
			for (SLiMEidosBlock *callback : modify_child_callbacks)
			{
				slim_objectid_t callback_subpop_id = callback->subpopulation_id_;
				
				if ((callback_subpop_id == -1) || (callback_subpop_id == subpop_id))
					subpop->registered_modify_child_callbacks_.emplace_back(callback);
			}
			
			// Get recombination() callbacks that apply to this subpopulation
			subpop->registered_recombination_callbacks_.clear();
			
			for (SLiMEidosBlock *callback : recombination_callbacks)
			{
				slim_objectid_t callback_subpop_id = callback->subpopulation_id_;
				
				if ((callback_subpop_id == -1) || (callback_subpop_id == subpop_id))
					subpop->registered_recombination_callbacks_.emplace_back(callback);
			}
		}
		
		// then evolve each subpop
		for (std::pair<const slim_objectid_t,Subpopulation*> &subpop_pair : population_)
			subpop_pair.second->ReproduceSubpopulation();
		
		// Invalidate interactions, now that the generation they were valid for is disappearing
		for (auto int_type = interaction_types_.begin(); int_type != interaction_types_.end(); ++int_type)
			int_type->second->Invalidate();
		
		// Deregister any interaction() callbacks that have been scheduled for deregistration, since it is now safe to do so
		DeregisterScheduledInteractionBlocks();
		
		// then merge in the generated offspring; we don't want to do this until all callbacks have executed for all subpops
		for (std::pair<const slim_objectid_t,Subpopulation*> &subpop_pair : population_)
			subpop_pair.second->MergeReproductionOffspring();
		
		// the stage is done, so deregister script blocks as requested
		DeregisterScheduledScriptBlocks();
		
#if defined(SLIMGUI) && (SLIMPROFILING == 1)
		// PROFILING
		SLIM_PROFILE_BLOCK_END(profile_stage_totals_[1]);
#endif
	}
	
#if DEBUG
	// Check the integrity of all the information in the individuals and genomes of the parental population
	for (std::pair<const slim_objectid_t,Subpopulation*> &subpop_pair : population_)
		subpop_pair.second->CheckIndividualIntegrity();
#endif
	
	
	// ******************************************************************
	//
	// Stage 2: Execute early() script events for the current generation
	//
	{
#if (defined(SLIM_NONWF_ONLY) && defined(SLIMGUI))
		// zero out migration counts used for SLiMgui's display
		for (std::pair<const slim_objectid_t,Subpopulation*> &subpop_pair : population_)
		{
			Subpopulation *subpop = subpop_pair.second;
			
			subpop->gui_premigration_size_ = subpop->parent_subpop_size_;
			subpop->gui_migrants_.clear();
		}
#endif
		
#if defined(SLIMGUI) && (SLIMPROFILING == 1)
		// PROFILING
		SLIM_PROFILE_BLOCK_START();
#endif
		
		generation_stage_ = SLiMGenerationStage::kNonWFStage2ExecuteEarlyScripts;
		
		std::vector<SLiMEidosBlock*> early_blocks = ScriptBlocksMatching(generation_, SLiMEidosBlockType::SLiMEidosEventEarly, -1, -1, -1);
		
		for (auto script_block : early_blocks)
		{
			if (script_block->active_)
			{
#if defined(SLIMGUI) && (SLIMPROFILING == 1)
				// PROFILING
				SLIM_PROFILE_BLOCK_START_NESTED();
#endif
				
				population_.ExecuteScript(script_block, generation_, chromosome_);
				
#if defined(SLIMGUI) && (SLIMPROFILING == 1)
				// PROFILING
				SLIM_PROFILE_BLOCK_END_NESTED(profile_callback_totals_[(int)(SLiMEidosBlockType::SLiMEidosEventEarly)]);
#endif
			}
		}
		
		// the stage is done, so deregister script blocks as requested
		DeregisterScheduledScriptBlocks();
		
#if defined(SLIMGUI) && (SLIMPROFILING == 1)
		// PROFILING
		SLIM_PROFILE_BLOCK_END(profile_stage_totals_[2]);
#endif
	}
	
#if DEBUG
	// Check the integrity of all the information in the individuals and genomes of the parental population
	for (std::pair<const slim_objectid_t,Subpopulation*> &subpop_pair : population_)
		subpop_pair.second->CheckIndividualIntegrity();
#endif
	
	
	// ******************************************************************
	//
	// Stage 3: Calculate fitness values for the new generation
	//
	{
#if defined(SLIMGUI) && (SLIMPROFILING == 1)
		// PROFILING
		SLIM_PROFILE_BLOCK_START();
#endif
		
		generation_stage_ = SLiMGenerationStage::kNonWFStage3CalculateFitness;
		
		population_.RecalculateFitness(generation_);
		
		// the stage is done, so deregister script blocks as requested
		DeregisterScheduledScriptBlocks();
		
		// Invalidate interactions, now that the generation they were valid for is disappearing
		for (auto int_type = interaction_types_.begin(); int_type != interaction_types_.end(); ++int_type)
			int_type->second->Invalidate();
		
		// Deregister any interaction() callbacks that have been scheduled for deregistration, since it is now safe to do so
		DeregisterScheduledInteractionBlocks();
		
#if defined(SLIMGUI) && (SLIMPROFILING == 1)
		// PROFILING
		SLIM_PROFILE_BLOCK_END(profile_stage_totals_[3]);
#endif
	}
	
	
	// ******************************************************************
	//
	// Stage 4: Viability/survival selection
	//
	{
#if defined(SLIMGUI) && (SLIMPROFILING == 1)
		// PROFILING
		SLIM_PROFILE_BLOCK_START();
#endif
		
		generation_stage_ = SLiMGenerationStage::kNonWFStage4SurvivalSelection;
		
		for (std::pair<const slim_objectid_t,Subpopulation*> &subpop_pair : population_)
			subpop_pair.second->ViabilitySelection();
		
#if defined(SLIMGUI) && (SLIMPROFILING == 1)
		// PROFILING
		SLIM_PROFILE_BLOCK_END(profile_stage_totals_[4]);
#endif
	}
	
#if DEBUG
	// Check the integrity of all the information in the individuals and genomes of the parental population
	for (std::pair<const slim_objectid_t,Subpopulation*> &subpop_pair : population_)
		subpop_pair.second->CheckIndividualIntegrity();
#endif
	
	
	// ******************************************************************
	//
	// Stage 5: Remove fixed mutations and associated tasks
	//
	{
#if defined(SLIMGUI) && (SLIMPROFILING == 1)
		// PROFILING
		SLIM_PROFILE_BLOCK_START();
#endif
		
		generation_stage_ = SLiMGenerationStage::kNonWFStage5RemoveFixedMutations;
		
		population_.MaintainRegistry();
		
		// Every hundredth generation we unique mutation runs to optimize memory usage and efficiency.  The number 100 was
		// picked out of a hat – often enough to perhaps be useful in keeping SLiM slim, but infrequent enough that if it
		// is a time sink it won't impact the simulation too much.  This call is really quite fast, though – on the order
		// of 0.015 seconds for a pop of 10000 with a 1e5 chromosome and lots of mutations.  So although doing this every
		// generation would seem like overkill – very few duplicates would be found per call – every 100 should be fine.
		// Anyway, if we start seeing this call in performance analysis, we should probably revisit this; the benefit is
		// likely to be pretty small for most simulations, so if the cost is significant then it may be a lose.
		if (generation_ % 100 == 0)
			population_.UniqueMutationRuns();
		
#if defined(SLIMGUI) && (SLIMPROFILING == 1)
		// PROFILING
		SLIM_PROFILE_BLOCK_END(profile_stage_totals_[5]);
#endif
	}
	
#if DEBUG
	// Check the integrity of all the information in the individuals and genomes of the parental population
	for (std::pair<const slim_objectid_t,Subpopulation*> &subpop_pair : population_)
		subpop_pair.second->CheckIndividualIntegrity();
#endif
	
	
	// ******************************************************************
	//
	// Stage 6: Execute late() script events for the current generation
	//
	{
#if defined(SLIMGUI) && (SLIMPROFILING == 1)
		// PROFILING
		SLIM_PROFILE_BLOCK_START();
#endif
		
		generation_stage_ = SLiMGenerationStage::kNonWFStage6ExecuteLateScripts;
		
		std::vector<SLiMEidosBlock*> late_blocks = ScriptBlocksMatching(generation_, SLiMEidosBlockType::SLiMEidosEventLate, -1, -1, -1);
		
		for (auto script_block : late_blocks)
		{
			if (script_block->active_)
			{
#if defined(SLIMGUI) && (SLIMPROFILING == 1)
				// PROFILING
				SLIM_PROFILE_BLOCK_START_NESTED();
#endif
				
				population_.ExecuteScript(script_block, generation_, chromosome_);
				
#if defined(SLIMGUI) && (SLIMPROFILING == 1)
				// PROFILING
				SLIM_PROFILE_BLOCK_END_NESTED(profile_callback_totals_[(int)(SLiMEidosBlockType::SLiMEidosEventLate)]);
#endif
			}
		}
		
		// the stage is done, so deregister script blocks as requested
		DeregisterScheduledScriptBlocks();
		
		// Maintain our mutation run experiments; we want this overhead to appear within the stage 6 profile
		if (x_experiments_enabled_)
			MaintainMutationRunExperiments((clock() - x_clock0) / (double)CLOCKS_PER_SEC);
		
#if defined(SLIMGUI) && (SLIMPROFILING == 1)
		// PROFILING
		SLIM_PROFILE_BLOCK_END(profile_stage_totals_[6]);
#endif
	}
	
#if DEBUG
	// Check the integrity of all the information in the individuals and genomes of the parental population
	for (std::pair<const slim_objectid_t,Subpopulation*> &subpop_pair : population_)
		subpop_pair.second->CheckIndividualIntegrity();
#endif
	
	
	// ******************************************************************
	//
	// Stage 7: Advance the generation counter and do end-generation tasks
	//
	{
		generation_stage_ = SLiMGenerationStage::kNonWFStage7AdvanceGenerationCounter;
		
#ifdef SLIMGUI
		// Let SLiMgui survey the population for mean fitness and such, if it is our target
		// We do this outside of profiling and mutation run experiments, since SLiMgui overhead should not affect those
		population_.SurveyPopulation();
#endif
		
#ifdef SLIMGUI
		// re-tally for SLiMgui; this should avoid doing any new work if no mutations have been added or removed since the last tally
		// it is needed, though, so that if the user added/removed mutations in a late() event SLiMgui displays correctly
		// NOTE that this means tallies may be different in SLiMgui than in slim!  I *think* this will never be visible to the
		// user's model, because if they ask for mutation counts/frequences a call to TallyMutationReferences() will be made at that
		// point anyway to synchronize; but in slim's code itself, not in Eidos, the tallies can definitely differ!  Beware!
		population_.TallyMutationReferences(nullptr, false);
#endif
	
		//TREE SEQUENCE RECORDING
		//Call simplifyTables() 
		if (RecordingTreeSequence() && (Generation() % simplificationInterval) == 0 && Generation() > 0){
			simplifyTables();
		}
	
		cached_value_generation_.reset();
		generation_++;
		
		for (std::pair<const slim_objectid_t,Subpopulation*> &subpop_pair : population_)
			subpop_pair.second->IncrementIndividualAges();
		
		// TREE SEQUENCE RECORDING
		if (recording_tree_)
			CheckAutoSimplification();
		
		// Zero out error-reporting info so raises elsewhere don't get attributed to this script
		gEidosCurrentScript = nullptr;
		gEidosExecutingRuntimeScript = false;
		
		// Decide whether the simulation is over.  We need to call EstimatedLastGeneration() every time; we can't
		// cache it, because it can change based upon changes in script registration / deregistration.
		bool result;
		
		if (sim_declared_finished_)
			result = false;
		else
			result = (generation_ <= EstimatedLastGeneration());
		
		if (!result)
			SimulationFinished();
		
		return result;
	}
}
#endif  // SLIM_NONWF_ONLY

// This function is called by both SLiM and SLiMgui to run a generation.  In SLiM, it simply calls _RunOneGeneration(),
// with no exception handling; in that scenario exceptions should not be thrown, since EidosTerminate() will log an
// error and then call exit().  In SLiMgui, EidosTerminate() will raise an exception, and it will be caught right
// here and converted to an "invalid simulation" state (simulation_valid_ == false), which will be noticed by SLiMgui
// and will cause error reporting to occur based upon the error-tracking variables set.
bool SLiMSim::RunOneGeneration(void)
{
#ifdef SLIMGUI
	if (simulation_valid_)
	{
		try
		{
#endif
			return _RunOneGeneration();
#ifdef SLIMGUI
		}
		catch (...)
		{
			simulation_valid_ = false;
			
			// In the event of a raise, we clear gEidosCurrentScript, which is not normally part of the error-
			// reporting state, but is used only to inform EidosTerminate() about the current script at the point
			// when a raise occurs.  We don't want raises after RunOneGeneration() returns to be attributed to us,
			// so we clear the script pointer.  We do NOT clear any of the error-reporting state, since it will
			// be used by higher levels to select the error in the GUI.
			gEidosCurrentScript = nullptr;
			return false;
		}
	}
	
	gEidosCurrentScript = nullptr;
#endif
	
	return false;
}

void SLiMSim::SimulationFinished(void)
{
	// This is an opportunity for final calculation/output when a simulation finishes
	
#if MUTRUN_EXPERIMENT_OUTPUT
	// Print a full mutation run count history if MUTRUN_EXPERIMENT_OUTPUT is enabled
	if (SLiM_verbose_output && x_experiments_enabled_)
	{
		SLIM_OUTSTREAM << std::endl;
		SLIM_OUTSTREAM << "// Mutrun count history:" << std::endl;
		SLIM_OUTSTREAM << "// mutrun_history <- c(";
		
		bool first_count = true;
		
		for (int32_t count : x_mutcount_history_)
		{
			if (first_count)
				first_count = false;
			else
				SLIM_OUTSTREAM << ", ";
			
			SLIM_OUTSTREAM << count;
		}
		
		SLIM_OUTSTREAM << ")" << std::endl << std::endl;
	}
#endif
	
	// If verbose output is enabled and we've been running mutation run experiments,
	// figure out the modal mutation run count and print that, for the user's benefit.
	if (SLiM_verbose_output && x_experiments_enabled_)
	{
		int modal_index, modal_tally;
		int power_tallies[20];	// we only go up to 1024 mutruns right now, but this gives us some headroom
		
		for (int i = 0; i < 20; ++i)
			power_tallies[i] = 0;
		
		for (int32_t count : x_mutcount_history_)
		{
			int32_t power = (int32_t)round(log2(count));
			
			power_tallies[power]++;
		}
		
		modal_index = -1;
		modal_tally = -1;
		
		for (int i = 0; i < 20; ++i)
			if (power_tallies[i] > modal_tally)
			{
				modal_tally = power_tallies[i];
				modal_index = i;
			}
		
		int modal_count = (int)round(pow(2.0, modal_index));
		double modal_fraction = power_tallies[modal_index] / (double)(x_mutcount_history_.size());
		
		SLIM_OUTSTREAM << std::endl;
		SLIM_OUTSTREAM << "// Mutation run modal count: " << modal_count << " (" << (modal_fraction * 100) << "% of generations)" << std::endl;
		SLIM_OUTSTREAM << "//" << std::endl;
		SLIM_OUTSTREAM << "// It might (or might not) speed up your model to add a call to:" << std::endl;
		SLIM_OUTSTREAM << "//" << std::endl;
		SLIM_OUTSTREAM << "//    initializeSLiMOptions(mutationRuns=" << modal_count << ");" << std::endl;
		SLIM_OUTSTREAM << "//" << std::endl;
		SLIM_OUTSTREAM << "// to your initialize() callback.  The optimal value will change" << std::endl;
		SLIM_OUTSTREAM << "// if your model changes.  See the SLiM manual for more details." << std::endl;
		SLIM_OUTSTREAM << std::endl;
	}
}

void SLiMSim::_CheckMutationStackPolicy(void)
{
	// Check mutation stacking policy for consistency.  This is called periodically during the simulation.
	
	// First do a fast check for the standard case, that each mutation type is in its own stacking group
	// with an index equal to its mutation_type_id_.  Unless the user has configured stacking groups this
	// will verify the setup very quickly.
	bool stacking_nonstandard = false;
	
	for (auto muttype_iter : mutation_types_)
	{
		MutationType *muttype = muttype_iter.second;
		
		if (muttype->stack_group_ != muttype->mutation_type_id_)
		{
			stacking_nonstandard = true;
			break;
		}
	}
	
	if (stacking_nonstandard)
	{
		// If there are N mutation types that participate in M stacking groups, the runtime of the code below
		// is approximately O(N*M), so it can take quite a long time with many distinct stacking groups.  It
		// could perhaps be made faster by first putting the mutation types into a data structure that sorted
		// them by stacking group; a std::map, or just sorting them by stacking group in a vector.  However,
		// I have yet to encounter a model that triggers this case badly (now that the nucleotide model has
		// been fixed to use a single mutation stacking group).
		std::vector<int64_t> checked_groups;
		
		for (auto muttype_iter : mutation_types_)
		{
			MutationType *muttype = muttype_iter.second;
			int64_t stack_group = muttype->stack_group_;
			
			if (std::find(checked_groups.begin(), checked_groups.end(), stack_group) == checked_groups.end())
			{
				// This stacking group has not been checked yet
				MutationStackPolicy stack_policy = muttype->stack_policy_;
				
				for (auto muttype_iter2 : mutation_types_)
				{
					MutationType *muttype2 = muttype_iter2.second;
					
					if ((muttype2->stack_group_ == stack_group) && (muttype2->stack_policy_ != stack_policy))
						EIDOS_TERMINATION << "ERROR (SLiMSim::_CheckMutationStackPolicy): inconsistent mutationStackPolicy values within one mutationStackGroup." << EidosTerminate();
				}
				
				checked_groups.push_back(stack_group);
			}
		}
	}
	
	// we're good until the next change
	mutation_stack_policy_changed_ = false;
}


//
// TREE SEQUENCE RECORDING
//
#pragma mark -
#pragma mark Tree sequence recording
#pragma mark -

// other tree sequence methods should probably be implemented here, unless you just make them inline forwards to code in treerec...

void
SLiMSim::handle_error(std::string msg, int err)
{
	std::cout << "Error:" << msg << ":" << msp_strerror(err) << std::endl;
	EIDOS_TERMINATION << msg << EidosTerminate();
	exit(1);
}


void SLiMSim::simplifyTables(void){

	std::map<slim_objectid_t,Subpopulation*>::iterator it;
	std::vector<Individual*> subpopulationIndividuals;
	std::vector<Individual*> populationIndividuals;
	std::vector<node_id_t> samples;
	std::map<int,node_id_t> newSlimMspIdMap;
	
	for ( it = population_.begin(); it != population_.end(); it++){
		subpopulationIndividuals = it->second->parent_individuals_;
		populationIndividuals.insert(populationIndividuals.end(), subpopulationIndividuals.begin(), subpopulationIndividuals.end());
	}
	
	slim_pedigreeid_t IndID;
	int G1;
	int G2;
	int newValueInNodeTable = 0;
	for (unsigned i; i < populationIndividuals.size(); i++){
		IndID = populationIndividuals[i]->PedigreeID();
		G1 = 2 * IndID;
		G2 = G1 + 1;

		samples.push_back(getMSPID(G1));
		samples.push_back(getMSPID(G2));	
				
		newSlimMspIdMap[G1] = (node_id_t)newValueInNodeTable++;
		newSlimMspIdMap[G2] = (node_id_t)newValueInNodeTable++;
	}

	ret = sort_tables(&tables.nodes, &tables.edges, &tables.migrations, &tables.sites, &tables.mutations, 0);				
	if (ret < 0) {
		handle_error("sort_tables", ret);
	}
	
	if(tables.nodes.num_rows == 0){
		std::cout << "aint nobody here" << std::endl;
		return;
	}
	
	ret = table_collection_simplify(&tables, samples.data(), samples.size(), 0, NULL);
        if (ret != 0) {
		handle_error("simplifier_run", ret);
        }

/*
	//BEFORE TABLES API UPDATE 	
	ret = simplifier_alloc(&simplifier,(double)chromosome_.last_position_ + 1, samples.data(), samples.size(),
	    &nodes, &edges, &migrations, &sites, &mutations, 0, 0);
	if (ret < 0) {
		handle_error("simplifier_alloc", ret);
	}

	ret = simplifier_run(&simplifier, NULL);
	if (ret < 0) {
		handle_error("simplifier_run", ret);
	}

	simplifier_free(&simplifier);
*/	
	
	SLiM_MSP_Id_Map = newSlimMspIdMap;		

}

node_id_t SLiMSim::getMSPID(int GenomeID){

	node_id_t retNode = SLiM_MSP_Id_Map[GenomeID];
	return retNode;

}

void SLiMSim::StartTreeRecording(void)
{
	// Record any initial information needed about the simulation here.  Not sure what information you need.
	
	std::cout << "Starting tree sequence recording:" << std::endl;
	std::cout << "   Chromosome last base position: " << chromosome_.last_position_ << std::endl << std::endl;
	
	// This would also be the right place to allocate any storage you need, initialize ivars, etc.  This method will be called once,
	// immediately after the simulation finishes initializing (after all initialize() callbacks have completed).  It will not be called
	// again on this SLiMSim instance – but note that in SLiMgui multiple SLiMSim instances may exist, and may all be recording their
	// own trees, so your code needs to be capable of handling that.  Store your state inside SLiMSim, not in globals.  SLiMgui is
	// single-threaded, though, so you don't need to worry about re-entrancy or multithreading issues.

	MspTxtNodeTable = fopen("NodeTable.txt","w");
	MspTxtEdgeTable = fopen("EdgeTable.txt","w");

	if (MspTxtNodeTable == NULL || MspTxtEdgeTable == NULL) {
 		
		handle_error("file did't open",1);    		

	}
	
	//WRITE TABLES TO A TEXT FILE	

	//open a file to to write text NODE and EDGE tables to test tree output
	//MspTxtNodeFile.open("NodeTable.txt");
	//MspTxtEdgeFile.open("EdgeTable.txt");

	//if(MspTxtNodeTable.fail()){
	//	std::cout << "failed\n";
	//}else{
	//	std::cout << "did not fail\n";
	//}		

	/*
	MspTxtNodeFile << "is_sample\t" << "id\t" << "time\t" << "population\n";
	MspTxtEdgeFile << "left\t" << "right\t" << "parent\t" << "child\n";
	*/

	
	simplificationInterval = 2;
	lastSimplificationGeneration = 0;
		
	//INITIALIZE NODE AND EDGE TABLES.

	ret = table_collection_alloc(&tables, MSP_ALLOC_TABLES);
        if (ret != 0) {
            //raise_exception(ret);
		handle_error("alloc_tables", ret);
        }
        /* NB: must set the sequence_length !! */
        tables.sequence_length = (double)chromosome_.last_position_ + 1;

/*	
	//BEFORE TABLE API WAS UPDATED
	ret = node_table_alloc(&nodes, 0, 0);
    	if (ret != 0) {
		handle_error("alloc_nodes", ret);
		std::cout << "alloc nodes failed" << std::endl; 
    	}
    	ret = edge_table_alloc(&edges, 0);
    	if (ret != 0) {
		handle_error("alloc_edges", ret);
		std::cout << "alloc edged failed" << std::endl; 
    	}
    	//Even though we're not going to use them, we still have to allocate
     	//migration, site and mutations tables because the simplifier class
     	//expects them. This is annoying and will be fixed at some point 
    	ret = migration_table_alloc(&migrations, 0);
    	if (ret != 0) {
		handle_error("alloc_migrations", ret);
		std::cout << "alloc migrations failed" << std::endl; 
    	}
    	ret = site_table_alloc(&sites, 0, 0, 0);
    	if (ret != 0) {
		handle_error("alloc_sites", ret);
		std::cout << "alloc sites failed" << std::endl; 
    	}
    	ret = mutation_table_alloc(&mutations, 0, 0, 0);
    	if (ret != 0) {
		handle_error("alloc_mutations", ret);
		std::cout << "alloc mutations failed" << std::endl; 
    	}
*/		
	
	std::cout << "succesfully allocated tables" << std::endl;
			
	
}

void SLiMSim::RecordNewIndividual(Individual *p_individual)
{
	// THOUGHT: ALL THIS METHOD DOES IS SET IVARS, we could probably speed things up by setting the ivars instead of calling this method 

	// this is called by code where new individuals are created
	
	// The individual's pedigree ID should be set up already, as are its parents.  Parents can be -1, meaning that the individual started out
	// with empty genomes and has no parents (as when a new subpopulation is created).  Both parent pedigree ids can also be the same, which
	// presently indicates the result of *either* clonal reproduction or hermaphroditic selfing; no distinction is drawn between those in
	// the pedigree tracking code right now, but that could be changed (it would be logical for the second parent to be -1 for cloning, I
	// think).  The first parent is always the female in sexual models, guaranteed.  At present, when this code is called the individual may
	// not be completely initialized yet; it may not know its sex, and its genomes may not know their types, and so forth.  If that needs to
	// be fixed, it should be reasonably straightforward to do so.  For now, the only information guaranteed valid is the pedigree IDs.


	
	//DEBUG STDOUT PRINTING
	/*
	slim_pedigreeid_t ind_pid = p_individual->PedigreeID();
	slim_pedigreeid_t p1_pid = p_individual->Parent1PedigreeID();
	slim_pedigreeid_t p2_pid = p_individual->Parent2PedigreeID();
	
	std::cout << "--------------------------------------------------" << std::endl << std::endl;
		
	std::cout << Generation() << ": New individual created, pedigree id " << ind_pid << " (parents: " << p1_pid << ", " << p2_pid << ")" << std::endl << std::endl;
	*/


	//Set ivar to current individual, this way the calls to RecordRecombination have reference.
	CurrentTreeSequenceIndividual = p_individual;
	//Set ivar to indicate the first recombination has not been called, (this lets us know which parent each recombination is referring to
	FirstRecombinationCalled = false;

}

void SLiMSim::RecordRecombination(std::vector<slim_position_t> *p_breakpoints, bool p_start_strand_2)
{
	// this is called by code where recombination occurs; it will not be called if recombination cannot occur, at present
	
	// Note that the breakpoints vector provided may (or may not) contain a breakpoint, as the final breakpoint in the vector, that is beyond
	// the end of the chromosome.  This is for bookkeeping in the crossover-mutation code and should be ignored, as the code below does.
	// The breakpoints vector may be nullptr (indicating no recombination), but if it exists it will be sorted in ascending order.

	//At the appropriate time, do simplification on tables	
	//This should be done at a higher level in SLiM for effeciency. -DONE-
	
	//BIOLOGY NOTE: Recombination is the meiosis process by which the parent gamete produces germ cells, hence two recombination events 
	//per diploid individual. Here each we treat each offspring genome produced as a haploid individual.

	slim_pedigreeid_t parentSLiMID;			// The SLiM individual that produced this germ cell
	slim_pedigreeid_t offspringSLiMID;		// The genome ID of this germ cell
	slim_pedigreeid_t genome1SLiMID;		// First genome ID of parental gamete
	slim_pedigreeid_t genome2SLiMID;		// Second genome ID of parental gamete  
	node_id_t offspringMSPID;			//MSPrime equivilent of germ cell ID (Node returned from MSPrime)
	node_id_t genome1MSPID;				//MSPrime equivilent of first genome ID of parent
	node_id_t genome2MSPID;				//MSPrime equivilent of second genome ID of parent

	//DEBUG STDOUT PRINTING
	/*	
	std::cout << Generation() << ":   Reference to individual: " << CurrentTreeSequenceIndividual->PedigreeID() << std::endl; 
	*/
//	std::cout << std::endl;	
//	std::cout << Generation() << ":  Call to RR # " << (!FirstRecombinationCalled ? "1" : "2") << ", Reference to individual: " << CurrentTreeSequenceIndividual->PedigreeID() << std::endl;

 	//if the first recombination has not been called this is a reference to parent 1, else parent 2
	if(!FirstRecombinationCalled){ 			
		offspringSLiMID = 2 * CurrentTreeSequenceIndividual->PedigreeID();
		parentSLiMID = CurrentTreeSequenceIndividual->Parent1PedigreeID();
		FirstRecombinationCalled = true;		
	}else{
		offspringSLiMID = (2 * CurrentTreeSequenceIndividual->PedigreeID()) + 1;
		parentSLiMID = CurrentTreeSequenceIndividual->Parent2PedigreeID();
	} 

	//calculate genome ID's 
	genome1SLiMID = 2 * parentSLiMID;
	genome2SLiMID = genome1SLiMID + 1;

	//Map the Parental Genome SLiM Id's to MSP IDs.
	genome1MSPID = getMSPID(genome1SLiMID);
	genome2MSPID = getMSPID(genome2SLiMID);


	//add genome node
	double time = (double) -1 * Generation();
	uint32_t flags = 1;

	//for metadata -> testing for now
	std::string osids = std::to_string(offspringSLiMID);	
	osids = "SLiMID="+osids;
	size_t size = osids.length();
	const char *offspring_SLiMID_Const = osids.c_str();
	
	offspringMSPID = node_table_add_row(&tables.nodes,flags,time,0,offspring_SLiMID_Const,size);
    SLiM_MSP_Id_Map[offspringSLiMID] = (node_id_t) offspringMSPID;

    // if there is no parent then no need to record edges
	if(parentSLiMID == -1){
		return;
	}

	size_t breakpoint_count = (p_breakpoints ? p_breakpoints->size() : 0);
	//Have yet to make it in this conditional. Ask ben about this funky business. 
	if (breakpoint_count && (p_breakpoints->back() > chromosome_.last_position_)){
                 breakpoint_count--;	
		//std::cout << "AYYYEEEE Made it in the conditional" << std::endl;
	}
	double left = 0.0;
	double right;
	for (int i = 0; i < breakpoint_count; i++){
	
		right = (*p_breakpoints)[i];

		node_id_t parent = (node_id_t) (p_start_strand_2 ? genome2MSPID : genome1MSPID);
		ret = edge_table_add_row(&tables.edges,left,right,parent,offspringMSPID);
		if (ret < 0) {
			handle_error("add_edge", ret);
		}
		p_start_strand_2 = !p_start_strand_2;
		
		left = right;
	}
	
	right = (double)chromosome_.last_position_+1;
	node_id_t parent = (node_id_t) (p_start_strand_2 ? genome2MSPID : genome1MSPID);
	ret = edge_table_add_row(&tables.edges,left,right,parent,offspringMSPID);
	if (ret < 0) {
		handle_error("add_edge", ret);
	}
		
}

void SLiMSim::WriteTreeSequence(std::string &p_recording_tree_path, bool p_binary, bool p_simplify)
{
	// Write the recorded tree sequence stuff to p_recording_tree_path.
	if (p_simplify)
		SimplifyTree();
	
	// Standardize the path, resolving a leading ~ and maybe other things
	std::string path = Eidos_ResolvedPath(p_recording_tree_path);
	
	if (p_binary)
	{
		// Write a binary file to the specified path
		std::cout << Generation() << ": ***** Writing binary tree sequence file to path " << p_recording_tree_path << std::endl;
	}
	else
	{
		// Create a folder at the specified path and then create files inside with standard names
		std::cout << Generation() << ": ***** Writing text tree sequence file to path " << p_recording_tree_path << std::endl;
	}
}

void SLiMSim::CheckAutoSimplification(void)
{
	// This is called at the end of each generation, at an appropriate time to simplify.  This method decides
	// whether to simplify or not, based upon how long it has been since the last time we simplified.  Each
	// time we simplify, we ask whether we simplified too early, too late, or just the right time by comparing
	// the pre:post ratio of the tree recording table sizes to the desired pre:post ratio, simplification_ratio_,
	// as set up in initializeTreeSeq().  Note that a simplification_ratio_ value of INF means "never simplify
	// automatically"; we check for that up front.
	++simplify_elapsed_;
	
	if (!std::isinf(simplification_ratio_))
	{
		if (simplify_elapsed_ >= simplify_interval_)
		{
			uint64_t old_table_size = 1;	// FIXME: get the current table size
			
			SimplifyTree();
			
			uint64_t new_table_size = 1;	// FIXME: get the current table size
			double ratio = old_table_size / (double)new_table_size;
			
			// Adjust our automatic simplification interval based upon the observed change in storage space used.
			// Not sure if this is exactly what we want to do; this will hunt around a lot without settling on a value,
			// but that seems harmless.  The scaling factor of 1.2 is chosen somewhat arbitrarily; we want it to be
			// large enough that we will arrive at the optimum interval before too terribly long, but small enough
			// that we have some granularity, so that once we reach the optimum we don't fluctuate too much.
			if (ratio < simplification_ratio_)
			{
				// We simplified too soon; wait a little longer next time
				simplify_interval_ *= 1.2;
				
				// Impose a maximum interval of 1000, so we don't get caught flat-footed if model demography changes
				if (simplify_interval_ > 1000.0)
					simplify_interval_ = 1000.0;
			}
			else if (ratio > simplification_ratio_)
			{
				// We simplified too late; wait a little less long next time
				simplify_interval_ /= 1.2;
				
				// Impose a minimum interval of 1.0, just to head off weird underflow issues
				if (simplify_interval_ < 1.0)
					simplify_interval_ = 1.0;
			}
		}
	}
}

void SLiMSim::SimplifyTree(void)
{
<<<<<<< HEAD
	//TODO

	// Write the recorded tree sequence stuff to recording_tree_path_; see Eidos_ExecuteFunction_writeFile()
	// for some example file-writing code, but I guess you'll maybe be using that library you mentioned.
	// In the present design this method is called only by SLiMSim::SimulationFinished(), so the run is over
	// and recording is done.  In future I could imagine allowing the user to write out a tree file at multiple
	// time points, though, so it might be good to postpone cleanup and freeing of resources until ~SLiMSim().
	
	std::cout << Generation() << ": ***** Writing tree sequence file to path " << recording_tree_path_ << std::endl;

	//node_table_print_state(&nodes,stdout);
	//edge_table_print_state(&edges,stdout);
	simplifyTables();
	node_table_dump_text(&tables.nodes,MspTxtNodeTable);
	edge_table_dump_text(&tables.edges,MspTxtEdgeTable);
	
	

	
	//freeing these for now. Will change this after I get writing figured out.
	//simplifier_free(&simplifier);

	table_collection_free(&tables);
	
/*
	//BEFORE TABLES API UPDATE 
    	node_table_free(&nodes);
    	edge_table_free(&edges);
    	migration_table_free(&migrations);
    	site_table_free(&sites);
    	mutation_table_free(&mutations);
*/
	
	//WRITE TABLES TO A TEXT FILE
	
	fclose(MspTxtNodeTable);
	fclose(MspTxtEdgeTable);
	
	
=======
	// This gets called by CheckAutoSimplification() when it chooses to simplify, and also gets called when
	// the user makes a treeSeqSimplify() call.  It should call out to whatever code on the tree sequence side
	// actually causes a simplification to occur.
	
	std::cout << Generation() << ": ***** Simplifying tree" << std::endl;		// FIXME replace me
	
	// Reset our auto-simplification counter to start counting up to the simplification interval again
	simplify_elapsed_ = 0;
}

void SLiMSim::RememberIndividuals(std::vector<slim_pedigreeid_t> p_individual_ids)
{
	// The individuals with pedigree ids specified in p_individual_ids are to be remembered
	// permanently in this run of the model, i.e. added to the sample in every simplify.
	
	std::cout << Generation() << ": ***** Remembering specified individuals" << std::endl;		// FIXME replace me
>>>>>>> ff0248ed
}


//
//	Eidos support
//
#pragma mark -
#pragma mark Eidos support
#pragma mark -

EidosValue_SP SLiMSim::ContextDefinedFunctionDispatch(const std::string &p_function_name, const EidosValue_SP *const p_arguments, int p_argument_count, EidosInterpreter &p_interpreter)
{
#pragma unused(p_interpreter)
	
	// we only define initialize...() functions; so we must be in an initialize() callback
	if (generation_ != 0)
		EIDOS_TERMINATION << "ERROR (SLiMSim::ContextDefinedFunctionDispatch): the function " << p_function_name << "() may only be called in an initialize() callback." << EidosTerminate();
	
	if (p_function_name.compare(gStr_initializeGenomicElement) == 0)			return ExecuteContextFunction_initializeGenomicElement(p_function_name, p_arguments, p_argument_count, p_interpreter);
	else if (p_function_name.compare(gStr_initializeGenomicElementType) == 0)	return ExecuteContextFunction_initializeGenomicElementType(p_function_name, p_arguments, p_argument_count, p_interpreter);
	else if (p_function_name.compare(gStr_initializeInteractionType) == 0)		return ExecuteContextFunction_initializeInteractionType(p_function_name, p_arguments, p_argument_count, p_interpreter);
	else if (p_function_name.compare(gStr_initializeMutationType) == 0)			return ExecuteContextFunction_initializeMutationType(p_function_name, p_arguments, p_argument_count, p_interpreter);
	else if (p_function_name.compare(gStr_initializeRecombinationRate) == 0)	return ExecuteContextFunction_initializeRecombinationRate(p_function_name, p_arguments, p_argument_count, p_interpreter);
	else if (p_function_name.compare(gStr_initializeGeneConversion) == 0)		return ExecuteContextFunction_initializeGeneConversion(p_function_name, p_arguments, p_argument_count, p_interpreter);
	else if (p_function_name.compare(gStr_initializeMutationRate) == 0)			return ExecuteContextFunction_initializeMutationRate(p_function_name, p_arguments, p_argument_count, p_interpreter);
	else if (p_function_name.compare(gStr_initializeSex) == 0)					return ExecuteContextFunction_initializeSex(p_function_name, p_arguments, p_argument_count, p_interpreter);
	else if (p_function_name.compare(gStr_initializeSLiMOptions) == 0)			return ExecuteContextFunction_initializeSLiMOptions(p_function_name, p_arguments, p_argument_count, p_interpreter);
	else if (p_function_name.compare(gStr_initializeSLiMModelType) == 0)		return ExecuteContextFunction_initializeSLiMModelType(p_function_name, p_arguments, p_argument_count, p_interpreter);
	
	EIDOS_TERMINATION << "ERROR (SLiMSim::ContextDefinedFunctionDispatch): the function " << p_function_name << "() is not implemented by SLiMSim." << EidosTerminate();
	return gStaticEidosValueNULLInvisible;
}

//	*********************	(void)initializeGenomicElement(io<GenomicElementType>$ genomicElementType, integer$ start, integer$ end)
//
EidosValue_SP SLiMSim::ExecuteContextFunction_initializeGenomicElement(const std::string &p_function_name, const EidosValue_SP *const p_arguments, int p_argument_count, EidosInterpreter &p_interpreter)
{
#pragma unused (p_function_name, p_arguments, p_argument_count, p_interpreter)
	EidosValue *genomicElementType_value = p_arguments[0].get();
	EidosValue *start_value = p_arguments[1].get();
	EidosValue *end_value = p_arguments[2].get();
	std::ostringstream &output_stream = p_interpreter.ExecutionOutputStream();
	
	GenomicElementType *genomic_element_type_ptr = SLiM_ExtractGenomicElementTypeFromEidosValue_io(genomicElementType_value, 0, *this, "initializeGenomicElement()");
	slim_position_t start_position = SLiMCastToPositionTypeOrRaise(start_value->IntAtIndex(0, nullptr));
	slim_position_t end_position = SLiMCastToPositionTypeOrRaise(end_value->IntAtIndex(0, nullptr));
	
	if (end_position < start_position)
		EIDOS_TERMINATION << "ERROR (SLiMSim::ExecuteContextFunction_initializeGenomicElement): initializeGenomicElement() end position " << end_position << " is less than start position " << start_position << "." << EidosTerminate();
	
	// Check that the new element will not overlap any existing element; if end_position > last_genomic_element_position we are safe.
	// Otherwise, we have to check all previously defined elements.  The use of last_genomic_element_position is an optimization to
	// avoid an O(N) scan with each added element; as long as elements are added in sorted order there is no need to scan.
	if (start_position <= last_genomic_element_position_)
	{
		for (auto &element : chromosome_)
		{
			if ((element.start_position_ <= end_position) && (element.end_position_ >= start_position))
				EIDOS_TERMINATION << "ERROR (SLiMSim::ExecuteContextFunction_initializeGenomicElement): initializeGenomicElement() genomic element from start position " << start_position << " to end position " << end_position << " overlaps existing genomic element." << EidosTerminate();
		}
	}
	
	if (end_position > last_genomic_element_position_)
		last_genomic_element_position_ = end_position;
	
	// Create and add the new element
	GenomicElement new_genomic_element(genomic_element_type_ptr, start_position, end_position);
	
	bool old_log = GenomicElement::LogGenomicElementCopyAndAssign(false);
	chromosome_.emplace_back(new_genomic_element);
	GenomicElement::LogGenomicElementCopyAndAssign(old_log);
	
	chromosome_changed_ = true;
	
	if (DEBUG_INPUT)
	{
		if (ABBREVIATE_DEBUG_INPUT && (num_genomic_elements_ > 99))
		{
			if (num_genomic_elements_ == 100)
				output_stream << "(...more initializeGenomicElement() calls omitted...)" << std::endl;
		}
		else
		{
			output_stream << "initializeGenomicElement(g" << genomic_element_type_ptr->genomic_element_type_id_ << ", " << start_position << ", " << end_position << ");" << std::endl;
		}
	}
	
	num_genomic_elements_++;
	
	return gStaticEidosValueNULLInvisible;
}

//	*********************	(object<GenomicElementType>$)initializeGenomicElementType(is$ id, io<MutationType> mutationTypes, numeric proportions)
//
EidosValue_SP SLiMSim::ExecuteContextFunction_initializeGenomicElementType(const std::string &p_function_name, const EidosValue_SP *const p_arguments, int p_argument_count, EidosInterpreter &p_interpreter)
{
#pragma unused (p_function_name, p_arguments, p_argument_count, p_interpreter)
	EidosValue *id_value = p_arguments[0].get();
	EidosValue *mutationTypes_value = p_arguments[1].get();
	EidosValue *proportions_value = p_arguments[2].get();
	std::ostringstream &output_stream = p_interpreter.ExecutionOutputStream();
	
	slim_objectid_t map_identifier = SLiM_ExtractObjectIDFromEidosValue_is(id_value, 0, 'g');
	
	if (genomic_element_types_.count(map_identifier) > 0) 
		EIDOS_TERMINATION << "ERROR (SLiMSim::ExecuteContextFunction_initializeGenomicElementType): initializeGenomicElementType() genomic element type g" << map_identifier << " already defined." << EidosTerminate();
	
	int mut_type_id_count = mutationTypes_value->Count();
	int proportion_count = proportions_value->Count();
	
	if (mut_type_id_count != proportion_count)
		EIDOS_TERMINATION << "ERROR (SLiMSim::ExecuteContextFunction_initializeGenomicElementType): initializeGenomicElementType() requires the sizes of mutationTypes and proportions to be equal." << EidosTerminate();
	
	std::vector<MutationType*> mutation_types;
	std::vector<double> mutation_fractions;
	
	for (int mut_type_index = 0; mut_type_index < mut_type_id_count; ++mut_type_index)
	{
		MutationType *mutation_type_ptr = SLiM_ExtractMutationTypeFromEidosValue_io(mutationTypes_value, mut_type_index, *this, "initializeGenomicElementType()");
		double proportion = proportions_value->FloatAtIndex(mut_type_index, nullptr);
		
		if (proportion < 0)		// == 0 is allowed but must be fixed before the simulation executes; see InitializeDraws()
			EIDOS_TERMINATION << "ERROR (SLiMSim::ExecuteContextFunction_initializeGenomicElementType): initializeGenomicElementType() proportions must be greater than or equal to zero (" << proportion << " supplied)." << EidosTerminate();
		
		if (std::find(mutation_types.begin(), mutation_types.end(), mutation_type_ptr) != mutation_types.end())
			EIDOS_TERMINATION << "ERROR (SLiMSim::ExecuteContextFunction_initializeGenomicElementType): initializeGenomicElementType() mutation type m" << mutation_type_ptr->mutation_type_id_ << " used more than once." << EidosTerminate();
		
		mutation_types.emplace_back(mutation_type_ptr);
		mutation_fractions.emplace_back(proportion);
		
		// check whether we are using a mutation type that is non-neutral; check and set pure_neutral_
		if ((mutation_type_ptr->dfe_type_ != DFEType::kFixed) || (mutation_type_ptr->dfe_parameters_[0] != 0.0))
		{
			SLiMSim &sim = SLiM_GetSimFromInterpreter(p_interpreter);
			
			sim.pure_neutral_ = false;
			// the mutation type's all_pure_neutral_DFE_ flag is presumably already set
		}
	}
	
	GenomicElementType *new_genomic_element_type = new GenomicElementType(map_identifier, mutation_types, mutation_fractions);
	genomic_element_types_.insert(std::pair<const slim_objectid_t,GenomicElementType*>(map_identifier, new_genomic_element_type));
	genomic_element_types_changed_ = true;
	
	// define a new Eidos variable to refer to the new genomic element type
	EidosSymbolTableEntry &symbol_entry = new_genomic_element_type->SymbolTableEntry();
	
	if (p_interpreter.SymbolTable().ContainsSymbol(symbol_entry.first))
		EIDOS_TERMINATION << "ERROR (SLiMSim::ExecuteContextFunction_initializeGenomicElementType): initializeGenomicElementType() symbol " << Eidos_StringForGlobalStringID(symbol_entry.first) << " was already defined prior to its definition here." << EidosTerminate();
	
	simulation_constants_->InitializeConstantSymbolEntry(symbol_entry);
	
	if (DEBUG_INPUT)
	{
		if (ABBREVIATE_DEBUG_INPUT && (num_genomic_element_types_ > 99))
		{
			if (num_genomic_element_types_ == 100)
				output_stream << "(...more initializeGenomicElementType() calls omitted...)" << std::endl;
		}
		else
		{
			output_stream << "initializeGenomicElementType(" << map_identifier;
			
			output_stream << ((mut_type_id_count > 1) ? ", c(" : ", ");
			for (int mut_type_index = 0; mut_type_index < mut_type_id_count; ++mut_type_index)
				output_stream << (mut_type_index > 0 ? ", m" : "m") << mutation_types[mut_type_index]->mutation_type_id_;
			output_stream << ((mut_type_id_count > 1) ? ")" : "");
			
			output_stream << ((mut_type_id_count > 1) ? ", c(" : ", ");
			for (int mut_type_index = 0; mut_type_index < mut_type_id_count; ++mut_type_index)
				output_stream << (mut_type_index > 0 ? ", " : "") << proportions_value->FloatAtIndex(mut_type_index, nullptr);
			output_stream << ((mut_type_id_count > 1) ? ")" : "");
			
			output_stream << ");" << std::endl;
		}
	}
	
	num_genomic_element_types_++;
	return symbol_entry.second;
}

//	*********************	(object<InteractionType>$)initializeInteractionType(is$ id, string$ spatiality, [logical$ reciprocal = F], [numeric$ maxDistance = INF], [string$ sexSegregation = "**"])
//
EidosValue_SP SLiMSim::ExecuteContextFunction_initializeInteractionType(const std::string &p_function_name, const EidosValue_SP *const p_arguments, int p_argument_count, EidosInterpreter &p_interpreter)
{
#pragma unused (p_function_name, p_arguments, p_argument_count, p_interpreter)
	EidosValue *id_value = p_arguments[0].get();
	EidosValue *spatiality_value = p_arguments[1].get();
	EidosValue *reciprocal_value = p_arguments[2].get();
	EidosValue *maxDistance_value = p_arguments[3].get();
	EidosValue *sexSegregation_value = p_arguments[4].get();
	std::ostringstream &output_stream = p_interpreter.ExecutionOutputStream();
	
	slim_objectid_t map_identifier = SLiM_ExtractObjectIDFromEidosValue_is(id_value, 0, 'i');
	std::string spatiality_string = spatiality_value->StringAtIndex(0, nullptr);
	bool reciprocal = reciprocal_value->LogicalAtIndex(0, nullptr);
	double max_distance = maxDistance_value->FloatAtIndex(0, nullptr);
	std::string sex_string = sexSegregation_value->StringAtIndex(0, nullptr);
	int required_dimensionality;
	IndividualSex receiver_sex = IndividualSex::kUnspecified, exerter_sex = IndividualSex::kUnspecified;
	
	if (interaction_types_.count(map_identifier) > 0) 
		EIDOS_TERMINATION << "ERROR (SLiMSim::ExecuteContextFunction_initializeInteractionType): initializeInteractionType() mutation type m" << map_identifier << " already defined." << EidosTerminate();
	
	if (spatiality_string.length() == 0)					required_dimensionality = 0;
	else if (spatiality_string.compare(gEidosStr_x) == 0)	required_dimensionality = 1;
	else if (spatiality_string.compare(gEidosStr_y) == 0)	required_dimensionality = 2;
	else if (spatiality_string.compare(gEidosStr_z) == 0)	required_dimensionality = 3;
	else if (spatiality_string.compare("xy") == 0)			required_dimensionality = 2;
	else if (spatiality_string.compare("xz") == 0)			required_dimensionality = 3;
	else if (spatiality_string.compare("yz") == 0)			required_dimensionality = 3;
	else if (spatiality_string.compare("xyz") == 0)			required_dimensionality = 3;
	else
		EIDOS_TERMINATION << "ERROR (SLiMSim::ExecuteContextFunction_initializeInteractionType): initializeInteractionType() spatiality \"" << spatiality_string << "\" must be \"\", \"x\", \"y\", \"z\", \"xy\", \"xz\", \"yz\", or \"xyz\"." << EidosTerminate();
	
	if (required_dimensionality > spatial_dimensionality_)
		EIDOS_TERMINATION << "ERROR (SLiMSim::ExecuteContextFunction_initializeInteractionType): initializeInteractionType() spatiality cannot utilize spatial dimensions beyond those set in initializeSLiMOptions()." << EidosTerminate();
	
	if (max_distance < 0.0)
		EIDOS_TERMINATION << "ERROR (SLiMSim::ExecuteContextFunction_initializeInteractionType): initializeInteractionType() maxDistance must be >= 0.0." << EidosTerminate();
	if ((required_dimensionality == 0) && (!std::isinf(max_distance) || (max_distance < 0.0)))
		EIDOS_TERMINATION << "ERROR (SLiMSim::ExecuteContextFunction_initializeInteractionType): initializeInteractionType() maxDistance must be INF for non-spatial interactions." << EidosTerminate();
	
	if (sex_string == "**")			{ receiver_sex = IndividualSex::kUnspecified;	exerter_sex = IndividualSex::kUnspecified;	}
	else if (sex_string == "*M")	{ receiver_sex = IndividualSex::kUnspecified;	exerter_sex = IndividualSex::kMale;			}
	else if (sex_string == "*F")	{ receiver_sex = IndividualSex::kUnspecified;	exerter_sex = IndividualSex::kFemale;		}
	else if (sex_string == "M*")	{ receiver_sex = IndividualSex::kMale;			exerter_sex = IndividualSex::kUnspecified;	}
	else if (sex_string == "MM")	{ receiver_sex = IndividualSex::kMale;			exerter_sex = IndividualSex::kMale;			}
	else if (sex_string == "MF")	{ receiver_sex = IndividualSex::kMale;			exerter_sex = IndividualSex::kFemale;		}
	else if (sex_string == "F*")	{ receiver_sex = IndividualSex::kFemale;		exerter_sex = IndividualSex::kUnspecified;	}
	else if (sex_string == "FM")	{ receiver_sex = IndividualSex::kFemale;		exerter_sex = IndividualSex::kMale;			}
	else if (sex_string == "FF")	{ receiver_sex = IndividualSex::kFemale;		exerter_sex = IndividualSex::kFemale;		}
	else
		EIDOS_TERMINATION << "ERROR (SLiMSim::ExecuteContextFunction_initializeInteractionType): initializeInteractionType() unsupported sexSegregation value (must be '**', '*M', '*F', 'M*', 'MM', 'MF', 'F*', 'FM', or 'FF')." << EidosTerminate();
	
	if (((receiver_sex != IndividualSex::kUnspecified) || (exerter_sex != IndividualSex::kUnspecified)) && !sex_enabled_)
		EIDOS_TERMINATION << "ERROR (SLiMSim::ExecuteContextFunction_initializeInteractionType): initializeInteractionType() sexSegregation value other than '**' unsupported in non-sexual simulation." << EidosTerminate();
	
	InteractionType *new_interaction_type = new InteractionType(map_identifier, spatiality_string, reciprocal, max_distance, receiver_sex, exerter_sex);
	
	interaction_types_.insert(std::pair<const slim_objectid_t,InteractionType*>(map_identifier, new_interaction_type));
	interaction_types_changed_ = true;
	
	// define a new Eidos variable to refer to the new mutation type
	EidosSymbolTableEntry &symbol_entry = new_interaction_type->SymbolTableEntry();
	
	if (p_interpreter.SymbolTable().ContainsSymbol(symbol_entry.first))
		EIDOS_TERMINATION << "ERROR (SLiMSim::ExecuteContextFunction_initializeInteractionType): initializeInteractionType() symbol " << Eidos_StringForGlobalStringID(symbol_entry.first) << " was already defined prior to its definition here." << EidosTerminate();
	
	simulation_constants_->InitializeConstantSymbolEntry(symbol_entry);
	
	if (DEBUG_INPUT)
	{
		output_stream << "initializeInteractionType(" << map_identifier << ", \"" << spatiality_string;
		
		if (reciprocal == true)
			output_stream << "\", reciprocal=T";
		
		if (!std::isinf(max_distance))
			output_stream << "\", maxDistance=" << max_distance;
		
		if (sex_string != "**")
			output_stream << "\", sexSegregation=" << sex_string;
		
		output_stream << ");" << std::endl;
	}
	
	num_interaction_types_++;
	return symbol_entry.second;
}

//	*********************	(object<MutationType>$)initializeMutationType(is$ id, numeric$ dominanceCoeff, string$ distributionType, ...)
//
EidosValue_SP SLiMSim::ExecuteContextFunction_initializeMutationType(const std::string &p_function_name, const EidosValue_SP *const p_arguments, int p_argument_count, EidosInterpreter &p_interpreter)
{
#pragma unused (p_function_name, p_arguments, p_argument_count, p_interpreter)
	EidosValue *id_value = p_arguments[0].get();
	EidosValue *dominanceCoeff_value = p_arguments[1].get();
	EidosValue *distributionType_value = p_arguments[2].get();
	std::ostringstream &output_stream = p_interpreter.ExecutionOutputStream();
	
	slim_objectid_t map_identifier = SLiM_ExtractObjectIDFromEidosValue_is(id_value, 0, 'm');
	double dominance_coeff = dominanceCoeff_value->FloatAtIndex(0, nullptr);
	std::string dfe_type_string = distributionType_value->StringAtIndex(0, nullptr);
	DFEType dfe_type;
	int expected_dfe_param_count = 0;
	std::vector<double> dfe_parameters;
	std::vector<std::string> dfe_strings;
	bool numericParams = true;		// if true, params must be int/float; if false, params must be string
	
	if (mutation_types_.count(map_identifier) > 0) 
		EIDOS_TERMINATION << "ERROR (SLiMSim::ExecuteContextFunction_initializeMutationType): initializeMutationType() mutation type m" << map_identifier << " already defined." << EidosTerminate();
	
	if (dfe_type_string.compare(gStr_f) == 0)
	{
		dfe_type = DFEType::kFixed;
		expected_dfe_param_count = 1;
	}
	else if (dfe_type_string.compare(gStr_g) == 0)
	{
		dfe_type = DFEType::kGamma;
		expected_dfe_param_count = 2;
	}
	else if (dfe_type_string.compare(gStr_e) == 0)
	{
		dfe_type = DFEType::kExponential;
		expected_dfe_param_count = 1;
	}
	else if (dfe_type_string.compare(gEidosStr_n) == 0)
	{
		dfe_type = DFEType::kNormal;
		expected_dfe_param_count = 2;
	}
	else if (dfe_type_string.compare(gStr_w) == 0)
	{
		dfe_type = DFEType::kWeibull;
		expected_dfe_param_count = 2;
	}
	else if (dfe_type_string.compare(gStr_s) == 0)
	{
		dfe_type = DFEType::kScript;
		expected_dfe_param_count = 1;
		numericParams = false;
	}
	else
		EIDOS_TERMINATION << "ERROR (SLiMSim::ExecuteContextFunction_initializeMutationType): initializeMutationType() distributionType \"" << dfe_type_string << "\" must be \"f\", \"g\", \"e\", \"n\", \"w\", or \"s\"." << EidosTerminate();
	
	if (p_argument_count != 3 + expected_dfe_param_count)
		EIDOS_TERMINATION << "ERROR (SLiMSim::ExecuteContextFunction_initializeMutationType): initializeMutationType() distributionType \"" << dfe_type << "\" requires exactly " << expected_dfe_param_count << " DFE parameter" << (expected_dfe_param_count == 1 ? "" : "s") << "." << EidosTerminate();
	
	for (int dfe_param_index = 0; dfe_param_index < expected_dfe_param_count; ++dfe_param_index)
	{
		EidosValue *dfe_param_value = p_arguments[3 + dfe_param_index].get();
		EidosValueType dfe_param_type = dfe_param_value->Type();
		
		if (numericParams)
		{
			if ((dfe_param_type != EidosValueType::kValueFloat) && (dfe_param_type != EidosValueType::kValueInt))
				EIDOS_TERMINATION << "ERROR (SLiMSim::ExecuteContextFunction_initializeMutationType): initializeMutationType() requires that DFE parameters be numeric (integer or float)." << EidosTerminate();
			
			dfe_parameters.emplace_back(dfe_param_value->FloatAtIndex(0, nullptr));
			// intentionally no bounds checks for DFE parameters
		}
		else
		{
			if (dfe_param_type != EidosValueType::kValueString)
				EIDOS_TERMINATION << "ERROR (SLiMSim::ExecuteContextFunction_initializeMutationType): initializeMutationType() requires that the parameters for this DFE be of type string." << EidosTerminate();
			
			dfe_strings.emplace_back(dfe_param_value->StringAtIndex(0, nullptr));
			// intentionally no bounds checks for DFE parameters
		}
	}
	
#ifdef SLIMGUI
	// each new mutation type gets a unique zero-based index, used by SLiMgui to categorize mutations
	MutationType *new_mutation_type = new MutationType(*this, map_identifier, dominance_coeff, dfe_type, dfe_parameters, dfe_strings, num_mutation_types_);
#else
	MutationType *new_mutation_type = new MutationType(*this, map_identifier, dominance_coeff, dfe_type, dfe_parameters, dfe_strings);
#endif
	
	mutation_types_.insert(std::pair<const slim_objectid_t,MutationType*>(map_identifier, new_mutation_type));
	mutation_types_changed_ = true;
	
	// define a new Eidos variable to refer to the new mutation type
	EidosSymbolTableEntry &symbol_entry = new_mutation_type->SymbolTableEntry();
	
	if (p_interpreter.SymbolTable().ContainsSymbol(symbol_entry.first))
		EIDOS_TERMINATION << "ERROR (SLiMSim::ExecuteContextFunction_initializeMutationType): initializeMutationType() symbol " << Eidos_StringForGlobalStringID(symbol_entry.first) << " was already defined prior to its definition here." << EidosTerminate();
	
	simulation_constants_->InitializeConstantSymbolEntry(symbol_entry);
	
	if (DEBUG_INPUT)
	{
		if (ABBREVIATE_DEBUG_INPUT && (num_mutation_types_ > 99))
		{
			if (num_mutation_types_ == 100)
				output_stream << "(...more initializeMutationType() calls omitted...)" << std::endl;
		}
		else
		{
			output_stream << "initializeMutationType(" << map_identifier << ", " << dominance_coeff << ", \"" << dfe_type << "\"";
			
			if (numericParams)
			{
				for (double dfe_param : dfe_parameters)
					output_stream << ", " << dfe_param;
			}
			else
			{
				for (std::string dfe_param : dfe_strings)
					output_stream << ", \"" << dfe_param << "\"";
			}
			
			output_stream << ");" << std::endl;
		}
	}
	
	num_mutation_types_++;
	return symbol_entry.second;
}

//	*********************	(void)initializeRecombinationRate(numeric rates, [Ni ends = NULL], [string$ sex = "*"])
//
EidosValue_SP SLiMSim::ExecuteContextFunction_initializeRecombinationRate(const std::string &p_function_name, const EidosValue_SP *const p_arguments, int p_argument_count, EidosInterpreter &p_interpreter)
{
#pragma unused (p_function_name, p_arguments, p_argument_count, p_interpreter)
	EidosValue *rates_value = p_arguments[0].get();
	EidosValue *ends_value = p_arguments[1].get();
	EidosValue *sex_value = p_arguments[2].get();
	std::ostringstream &output_stream = p_interpreter.ExecutionOutputStream();
	
	int rate_count = rates_value->Count();
	
	// Figure out what sex we are being given a map for
	IndividualSex requested_sex;
	std::string sex_string = sex_value->StringAtIndex(0, nullptr);
	
	if (sex_string.compare("M") == 0)
		requested_sex = IndividualSex::kMale;
	else if (sex_string.compare("F") == 0)
		requested_sex = IndividualSex::kFemale;
	else if (sex_string.compare("*") == 0)
		requested_sex = IndividualSex::kUnspecified;
	else
		EIDOS_TERMINATION << "ERROR (SLiMSim::ExecuteContextFunction_initializeRecombinationRate): initializeRecombinationRate() requested sex \"" << sex_string << "\" unsupported." << EidosTerminate();
	
	if ((requested_sex != IndividualSex::kUnspecified) && !sex_enabled_)
		EIDOS_TERMINATION << "ERROR (SLiMSim::ExecuteContextFunction_initializeRecombinationRate): initializeRecombinationRate() sex-specific recombination map supplied in non-sexual simulation." << EidosTerminate();
	
	// Make sure specifying a map for that sex is legal, given our current state.  Since single_recombination_map_ has not been set
	// yet, we just look to see whether the chromosome's policy has already been determined or not.
	if (((requested_sex == IndividualSex::kUnspecified) && ((chromosome_.recombination_rates_M_.size() != 0) || (chromosome_.recombination_rates_F_.size() != 0))) ||
		((requested_sex != IndividualSex::kUnspecified) && (chromosome_.recombination_rates_H_.size() != 0)))
		EIDOS_TERMINATION << "ERROR (SLiMSim::ExecuteContextFunction_initializeRecombinationRate): initializeRecombinationRate() cannot change the chromosome between using a single map versus separate maps for the sexes; the original configuration must be preserved." << EidosTerminate();
	
	if (((requested_sex == IndividualSex::kUnspecified) && (num_recombination_rates_ > 0)) || ((requested_sex != IndividualSex::kUnspecified) && (num_recombination_rates_ > 1)))
		EIDOS_TERMINATION << "ERROR (SLiMSim::ExecuteContextFunction_initializeRecombinationRate): initializeRecombinationRate() may be called only once (or once per sex, with sex-specific recombination maps).  The multiple recombination regions of a recombination map must be set up in a single call to initializeRecombinationRate()." << EidosTerminate();
	
	// Set up to replace the requested map
	std::vector<slim_position_t> &positions = ((requested_sex == IndividualSex::kUnspecified) ? chromosome_.recombination_end_positions_H_ : 
											   ((requested_sex == IndividualSex::kMale) ? chromosome_.recombination_end_positions_M_ : chromosome_.recombination_end_positions_F_));
	std::vector<double> &rates = ((requested_sex == IndividualSex::kUnspecified) ? chromosome_.recombination_rates_H_ : 
								  ((requested_sex == IndividualSex::kMale) ? chromosome_.recombination_rates_M_ : chromosome_.recombination_rates_F_));
	
	if (ends_value->Type() == EidosValueType::kValueNULL)
	{
		if (rate_count != 1)
			EIDOS_TERMINATION << "ERROR (SLiMSim::ExecuteContextFunction_initializeRecombinationRate): initializeRecombinationRate() requires rates to be a singleton if ends is not supplied." << EidosTerminate();
		
		double recombination_rate = rates_value->FloatAtIndex(0, nullptr);
		
		// check values
		if (recombination_rate < 0.0)		// intentionally no upper bound
			EIDOS_TERMINATION << "ERROR (SLiMSim::ExecuteContextFunction_initializeRecombinationRate): initializeRecombinationRate() requires rates to be >= 0 (" << recombination_rate << " supplied)." << EidosTerminate();
		
		// then adopt them
		rates.clear();
		positions.clear();
		
		rates.emplace_back(recombination_rate);
		//positions.emplace_back(?);	// deferred; patched in Chromosome::InitializeDraws().
	}
	else
	{
		int end_count = ends_value->Count();
		
		if ((end_count != rate_count) || (end_count == 0))
			EIDOS_TERMINATION << "ERROR (SLiMSim::ExecuteContextFunction_initializeRecombinationRate): initializeRecombinationRate() requires ends and rates to be of equal and nonzero size." << EidosTerminate();
		
		// check values
		for (int value_index = 0; value_index < end_count; ++value_index)
		{
			double recombination_rate = rates_value->FloatAtIndex(value_index, nullptr);
			slim_position_t recombination_end_position = SLiMCastToPositionTypeOrRaise(ends_value->IntAtIndex(value_index, nullptr));
			
			if (value_index > 0)
				if (recombination_end_position <= ends_value->IntAtIndex(value_index - 1, nullptr))
					EIDOS_TERMINATION << "ERROR (SLiMSim::ExecuteContextFunction_initializeRecombinationRate): initializeRecombinationRate() requires ends to be in strictly ascending order." << EidosTerminate();
			
			if (recombination_rate < 0.0)		// intentionally no upper bound
				EIDOS_TERMINATION << "ERROR (SLiMSim::ExecuteContextFunction_initializeRecombinationRate): initializeRecombinationRate() requires rates to be >= 0 (" << recombination_rate << " supplied)." << EidosTerminate();
		}
		
		// then adopt them
		rates.clear();
		positions.clear();
		
		for (int interval_index = 0; interval_index < end_count; ++interval_index)
		{
			double recombination_rate = rates_value->FloatAtIndex(interval_index, nullptr);
			slim_position_t recombination_end_position = SLiMCastToPositionTypeOrRaise(ends_value->IntAtIndex(interval_index, nullptr));
			
			rates.emplace_back(recombination_rate);
			positions.emplace_back(recombination_end_position);
		}
	}
	
	chromosome_changed_ = true;
	
	if (DEBUG_INPUT)
	{
		int ratesSize = (int)rates.size();
		int endsSize = (int)positions.size();
		
		output_stream << "initializeRecombinationRate(";
		
		if (ratesSize > 1)
			output_stream << "c(";
		for (int interval_index = 0; interval_index < ratesSize; ++interval_index)
			output_stream << (interval_index == 0 ? "" : ", ") << rates[interval_index];
		if (ratesSize > 1)
			output_stream << ")";
		
		if (endsSize > 0)
		{
			output_stream << ", ";
			
			if (endsSize > 1)
				output_stream << "c(";
			for (int interval_index = 0; interval_index < endsSize; ++interval_index)
				output_stream << (interval_index == 0 ? "" : ", ") << positions[interval_index];
			if (endsSize > 1)
				output_stream << ")";
		}
		
		output_stream << ");" << std::endl;
	}
	
	num_recombination_rates_++;
	
	return gStaticEidosValueNULLInvisible;
}

//	*********************	(void)initializeGeneConversion(numeric$ conversionFraction, numeric$ meanLength)
//
EidosValue_SP SLiMSim::ExecuteContextFunction_initializeGeneConversion(const std::string &p_function_name, const EidosValue_SP *const p_arguments, int p_argument_count, EidosInterpreter &p_interpreter)
{
#pragma unused (p_function_name, p_arguments, p_argument_count, p_interpreter)
	EidosValue *conversionFraction_value = p_arguments[0].get();
	EidosValue *meanLength_value = p_arguments[1].get();
	std::ostringstream &output_stream = p_interpreter.ExecutionOutputStream();
	
	if (num_gene_conversions_ > 0)
		EIDOS_TERMINATION << "ERROR (SLiMSim::ExecuteContextFunction_initializeGeneConversion): initializeGeneConversion() may be called only once." << EidosTerminate();
	
	double gene_conversion_fraction = conversionFraction_value->FloatAtIndex(0, nullptr);
	double gene_conversion_avg_length = meanLength_value->FloatAtIndex(0, nullptr);
	
	if ((gene_conversion_fraction < 0.0) || (gene_conversion_fraction > 1.0))
		EIDOS_TERMINATION << "ERROR (SLiMSim::ExecuteContextFunction_initializeGeneConversion): initializeGeneConversion() conversionFraction must be between 0.0 and 1.0 inclusive (" << gene_conversion_fraction << " supplied)." << EidosTerminate();
	if (gene_conversion_avg_length <= 0.0)		// intentionally no upper bound
		EIDOS_TERMINATION << "ERROR (SLiMSim::ExecuteContextFunction_initializeGeneConversion): initializeGeneConversion() meanLength must be greater than 0.0 (" << gene_conversion_avg_length << " supplied)." << EidosTerminate();
	
	chromosome_.gene_conversion_fraction_ = gene_conversion_fraction;
	chromosome_.gene_conversion_avg_length_ = gene_conversion_avg_length;
	
	if (DEBUG_INPUT)
		output_stream << "initializeGeneConversion(" << gene_conversion_fraction << ", " << gene_conversion_avg_length << ");" << std::endl;
	
	num_gene_conversions_++;
	
	return gStaticEidosValueNULLInvisible;
}

//	*********************	(void)initializeMutationRate(numeric rates, [Ni ends = NULL], [string$ sex = "*"])
//
EidosValue_SP SLiMSim::ExecuteContextFunction_initializeMutationRate(const std::string &p_function_name, const EidosValue_SP *const p_arguments, int p_argument_count, EidosInterpreter &p_interpreter)
{
#pragma unused (p_function_name, p_arguments, p_argument_count, p_interpreter)
	EidosValue *rates_value = p_arguments[0].get();
	EidosValue *ends_value = p_arguments[1].get();
	EidosValue *sex_value = p_arguments[2].get();
	std::ostringstream &output_stream = p_interpreter.ExecutionOutputStream();
	
	int rate_count = rates_value->Count();
	
	// Figure out what sex we are being given a map for
	IndividualSex requested_sex;
	std::string sex_string = sex_value->StringAtIndex(0, nullptr);
	
	if (sex_string.compare("M") == 0)
		requested_sex = IndividualSex::kMale;
	else if (sex_string.compare("F") == 0)
		requested_sex = IndividualSex::kFemale;
	else if (sex_string.compare("*") == 0)
		requested_sex = IndividualSex::kUnspecified;
	else
		EIDOS_TERMINATION << "ERROR (SLiMSim::ExecuteContextFunction_initializeMutationRate): initializeMutationRate() requested sex \"" << sex_string << "\" unsupported." << EidosTerminate();
	
	if ((requested_sex != IndividualSex::kUnspecified) && !sex_enabled_)
		EIDOS_TERMINATION << "ERROR (SLiMSim::ExecuteContextFunction_initializeMutationRate): initializeMutationRate() sex-specific mutation map supplied in non-sexual simulation." << EidosTerminate();
	
	// Make sure specifying a map for that sex is legal, given our current state.  Since single_mutation_map_ has not been set
	// yet, we just look to see whether the chromosome's policy has already been determined or not.
	if (((requested_sex == IndividualSex::kUnspecified) && ((chromosome_.mutation_rates_M_.size() != 0) || (chromosome_.mutation_rates_F_.size() != 0))) ||
		((requested_sex != IndividualSex::kUnspecified) && (chromosome_.mutation_rates_H_.size() != 0)))
		EIDOS_TERMINATION << "ERROR (SLiMSim::ExecuteContextFunction_initializeMutationRate): initializeMutationRate() cannot change the chromosome between using a single map versus separate maps for the sexes; the original configuration must be preserved." << EidosTerminate();
	
	if (((requested_sex == IndividualSex::kUnspecified) && (num_mutation_rates_ > 0)) || ((requested_sex != IndividualSex::kUnspecified) && (num_mutation_rates_ > 1)))
		EIDOS_TERMINATION << "ERROR (SLiMSim::ExecuteContextFunction_initializeMutationRate): initializeMutationRate() may be called only once (or once per sex, with sex-specific mutation maps).  The multiple mutation regions of a mutation map must be set up in a single call to initializeMutationRate()." << EidosTerminate();
	
	// Set up to replace the requested map
	std::vector<slim_position_t> &positions = ((requested_sex == IndividualSex::kUnspecified) ? chromosome_.mutation_end_positions_H_ : 
											   ((requested_sex == IndividualSex::kMale) ? chromosome_.mutation_end_positions_M_ : chromosome_.mutation_end_positions_F_));
	std::vector<double> &rates = ((requested_sex == IndividualSex::kUnspecified) ? chromosome_.mutation_rates_H_ : 
								  ((requested_sex == IndividualSex::kMale) ? chromosome_.mutation_rates_M_ : chromosome_.mutation_rates_F_));
	
	if (ends_value->Type() == EidosValueType::kValueNULL)
	{
		if (rate_count != 1)
			EIDOS_TERMINATION << "ERROR (SLiMSim::ExecuteContextFunction_initializeMutationRate): initializeMutationRate() requires rates to be a singleton if ends is not supplied." << EidosTerminate();
		
		double mutation_rate = rates_value->FloatAtIndex(0, nullptr);
		
		// check values
		if (mutation_rate < 0.0)		// intentionally no upper bound
			EIDOS_TERMINATION << "ERROR (SLiMSim::ExecuteContextFunction_initializeMutationRate): initializeMutationRate() requires rates to be >= 0 (" << mutation_rate << " supplied)." << EidosTerminate();
		
		// then adopt them
		rates.clear();
		positions.clear();
		
		rates.emplace_back(mutation_rate);
		//positions.emplace_back(?);	// deferred; patched in Chromosome::InitializeDraws().
	}
	else
	{
		int end_count = ends_value->Count();
		
		if ((end_count != rate_count) || (end_count == 0))
			EIDOS_TERMINATION << "ERROR (SLiMSim::ExecuteContextFunction_initializeMutationRate): initializeMutationRate() requires ends and rates to be of equal and nonzero size." << EidosTerminate();
		
		// check values
		for (int value_index = 0; value_index < end_count; ++value_index)
		{
			double mutation_rate = rates_value->FloatAtIndex(value_index, nullptr);
			slim_position_t mutation_end_position = SLiMCastToPositionTypeOrRaise(ends_value->IntAtIndex(value_index, nullptr));
			
			if (value_index > 0)
				if (mutation_end_position <= ends_value->IntAtIndex(value_index - 1, nullptr))
					EIDOS_TERMINATION << "ERROR (SLiMSim::ExecuteContextFunction_initializeMutationRate): initializeMutationRate() requires ends to be in strictly ascending order." << EidosTerminate();
			
			if (mutation_rate < 0.0)		// intentionally no upper bound
				EIDOS_TERMINATION << "ERROR (SLiMSim::ExecuteContextFunction_initializeMutationRate): initializeMutationRate() requires rates to be >= 0 (" << mutation_rate << " supplied)." << EidosTerminate();
		}
		
		// then adopt them
		rates.clear();
		positions.clear();
		
		for (int interval_index = 0; interval_index < end_count; ++interval_index)
		{
			double mutation_rate = rates_value->FloatAtIndex(interval_index, nullptr);
			slim_position_t mutation_end_position = SLiMCastToPositionTypeOrRaise(ends_value->IntAtIndex(interval_index, nullptr));
			
			rates.emplace_back(mutation_rate);
			positions.emplace_back(mutation_end_position);
		}
	}
	
	chromosome_changed_ = true;
	
	if (DEBUG_INPUT)
	{
		int ratesSize = (int)rates.size();
		int endsSize = (int)positions.size();
		
		output_stream << "initializeMutationRate(";
		
		if (ratesSize > 1)
			output_stream << "c(";
		for (int interval_index = 0; interval_index < ratesSize; ++interval_index)
			output_stream << (interval_index == 0 ? "" : ", ") << rates[interval_index];
		if (ratesSize > 1)
			output_stream << ")";
		
		if (endsSize > 0)
		{
			output_stream << ", ";
			
			if (endsSize > 1)
				output_stream << "c(";
			for (int interval_index = 0; interval_index < endsSize; ++interval_index)
				output_stream << (interval_index == 0 ? "" : ", ") << positions[interval_index];
			if (endsSize > 1)
				output_stream << ")";
		}
		
		output_stream << ");" << std::endl;
	}
	
	num_mutation_rates_++;
	
	return gStaticEidosValueNULLInvisible;
}

//	*********************	(void)initializeSex(string$ chromosomeType, [numeric$ xDominanceCoeff = 1])
//
EidosValue_SP SLiMSim::ExecuteContextFunction_initializeSex(const std::string &p_function_name, const EidosValue_SP *const p_arguments, int p_argument_count, EidosInterpreter &p_interpreter)
{
#pragma unused (p_function_name, p_arguments, p_argument_count, p_interpreter)
	EidosValue *chromosomeType_value = p_arguments[0].get();
	EidosValue *xDominanceCoeff_value = p_arguments[1].get();
	std::ostringstream &output_stream = p_interpreter.ExecutionOutputStream();
	
	if (num_sex_declarations_ > 0)
		EIDOS_TERMINATION << "ERROR (SLiMSim::ExecuteContextFunction_initializeSex): initializeSex() may be called only once." << EidosTerminate();
	
	std::string chromosome_type = chromosomeType_value->StringAtIndex(0, nullptr);
	
	if (chromosome_type.compare(gStr_A) == 0)
		modeled_chromosome_type_ = GenomeType::kAutosome;
	else if (chromosome_type.compare(gStr_X) == 0)
		modeled_chromosome_type_ = GenomeType::kXChromosome;
	else if (chromosome_type.compare(gStr_Y) == 0)
		modeled_chromosome_type_ = GenomeType::kYChromosome;
	else
		EIDOS_TERMINATION << "ERROR (SLiMSim::ExecuteContextFunction_initializeSex): initializeSex() requires a chromosomeType of \"A\", \"X\", or \"Y\" (\"" << chromosome_type << "\" supplied)." << EidosTerminate();
	
	if (xDominanceCoeff_value->FloatAtIndex(0, nullptr) != 1.0)
	{
		if (modeled_chromosome_type_ == GenomeType::kXChromosome)
			x_chromosome_dominance_coeff_ = xDominanceCoeff_value->FloatAtIndex(0, nullptr);		// intentionally no bounds check
		else
			EIDOS_TERMINATION << "ERROR (SLiMSim::ExecuteContextFunction_initializeSex): initializeSex() xDominanceCoeff may be supplied only for chromosomeType \"X\"." << EidosTerminate();
	}
	
	if (DEBUG_INPUT)
	{
		output_stream << "initializeSex(\"" << chromosome_type << "\"";
		
		if (modeled_chromosome_type_ == GenomeType::kXChromosome)
			output_stream << ", " << x_chromosome_dominance_coeff_;
		
		output_stream << ");" << std::endl;
	}
	
	sex_enabled_ = true;
	num_sex_declarations_++;
	
	return gStaticEidosValueNULLInvisible;
}

//	*********************	(void)initializeSLiMOptions([logical$ keepPedigrees = F], [string$ dimensionality = ""], [string$ periodicity = ""], [integer$ mutationRuns = 0], [logical$ preventIncidentalSelfing = F])
//
EidosValue_SP SLiMSim::ExecuteContextFunction_initializeSLiMOptions(const std::string &p_function_name, const EidosValue_SP *const p_arguments, int p_argument_count, EidosInterpreter &p_interpreter)
{
#pragma unused (p_function_name, p_argument_count, p_interpreter)
	EidosValue *arg_keepPedigrees_value = p_arguments[0].get();
	EidosValue *arg_dimensionality_value = p_arguments[1].get();
	EidosValue *arg_periodicity_value = p_arguments[2].get();
	EidosValue *arg_mutationRuns_value = p_arguments[3].get();
	EidosValue *arg_preventIncidentalSelfing_value = p_arguments[4].get();
	std::ostringstream &output_stream = p_interpreter.ExecutionOutputStream();
	
	if (num_options_declarations_ > 0)
		EIDOS_TERMINATION << "ERROR (SLiMSim::ExecuteContextFunction_initializeSLiMOptions): initializeSLiMOptions() may be called only once." << EidosTerminate();
	
	if ((num_interaction_types_ > 0) || (num_mutation_types_ > 0) || (num_mutation_rates_ > 0) || (num_genomic_element_types_ > 0) || (num_genomic_elements_ > 0) || (num_recombination_rates_ > 0) || (num_gene_conversions_ > 0) || (num_sex_declarations_ > 0) || (num_treeseq_declarations_ > 0))
		EIDOS_TERMINATION << "ERROR (SLiMSim::ExecuteContextFunction_initializeSLiMOptions): initializeSLiMOptions() must be called before all other initialization functions except initializeSLiMModelType()." << EidosTerminate();
	
	{
		// [logical$ keepPedigrees = F]
		bool keep_pedigrees = arg_keepPedigrees_value->LogicalAtIndex(0, nullptr);
		
		pedigrees_enabled_ = keep_pedigrees;
		pedigrees_enabled_by_user_ = keep_pedigrees;
	}
	
	{
		// [string$ dimensionality = ""]
		std::string space = arg_dimensionality_value->StringAtIndex(0, nullptr);
		
		if (space.length() != 0)
		{
			if (space == "x")
				spatial_dimensionality_ = 1;
			else if (space == "xy")
				spatial_dimensionality_ = 2;
			else if (space == "xyz")
				spatial_dimensionality_ = 3;
			else
				EIDOS_TERMINATION << "ERROR (SLiMSim::ExecuteContextFunction_initializeSLiMOptions): in initializeSLiMOptions(), legal non-empty values for parameter dimensionality are only 'x', 'xy', and 'xyz'." << EidosTerminate();
		}
	}
	
	{
		// [string$ periodicity = ""]
		std::string periodicity = arg_periodicity_value->StringAtIndex(0, nullptr);
		
		if (periodicity.length() != 0)
		{
			if (spatial_dimensionality_ == 0)
				EIDOS_TERMINATION << "ERROR (SLiMSim::ExecuteContextFunction_initializeSLiMOptions): in initializeSLiMOptions(), parameter periodicity may not be set in non-spatial simulations." << EidosTerminate();
			
			if (periodicity == "x")
				periodic_x_ = true;
			else if (periodicity == "y")
				periodic_y_ = true;
			else if (periodicity == "z")
				periodic_z_ = true;
			else if (periodicity == "xy")
				periodic_x_ = periodic_y_ = true;
			else if (periodicity == "xz")
				periodic_x_ = periodic_z_ = true;
			else if (periodicity == "yz")
				periodic_y_ = periodic_z_ = true;
			else if (periodicity == "xyz")
				periodic_x_ = periodic_y_ = periodic_z_ = true;
			else
				EIDOS_TERMINATION << "ERROR (SLiMSim::ExecuteContextFunction_initializeSLiMOptions): in initializeSLiMOptions(), legal non-empty values for parameter periodicity are only 'x', 'y', 'z', 'xy', 'xz', 'yz', and 'xyz'." << EidosTerminate();
			
			if ((periodic_y_ && (spatial_dimensionality_ < 2)) || (periodic_z_ && (spatial_dimensionality_ < 3)))
				EIDOS_TERMINATION << "ERROR (SLiMSim::ExecuteContextFunction_initializeSLiMOptions): in initializeSLiMOptions(), parameter periodicity cannot utilize spatial dimensions beyond those set by the dimensionality parameter of initializeSLiMOptions()." << EidosTerminate();
		}
	}
	
	{
		// [integer$ mutationRuns = 0]
		int64_t mutrun_count = arg_mutationRuns_value->IntAtIndex(0, nullptr);
		
		if (mutrun_count != 0)
		{
			if ((mutrun_count < 1) || (mutrun_count > 10000))
				EIDOS_TERMINATION << "ERROR (SLiMSim::ExecuteContextFunction_initializeSLiMOptions): in initializeSLiMOptions(), parameter mutationRuns currently must be between 1 and 10000, inclusive." << EidosTerminate();
			
			preferred_mutrun_count_ = (int)mutrun_count;
		}
	}
	
	{
		// [logical$ preventIncidentalSelfing = F]
		bool prevent_selfing = arg_preventIncidentalSelfing_value->LogicalAtIndex(0, nullptr);
		
		prevent_incidental_selfing_ = prevent_selfing;
	}
	
	if (DEBUG_INPUT)
	{
		output_stream << "initializeSLiMOptions(";
		
		bool previous_params = false;
		
		if (pedigrees_enabled_by_user_)
		{
			if (previous_params) output_stream << ", ";
			output_stream << "keepPedigrees = " << (pedigrees_enabled_by_user_ ? "T" : "F");
			previous_params = true;
		}
		
		if (spatial_dimensionality_ != 0)
		{
			if (previous_params) output_stream << ", ";
			output_stream << "dimensionality = ";
			
			if (spatial_dimensionality_ == 1) output_stream << "'x'";
			else if (spatial_dimensionality_ == 2) output_stream << "'xy'";
			else if (spatial_dimensionality_ == 3) output_stream << "'xyz'";
			
			previous_params = true;
		}
		
		if (periodic_x_ || periodic_y_ || periodic_z_)
		{
			if (previous_params) output_stream << ", ";
			output_stream << "periodicity = '";
			
			if (periodic_x_) output_stream << "x";
			if (periodic_y_) output_stream << "y";
			if (periodic_z_) output_stream << "z";
			output_stream << "'";
			
			previous_params = true;
		}
		
		if (preferred_mutrun_count_)
		{
			if (previous_params) output_stream << ", ";
			output_stream << "mutationRunCount = " << preferred_mutrun_count_;
			previous_params = true;
		}
		
		if (prevent_incidental_selfing_)
		{
			if (previous_params) output_stream << ", ";
			output_stream << "preventIncidentalSelfing = " << (prevent_incidental_selfing_ ? "T" : "F");
			previous_params = true;
			(void)previous_params;	// dead store above is deliberate
		}
		
		output_stream << ");" << std::endl;
	}
	
	num_options_declarations_++;
	
	return gStaticEidosValueNULLInvisible;
}

// TREE SEQUENCE RECORDING
//	*********************	(void)initializeTreeSeq([logical$ recordMutations = T], [float$ simplificationRatio = 2.0])
//
EidosValue_SP SLiMSim::ExecuteContextFunction_initializeTreeSeq(const std::string &p_function_name, const EidosValue_SP *const p_arguments, int p_argument_count, EidosInterpreter &p_interpreter)
{
#pragma unused (p_function_name, p_argument_count, p_interpreter)
	EidosValue *arg_recordMutations_value = p_arguments[0].get();
	EidosValue *arg_simplificationRatio_value = p_arguments[1].get();
	std::ostringstream &output_stream = p_interpreter.ExecutionOutputStream();
	
	if (num_treeseq_declarations_ > 0)
		EIDOS_TERMINATION << "ERROR (SLiMSim::ExecuteContextFunction_initializeTreeSeq): initializeTreeSeq() may be called only once." << EidosTerminate();
	
	recording_tree_ = true;
	recording_mutations_ = arg_recordMutations_value->LogicalAtIndex(0, nullptr);
	simplification_ratio_ = arg_simplificationRatio_value->FloatAtIndex(0, nullptr);
	
	// Pedigree recording is turned on as a side effect of tree sequence recording, since we need to
	// have unique identifiers for every individual; pedigree recording does that for us
	pedigrees_enabled_ = true;
	
	// Choose an initial auto-simplification interval
	if (simplification_ratio_ == 0.0)
		simplify_interval_ = 1.0;
	else
		simplify_interval_ = 20;
	
	if (DEBUG_INPUT)
	{
		output_stream << "initializeTreeSeq(";
		
		bool previous_params = false;
		
		if (!recording_mutations_)
		{
			if (previous_params) output_stream << ", ";
			output_stream << "recordMutations = " << (recording_mutations_ ? "T" : "F");
			previous_params = true;
		}
		
		if (simplification_ratio_ != 2.0)
		{
			if (previous_params) output_stream << ", ";
			output_stream << "simplificationRatio = " << simplification_ratio_;
			previous_params = true;
			(void)previous_params;	// dead store above is deliberate
		}
		
		output_stream << ");" << std::endl;
	}
	
	num_treeseq_declarations_++;
	
	return gStaticEidosValueNULLInvisible;
}


//	*********************	(void)initializeSLiMModelType(string$ modelType)
//
EidosValue_SP SLiMSim::ExecuteContextFunction_initializeSLiMModelType(const std::string &p_function_name, const EidosValue_SP *const p_arguments, int p_argument_count, EidosInterpreter &p_interpreter)
{
#pragma unused (p_function_name, p_argument_count, p_interpreter)
	EidosValue *arg_modelType_value = p_arguments[0].get();
	std::ostringstream &output_stream = p_interpreter.ExecutionOutputStream();
	
	if (num_modeltype_declarations_ > 0)
		EIDOS_TERMINATION << "ERROR (SLiMSim::ExecuteContextFunction_initializeSLiMModelType): initializeSLiMModelType() may be called only once." << EidosTerminate();
	
	if ((num_interaction_types_ > 0) || (num_mutation_types_ > 0) || (num_mutation_rates_ > 0) || (num_genomic_element_types_ > 0) || (num_genomic_elements_ > 0) || (num_recombination_rates_ > 0) || (num_gene_conversions_ > 0) || (num_sex_declarations_ > 0) || (num_options_declarations_ > 0) || (num_treeseq_declarations_ > 0))
		EIDOS_TERMINATION << "ERROR (SLiMSim::ExecuteContextFunction_initializeSLiMModelType): initializeSLiMModelType() must be called before all other initialization functions." << EidosTerminate();
	
	{
		// string$ modelType
		std::string model_type = arg_modelType_value->StringAtIndex(0, nullptr);
		
		if (model_type == "WF")
			model_type_ = SLiMModelType::kModelTypeWF;
		else if (model_type == "nonWF")
			model_type_ = SLiMModelType::kModelTypeNonWF;
		else
			EIDOS_TERMINATION << "ERROR (SLiMSim::ExecuteContextFunction_initializeSLiMModelType): in initializeSLiMModelType(), legal values for parameter modelType are only 'WF' or 'nonWF'." << EidosTerminate();
	}
	
	if (DEBUG_INPUT)
	{
		output_stream << "initializeSLiMModelType(";
		
		// modelType
		output_stream << "modelType = ";
		
		if (model_type_ == SLiMModelType::kModelTypeWF) output_stream << "'WF'";
		else if (model_type_ == SLiMModelType::kModelTypeNonWF) output_stream << "'nonWF'";
		
		output_stream << ");" << std::endl;
	}
	
	num_modeltype_declarations_++;
	
	return gStaticEidosValueNULLInvisible;
}

const std::vector<EidosFunctionSignature_SP> *SLiMSim::ZeroGenerationFunctionSignatures(void)
{
	// Allocate our own EidosFunctionSignature objects
	static std::vector<EidosFunctionSignature_SP> sim_0_signatures_;
	
	if (!sim_0_signatures_.size())
	{
		sim_0_signatures_.emplace_back((EidosFunctionSignature *)(new EidosFunctionSignature(gStr_initializeGenomicElement, nullptr, kEidosValueMaskNULL, "SLiM"))
										->AddIntObject_S("genomicElementType", gSLiM_GenomicElementType_Class)->AddInt_S("start")->AddInt_S("end"));
		sim_0_signatures_.emplace_back((EidosFunctionSignature *)(new EidosFunctionSignature(gStr_initializeGenomicElementType, nullptr, kEidosValueMaskObject | kEidosValueMaskSingleton, gSLiM_GenomicElementType_Class, "SLiM"))
										->AddIntString_S("id")->AddIntObject("mutationTypes", gSLiM_MutationType_Class)->AddNumeric("proportions"));
		sim_0_signatures_.emplace_back((EidosFunctionSignature *)(new EidosFunctionSignature(gStr_initializeInteractionType, nullptr, kEidosValueMaskObject | kEidosValueMaskSingleton, gSLiM_InteractionType_Class, "SLiM"))
										->AddIntString_S("id")->AddString_S(gStr_spatiality)->AddLogical_OS(gStr_reciprocal, gStaticEidosValue_LogicalF)->AddNumeric_OS(gStr_maxDistance, gStaticEidosValue_FloatINF)->AddString_OS(gStr_sexSegregation, gStaticEidosValue_StringDoubleAsterisk));
		sim_0_signatures_.emplace_back((EidosFunctionSignature *)(new EidosFunctionSignature(gStr_initializeMutationType, nullptr, kEidosValueMaskObject | kEidosValueMaskSingleton, gSLiM_MutationType_Class, "SLiM"))
										->AddIntString_S("id")->AddNumeric_S("dominanceCoeff")->AddString_S("distributionType")->AddEllipsis());
		sim_0_signatures_.emplace_back((EidosFunctionSignature *)(new EidosFunctionSignature(gStr_initializeRecombinationRate, nullptr, kEidosValueMaskNULL, "SLiM"))
										->AddNumeric("rates")->AddInt_ON("ends", gStaticEidosValueNULL)->AddString_OS("sex", gStaticEidosValue_StringAsterisk));
		sim_0_signatures_.emplace_back((EidosFunctionSignature *)(new EidosFunctionSignature(gStr_initializeGeneConversion, nullptr, kEidosValueMaskNULL, "SLiM"))
										->AddNumeric_S("conversionFraction")->AddNumeric_S("meanLength"));
		sim_0_signatures_.emplace_back((EidosFunctionSignature *)(new EidosFunctionSignature(gStr_initializeMutationRate, nullptr, kEidosValueMaskNULL, "SLiM"))
										->AddNumeric("rates")->AddInt_ON("ends", gStaticEidosValueNULL)->AddString_OS("sex", gStaticEidosValue_StringAsterisk));
		sim_0_signatures_.emplace_back((EidosFunctionSignature *)(new EidosFunctionSignature(gStr_initializeSex, nullptr, kEidosValueMaskNULL, "SLiM"))
										->AddString_S("chromosomeType")->AddNumeric_OS("xDominanceCoeff", gStaticEidosValue_Float1));
		sim_0_signatures_.emplace_back((EidosFunctionSignature *)(new EidosFunctionSignature(gStr_initializeSLiMOptions, nullptr, kEidosValueMaskNULL, "SLiM"))
									   ->AddLogical_OS("keepPedigrees", gStaticEidosValue_LogicalF)->AddString_OS("dimensionality", gStaticEidosValue_StringEmpty)->AddString_OS("periodicity", gStaticEidosValue_StringEmpty)->AddInt_OS("mutationRuns", gStaticEidosValue_Integer0)->AddLogical_OS("preventIncidentalSelfing", gStaticEidosValue_LogicalF));
		sim_0_signatures_.emplace_back((EidosFunctionSignature *)(new EidosFunctionSignature(gStr_initializeTreeSeq, nullptr, kEidosValueMaskNULL, "SLiM"))
									   ->AddLogical_OS("recordMutations", gStaticEidosValue_LogicalT)->AddFloat_OS("simplificationRatio", gStaticEidosValue_Float2));
		sim_0_signatures_.emplace_back((EidosFunctionSignature *)(new EidosFunctionSignature(gStr_initializeSLiMModelType, nullptr, kEidosValueMaskNULL, "SLiM"))
									   ->AddString_S("modelType"));
	}
	
	return &sim_0_signatures_;
}

void SLiMSim::AddZeroGenerationFunctionsToMap(EidosFunctionMap &p_map)
{
	const std::vector<EidosFunctionSignature_SP> *signatures = ZeroGenerationFunctionSignatures();
	
	if (signatures)
	{
		for (EidosFunctionSignature_SP signature : *signatures)
			p_map.insert(EidosFunctionMapPair(signature->call_name_, signature));
	}
}

void SLiMSim::RemoveZeroGenerationFunctionsFromMap(EidosFunctionMap &p_map)
{
	const std::vector<EidosFunctionSignature_SP> *signatures = ZeroGenerationFunctionSignatures();
	
	if (signatures)
	{
		for (EidosFunctionSignature_SP signature : *signatures)
			p_map.erase(signature->call_name_);
	}
}

const std::vector<const EidosMethodSignature*> *SLiMSim::AllMethodSignatures(void)
{
	static std::vector<const EidosMethodSignature*> *methodSignatures = nullptr;
	
	if (!methodSignatures)
	{
		auto baseMethods =					gEidos_UndefinedClassObject->Methods();
		auto methodsChromosome =			gSLiM_Chromosome_Class->Methods();
		auto methodsGenome =				gSLiM_Genome_Class->Methods();
		auto methodsGenomicElement =		gSLiM_GenomicElement_Class->Methods();
		auto methodsGenomicElementType =	gSLiM_GenomicElementType_Class->Methods();
		auto methodsIndividual =			gSLiM_Individual_Class->Methods();
		auto methodsInteractionType =		gSLiM_InteractionType_Class->Methods();
		auto methodsMutation =				gSLiM_Mutation_Class->Methods();
		auto methodsMutationType =			gSLiM_MutationType_Class->Methods();
		auto methodsSLiMEidosBlock =		gSLiM_SLiMEidosBlock_Class->Methods();
		auto methodsSLiMSim =				gSLiM_SLiMSim_Class->Methods();
		auto methodsSubpopulation =			gSLiM_Subpopulation_Class->Methods();
		auto methodsSubstitution =			gSLiM_Substitution_Class->Methods();
		
		methodSignatures = new std::vector<const EidosMethodSignature*>(*baseMethods);
		
		methodSignatures->insert(methodSignatures->end(), methodsChromosome->begin(), methodsChromosome->end());
		methodSignatures->insert(methodSignatures->end(), methodsGenome->begin(), methodsGenome->end());
		methodSignatures->insert(methodSignatures->end(), methodsGenomicElement->begin(), methodsGenomicElement->end());
		methodSignatures->insert(methodSignatures->end(), methodsGenomicElementType->begin(), methodsGenomicElementType->end());
		methodSignatures->insert(methodSignatures->end(), methodsIndividual->begin(), methodsIndividual->end());
		methodSignatures->insert(methodSignatures->end(), methodsInteractionType->begin(), methodsInteractionType->end());
		methodSignatures->insert(methodSignatures->end(), methodsMutation->begin(), methodsMutation->end());
		methodSignatures->insert(methodSignatures->end(), methodsMutationType->begin(), methodsMutationType->end());
		methodSignatures->insert(methodSignatures->end(), methodsSLiMEidosBlock->begin(), methodsSLiMEidosBlock->end());
		methodSignatures->insert(methodSignatures->end(), methodsSLiMSim->begin(), methodsSLiMSim->end());
		methodSignatures->insert(methodSignatures->end(), methodsSubpopulation->begin(), methodsSubpopulation->end());
		methodSignatures->insert(methodSignatures->end(), methodsSubstitution->begin(), methodsSubstitution->end());
		
		// sort by pointer; we want pointer-identical signatures to end up adjacent
		std::sort(methodSignatures->begin(), methodSignatures->end());
		
		// then unique by pointer value to get a list of unique signatures (which may not be unique by name)
		auto unique_end_iter = std::unique(methodSignatures->begin(), methodSignatures->end());
		methodSignatures->resize(std::distance(methodSignatures->begin(), unique_end_iter));
		
		// print out any signatures that are identical by name
		std::sort(methodSignatures->begin(), methodSignatures->end(), CompareEidosCallSignatures);
		
		const EidosMethodSignature *previous_sig = nullptr;
		
		for (const EidosMethodSignature *sig : *methodSignatures)
		{
			if (previous_sig && (sig->call_name_.compare(previous_sig->call_name_) == 0))
			{
				// We have a name collision.  That is OK as long as the method signatures are identical.
				if ((typeid(*sig) != typeid(*previous_sig)) ||
					(sig->is_class_method != previous_sig->is_class_method) ||
					(sig->call_name_ != previous_sig->call_name_) ||
					(sig->return_mask_ != previous_sig->return_mask_) ||
					(sig->return_class_ != previous_sig->return_class_) ||
					(sig->arg_masks_ != previous_sig->arg_masks_) ||
					(sig->arg_names_ != previous_sig->arg_names_) ||
					(sig->arg_classes_ != previous_sig->arg_classes_) ||
					(sig->has_optional_args_ != previous_sig->has_optional_args_) ||
					(sig->has_ellipsis_ != previous_sig->has_ellipsis_))
					std::cout << "Duplicate method name with a different signature: " << sig->call_name_ << std::endl;
			}
			
			previous_sig = sig;
		}
		
		// log a full list
		//std::cout << "----------------" << std::endl;
		//for (const EidosMethodSignature *sig : *methodSignatures)
		//	std::cout << sig->call_name_ << " (" << sig << ")" << std::endl;
	}
	
	return methodSignatures;
}

const std::vector<const EidosPropertySignature*> *SLiMSim::AllPropertySignatures(void)
{
	static std::vector<const EidosPropertySignature*> *propertySignatures = nullptr;
	
	if (!propertySignatures)
	{
		auto baseProperties =					gEidos_UndefinedClassObject->Properties();
		auto propertiesChromosome =				gSLiM_Chromosome_Class->Properties();
		auto propertiesGenome =					gSLiM_Genome_Class->Properties();
		auto propertiesGenomicElement =			gSLiM_GenomicElement_Class->Properties();
		auto propertiesGenomicElementType =		gSLiM_GenomicElementType_Class->Properties();
		auto propertiesIndividual =				gSLiM_Individual_Class->Properties();
		auto propertiesInteractionType =		gSLiM_InteractionType_Class->Properties();
		auto propertiesMutation =				gSLiM_Mutation_Class->Properties();
		auto propertiesMutationType =			gSLiM_MutationType_Class->Properties();
		auto propertiesSLiMEidosBlock =			gSLiM_SLiMEidosBlock_Class->Properties();
		auto propertiesSLiMSim =				gSLiM_SLiMSim_Class->Properties();
		auto propertiesSubpopulation =			gSLiM_Subpopulation_Class->Properties();
		auto propertiesSubstitution =			gSLiM_Substitution_Class->Properties();
		
		propertySignatures = new std::vector<const EidosPropertySignature*>(*baseProperties);
		
		propertySignatures->insert(propertySignatures->end(), propertiesChromosome->begin(), propertiesChromosome->end());
		propertySignatures->insert(propertySignatures->end(), propertiesGenome->begin(), propertiesGenome->end());
		propertySignatures->insert(propertySignatures->end(), propertiesGenomicElement->begin(), propertiesGenomicElement->end());
		propertySignatures->insert(propertySignatures->end(), propertiesGenomicElementType->begin(), propertiesGenomicElementType->end());
		propertySignatures->insert(propertySignatures->end(), propertiesIndividual->begin(), propertiesIndividual->end());
		propertySignatures->insert(propertySignatures->end(), propertiesInteractionType->begin(), propertiesInteractionType->end());
		propertySignatures->insert(propertySignatures->end(), propertiesMutation->begin(), propertiesMutation->end());
		propertySignatures->insert(propertySignatures->end(), propertiesMutationType->begin(), propertiesMutationType->end());
		propertySignatures->insert(propertySignatures->end(), propertiesSLiMEidosBlock->begin(), propertiesSLiMEidosBlock->end());
		propertySignatures->insert(propertySignatures->end(), propertiesSLiMSim->begin(), propertiesSLiMSim->end());
		propertySignatures->insert(propertySignatures->end(), propertiesSubpopulation->begin(), propertiesSubpopulation->end());
		propertySignatures->insert(propertySignatures->end(), propertiesSubstitution->begin(), propertiesSubstitution->end());
		
		// sort by pointer; we want pointer-identical signatures to end up adjacent
		std::sort(propertySignatures->begin(), propertySignatures->end());
		
		// then unique by pointer value to get a list of unique signatures (which may not be unique by name)
		auto unique_end_iter = std::unique(propertySignatures->begin(), propertySignatures->end());
		propertySignatures->resize(std::distance(propertySignatures->begin(), unique_end_iter));
		
		// print out any signatures that are identical by name
		std::sort(propertySignatures->begin(), propertySignatures->end(), CompareEidosPropertySignatures);
		
		const EidosPropertySignature *previous_sig = nullptr;
		
		for (const EidosPropertySignature *sig : *propertySignatures)
		{
			if (previous_sig && (sig->property_name_.compare(previous_sig->property_name_) == 0))
			{
				// We have a name collision.  That is OK as long as the property signatures are identical.
				if ((sig->property_id_ != previous_sig->property_id_) ||
					(sig->read_only_ != previous_sig->read_only_) ||
					(sig->value_mask_ != previous_sig->value_mask_) ||
					(sig->value_class_ != previous_sig->value_class_))
					std::cout << "Duplicate property name with different signature: " << sig->property_name_ << std::endl;
			}
			
			previous_sig = sig;
		}
	}
	
	return propertySignatures;
}

EidosSymbolTable *SLiMSim::SymbolsFromBaseSymbols(EidosSymbolTable *p_base_symbols)
{
	// Since we keep our own symbol table long-term, this function does not actually re-derive a new table, but just returns the cached table
	if (p_base_symbols != gEidosConstantsSymbolTable)
		EIDOS_TERMINATION << "ERROR (SLiMSim::SymbolsFromBaseSymbols): (internal error) SLiM requires that its parent symbol table be the standard Eidos symbol table." << EidosTerminate();
	
	return simulation_constants_;
}

const EidosObjectClass *SLiMSim::Class(void) const
{
	return gSLiM_SLiMSim_Class;
}

EidosValue_SP SLiMSim::GetProperty(EidosGlobalStringID p_property_id)
{
	// All of our strings are in the global registry, so we can require a successful lookup
	switch (p_property_id)
	{
			// constants
		case gID_chromosome:
			return EidosValue_SP(new (gEidosValuePool->AllocateChunk()) EidosValue_Object_singleton(&chromosome_, gSLiM_Chromosome_Class));
		case gID_chromosomeType:
		{
			switch (modeled_chromosome_type_)
			{
				case GenomeType::kAutosome:		return EidosValue_SP(new (gEidosValuePool->AllocateChunk()) EidosValue_String_singleton(gStr_A));
				case GenomeType::kXChromosome:	return EidosValue_SP(new (gEidosValuePool->AllocateChunk()) EidosValue_String_singleton(gStr_X));
				case GenomeType::kYChromosome:	return EidosValue_SP(new (gEidosValuePool->AllocateChunk()) EidosValue_String_singleton(gStr_Y));
			}
		}
		case gID_dimensionality:
		{
			static EidosValue_SP static_dimensionality_string_x;
			static EidosValue_SP static_dimensionality_string_xy;
			static EidosValue_SP static_dimensionality_string_xyz;
			
			if (!static_dimensionality_string_x)
			{
				static_dimensionality_string_x = EidosValue_SP(new (gEidosValuePool->AllocateChunk()) EidosValue_String_singleton(gEidosStr_x));
				static_dimensionality_string_xy = EidosValue_SP(new (gEidosValuePool->AllocateChunk()) EidosValue_String_singleton("xy"));
				static_dimensionality_string_xyz = EidosValue_SP(new (gEidosValuePool->AllocateChunk()) EidosValue_String_singleton("xyz"));
			}
			
			switch (spatial_dimensionality_)
			{
				case 0:		return gStaticEidosValue_StringEmpty;
				case 1:		return static_dimensionality_string_x;
				case 2:		return static_dimensionality_string_xy;
				case 3:		return static_dimensionality_string_xyz;
			}
		}
		case gID_periodicity:
		{
			static EidosValue_SP static_periodicity_string_x;
			static EidosValue_SP static_periodicity_string_y;
			static EidosValue_SP static_periodicity_string_z;
			static EidosValue_SP static_periodicity_string_xy;
			static EidosValue_SP static_periodicity_string_xz;
			static EidosValue_SP static_periodicity_string_yz;
			static EidosValue_SP static_periodicity_string_xyz;
			
			if (!static_periodicity_string_x)
			{
				static_periodicity_string_x = EidosValue_SP(new (gEidosValuePool->AllocateChunk()) EidosValue_String_singleton(gEidosStr_x));
				static_periodicity_string_y = EidosValue_SP(new (gEidosValuePool->AllocateChunk()) EidosValue_String_singleton(gEidosStr_y));
				static_periodicity_string_z = EidosValue_SP(new (gEidosValuePool->AllocateChunk()) EidosValue_String_singleton(gEidosStr_z));
				static_periodicity_string_xy = EidosValue_SP(new (gEidosValuePool->AllocateChunk()) EidosValue_String_singleton("xy"));
				static_periodicity_string_xz = EidosValue_SP(new (gEidosValuePool->AllocateChunk()) EidosValue_String_singleton("xz"));
				static_periodicity_string_yz = EidosValue_SP(new (gEidosValuePool->AllocateChunk()) EidosValue_String_singleton("yz"));
				static_periodicity_string_xyz = EidosValue_SP(new (gEidosValuePool->AllocateChunk()) EidosValue_String_singleton("xyz"));
			}
			
			if (periodic_x_ && periodic_y_ && periodic_z_)	return static_periodicity_string_xyz;
			else if (periodic_y_ && periodic_z_)			return static_periodicity_string_yz;
			else if (periodic_x_ && periodic_z_)			return static_periodicity_string_xz;
			else if (periodic_x_ && periodic_y_)			return static_periodicity_string_xy;
			else if (periodic_z_)							return static_periodicity_string_z;
			else if (periodic_y_)							return static_periodicity_string_y;
			else if (periodic_x_)							return static_periodicity_string_x;
			else											return gStaticEidosValue_StringEmpty;
		}
		case gID_genomicElementTypes:
		{
			EidosValue_Object_vector *vec = new (gEidosValuePool->AllocateChunk()) EidosValue_Object_vector(gSLiM_GenomicElementType_Class);
			EidosValue_SP result_SP = EidosValue_SP(vec);
			
			for (auto ge_type = genomic_element_types_.begin(); ge_type != genomic_element_types_.end(); ++ge_type)
				vec->push_object_element(ge_type->second);
			
			return result_SP;
		}
		case gID_inSLiMgui:
		{
#ifdef SLIMGUI
			return gStaticEidosValue_LogicalT;
#else
			return gStaticEidosValue_LogicalF;
#endif
		}
		case gID_interactionTypes:
		{
			EidosValue_Object_vector *vec = new (gEidosValuePool->AllocateChunk()) EidosValue_Object_vector(gSLiM_InteractionType_Class);
			EidosValue_SP result_SP = EidosValue_SP(vec);
			
			for (auto int_type = interaction_types_.begin(); int_type != interaction_types_.end(); ++int_type)
				vec->push_object_element(int_type->second);
			
			return result_SP;
		}
		case gID_modelType:
		{
			static EidosValue_SP static_model_type_string_WF;
			static EidosValue_SP static_model_type_string_nonWF;
			
			if (!static_model_type_string_WF)
			{
				static_model_type_string_WF = EidosValue_SP(new (gEidosValuePool->AllocateChunk()) EidosValue_String_singleton("WF"));
				static_model_type_string_nonWF = EidosValue_SP(new (gEidosValuePool->AllocateChunk()) EidosValue_String_singleton("nonWF"));
			}
			
			switch (model_type_)
			{
				case SLiMModelType::kModelTypeWF:		return static_model_type_string_WF;
				case SLiMModelType::kModelTypeNonWF:	return static_model_type_string_nonWF;
			}
		}
		case gID_mutations:
		{
			Mutation *mut_block_ptr = gSLiM_Mutation_Block;
			MutationRun &mutation_registry = population_.mutation_registry_;
			int mutation_count = mutation_registry.size();
			EidosValue_Object_vector *vec = (new (gEidosValuePool->AllocateChunk()) EidosValue_Object_vector(gSLiM_Mutation_Class))->resize_no_initialize(mutation_count);
			EidosValue_SP result_SP = EidosValue_SP(vec);
			
			for (int mut_index = 0; mut_index < mutation_count; ++mut_index)
				vec->set_object_element_no_check(mut_block_ptr + mutation_registry[mut_index], mut_index);
			
			return result_SP;
		}
		case gID_mutationTypes:
		{
			EidosValue_Object_vector *vec = new (gEidosValuePool->AllocateChunk()) EidosValue_Object_vector(gSLiM_MutationType_Class);
			EidosValue_SP result_SP = EidosValue_SP(vec);
			
			for (auto mutation_type = mutation_types_.begin(); mutation_type != mutation_types_.end(); ++mutation_type)
				vec->push_object_element(mutation_type->second);
			
			return result_SP;
		}
		case gID_scriptBlocks:
		{
			EidosValue_Object_vector *vec = new (gEidosValuePool->AllocateChunk()) EidosValue_Object_vector(gSLiM_SLiMEidosBlock_Class);
			EidosValue_SP result_SP = EidosValue_SP(vec);
			std::vector<SLiMEidosBlock*> &script_blocks = AllScriptBlocks();
			
			for (auto script_block = script_blocks.begin(); script_block != script_blocks.end(); ++script_block)
				if ((*script_block)->type_ != SLiMEidosBlockType::SLiMEidosUserDefinedFunction)		// exclude function blocks; not user-visible
					vec->push_object_element(*script_block);
			
			return result_SP;
		}
		case gID_sexEnabled:
			return (sex_enabled_ ? gStaticEidosValue_LogicalT : gStaticEidosValue_LogicalF);
		case gID_subpopulations:
		{
			EidosValue_Object_vector *vec = new (gEidosValuePool->AllocateChunk()) EidosValue_Object_vector(gSLiM_Subpopulation_Class);
			EidosValue_SP result_SP = EidosValue_SP(vec);
			
			for (auto pop = population_.begin(); pop != population_.end(); ++pop)
				vec->push_object_element(pop->second);
			
			return result_SP;
		}
		case gID_substitutions:
		{
			EidosValue_Object_vector *vec = new (gEidosValuePool->AllocateChunk()) EidosValue_Object_vector(gSLiM_Substitution_Class);
			EidosValue_SP result_SP = EidosValue_SP(vec);
			
			for (auto sub_iter = population_.substitutions_.begin(); sub_iter != population_.substitutions_.end(); ++sub_iter)
				vec->push_object_element(*sub_iter);
			
			return result_SP;
		}
			
			// variables
		case gID_dominanceCoeffX:
			return EidosValue_SP(new (gEidosValuePool->AllocateChunk()) EidosValue_Float_singleton(x_chromosome_dominance_coeff_));
		case gID_generation:
		{
			if (!cached_value_generation_)
				cached_value_generation_ = EidosValue_SP(new (gEidosValuePool->AllocateChunk()) EidosValue_Int_singleton(generation_));
			return cached_value_generation_;
		}
		case gID_tag:
			return EidosValue_SP(new (gEidosValuePool->AllocateChunk()) EidosValue_Int_singleton(tag_value_));
			
			// all others, including gID_none
		default:
			return EidosObjectElement::GetProperty(p_property_id);
	}
}

void SLiMSim::SetProperty(EidosGlobalStringID p_property_id, const EidosValue &p_value)
{
	// All of our strings are in the global registry, so we can require a successful lookup
	switch (p_property_id)
	{
		case gID_generation:
		{
			int64_t value = p_value.IntAtIndex(0, nullptr);
			slim_generation_t old_generation = generation_;
			
			generation_ = SLiMCastToGenerationTypeOrRaise(value);
			cached_value_generation_.reset();
			
			// Setting the generation into the future is generally harmless; the simulation logic is designed to handle that anyway, since
			// that happens every generation.  Setting the generation into the past is a bit tricker, since some things that have already
			// occurred need to be invalidated.  In particular, historical data cached by SLiMgui needs to be fixed.  Note that here we
			// do NOT remove Substitutions that are in the future, or otherwise try to backtrack the actual simulation state.  If the user
			// actually restores a past state with readFromPopulationFile(), all that kind of stuff will be reset; but if all they do is
			// set the generation counter back, the model state is unchanged, substitutions are still fixed, etc.  This means that the
			// simulation code needs to be robust to the possibility that some records, e.g. for Substitutions, may appear to be about
			// events in the future.  But usually users will only set the generation back if they also call readFromPopulationFile().
			if (generation_ < old_generation)
			{
#ifdef SLIMGUI
				// Fix fitness histories for SLiMgui.  Note that mutation_loss_times_ and mutation_fixation_times_ are not fixable, since
				// their entries are not separated out by generation, so we just leave them as is, containing information about
				// alternative futures of the model.
				for (auto history_record_iter : population_.fitness_histories_)
				{
					FitnessHistory &history_record = history_record_iter.second;
					double *history = history_record.history_;
					
					if (history)
					{
						int old_last_valid_history_index = std::max(0, old_generation - 2);		// if gen==2, gen 1 was the last valid entry, and it is at index 0
						int new_last_valid_history_index = std::max(0, generation_ - 2);		// ditto
						
						// make sure that we don't overrun the end of the buffer
						if (old_last_valid_history_index > history_record.history_length_ - 1)
							old_last_valid_history_index = history_record.history_length_ - 1;
						
						for (int entry_index = new_last_valid_history_index + 1; entry_index <= old_last_valid_history_index; ++entry_index)
							history[entry_index] = NAN;
					}
				}
#endif
			}
			
			return;
		}
			
		case gID_dominanceCoeffX:
		{
			if (!sex_enabled_ || (modeled_chromosome_type_ != GenomeType::kXChromosome))
				EIDOS_TERMINATION << "ERROR (SLiMSim::SetProperty): attempt to set property dominanceCoeffX when not simulating an X chromosome." << EidosTerminate();
			
			double value = p_value.FloatAtIndex(0, nullptr);
			
			x_chromosome_dominance_coeff_ = value;		// intentionally no bounds check
			return;
		}
			
		case gID_tag:
		{
			slim_usertag_t value = SLiMCastToUsertagTypeOrRaise(p_value.IntAtIndex(0, nullptr));
			
			tag_value_ = value;
			return;
		}
			
			// all others, including gID_none
		default:
			return EidosObjectElement::SetProperty(p_property_id, p_value);
	}
}

EidosValue_SP SLiMSim::ExecuteInstanceMethod(EidosGlobalStringID p_method_id, const EidosValue_SP *const p_arguments, int p_argument_count, EidosInterpreter &p_interpreter)
{
	switch (p_method_id)
	{
#ifdef SLIM_WF_ONLY
		case gID_addSubpopSplit:				return ExecuteMethod_addSubpopSplit(p_method_id, p_arguments, p_argument_count, p_interpreter);
#endif	// SLIM_WF_ONLY
			
		case gID_addSubpop:						return ExecuteMethod_addSubpop(p_method_id, p_arguments, p_argument_count, p_interpreter);
		case gID_deregisterScriptBlock:			return ExecuteMethod_deregisterScriptBlock(p_method_id, p_arguments, p_argument_count, p_interpreter);
		case gID_mutationFrequencies:
		case gID_mutationCounts:				return ExecuteMethod_mutationFreqsCounts(p_method_id, p_arguments, p_argument_count, p_interpreter);
		case gID_mutationsOfType:				return ExecuteMethod_mutationsOfType(p_method_id, p_arguments, p_argument_count, p_interpreter);
		case gID_countOfMutationsOfType:		return ExecuteMethod_countOfMutationsOfType(p_method_id, p_arguments, p_argument_count, p_interpreter);
		case gID_outputFixedMutations:			return ExecuteMethod_outputFixedMutations(p_method_id, p_arguments, p_argument_count, p_interpreter);
		case gID_outputFull:					return ExecuteMethod_outputFull(p_method_id, p_arguments, p_argument_count, p_interpreter);
		case gID_outputMutations:				return ExecuteMethod_outputMutations(p_method_id, p_arguments, p_argument_count, p_interpreter);
		case gID_readFromPopulationFile:		return ExecuteMethod_readFromPopulationFile(p_method_id, p_arguments, p_argument_count, p_interpreter);
		case gID_recalculateFitness:			return ExecuteMethod_recalculateFitness(p_method_id, p_arguments, p_argument_count, p_interpreter);
		case gID_registerEarlyEvent:
		case gID_registerLateEvent:				return ExecuteMethod_registerEarlyLateEvent(p_method_id, p_arguments, p_argument_count, p_interpreter);
		case gID_registerFitnessCallback:		return ExecuteMethod_registerFitnessCallback(p_method_id, p_arguments, p_argument_count, p_interpreter);
		case gID_registerInteractionCallback:	return ExecuteMethod_registerInteractionCallback(p_method_id, p_arguments, p_argument_count, p_interpreter);
		case gID_registerMateChoiceCallback:
		case gID_registerModifyChildCallback:
		case gID_registerRecombinationCallback:	return ExecuteMethod_registerMateModifyRecCallback(p_method_id, p_arguments, p_argument_count, p_interpreter);
		case gID_registerReproductionCallback:	return ExecuteMethod_registerReproductionCallback(p_method_id, p_arguments, p_argument_count, p_interpreter);
		case gID_rescheduleScriptBlock:			return ExecuteMethod_rescheduleScriptBlock(p_method_id, p_arguments, p_argument_count, p_interpreter);
		case gID_simulationFinished:			return ExecuteMethod_simulationFinished(p_method_id, p_arguments, p_argument_count, p_interpreter);
		case gID_treeSeqSimplify:				return ExecuteMethod_treeSeqSimplify(p_method_id, p_arguments, p_argument_count, p_interpreter);
		case gID_treeSeqRememberIndividuals:	return ExecuteMethod_treeSeqRememberIndividuals(p_method_id, p_arguments, p_argument_count, p_interpreter);
		case gID_treeSeqOutput:					return ExecuteMethod_treeSeqOutput(p_method_id, p_arguments, p_argument_count, p_interpreter);
		default:								return SLiMEidosDictionary::ExecuteInstanceMethod(p_method_id, p_arguments, p_argument_count, p_interpreter);
	}
}

//	*********************	– (object<Subpopulation>$)addSubpop(is$ subpopID, integer$ size, [float$ sexRatio = 0.5])
//
EidosValue_SP SLiMSim::ExecuteMethod_addSubpop(EidosGlobalStringID p_method_id, const EidosValue_SP *const p_arguments, int p_argument_count, EidosInterpreter &p_interpreter)
{
#pragma unused (p_method_id, p_arguments, p_argument_count, p_interpreter)
	EidosValue *subpopID_value = p_arguments[0].get();
	EidosValue *size_value = p_arguments[1].get();
	EidosValue *sexRatio_value = p_arguments[2].get();
	
	slim_objectid_t subpop_id = SLiM_ExtractObjectIDFromEidosValue_is(subpopID_value, 0, 'p');
	slim_popsize_t subpop_size = SLiMCastToPopsizeTypeOrRaise(size_value->IntAtIndex(0, nullptr));
	
	double sex_ratio = sexRatio_value->FloatAtIndex(0, nullptr);
	
	if ((sex_ratio != 0.5) && !sex_enabled_)
		EIDOS_TERMINATION << "ERROR (SLiMSim::ExecuteMethod_addSubpop): addSubpop() sex ratio supplied in non-sexual simulation." << EidosTerminate();
	
	// construct the subpop; we always pass the sex ratio, but AddSubpopulation will not use it if sex is not enabled, for simplicity
	Subpopulation *new_subpop = population_.AddSubpopulation(subpop_id, subpop_size, sex_ratio);
	
	// define a new Eidos variable to refer to the new subpopulation
	EidosSymbolTableEntry &symbol_entry = new_subpop->SymbolTableEntry();
	
	if (p_interpreter.SymbolTable().ContainsSymbol(symbol_entry.first))
		EIDOS_TERMINATION << "ERROR (SLiMSim::ExecuteMethod_addSubpop): addSubpop() symbol " << Eidos_StringForGlobalStringID(symbol_entry.first) << " was already defined prior to its definition here." << EidosTerminate();
	
	simulation_constants_->InitializeConstantSymbolEntry(symbol_entry);
	
	return symbol_entry.second;
}

#ifdef SLIM_WF_ONLY
//	*********************	– (object<Subpopulation>$)addSubpopSplit(is$ subpopID, integer$ size, io<Subpopulation>$ sourceSubpop, [float$ sexRatio = 0.5])
//
EidosValue_SP SLiMSim::ExecuteMethod_addSubpopSplit(EidosGlobalStringID p_method_id, const EidosValue_SP *const p_arguments, int p_argument_count, EidosInterpreter &p_interpreter)
{
#pragma unused (p_method_id, p_arguments, p_argument_count, p_interpreter)
	if (ModelType() == SLiMModelType::kModelTypeNonWF)
		EIDOS_TERMINATION << "ERROR (SLiMSim::ExecuteMethod_addSubpopSplit): method -addSubpopSplit() is not available in nonWF models." << EidosTerminate();
	
	EidosValue *subpopID_value = p_arguments[0].get();
	EidosValue *size_value = p_arguments[1].get();
	EidosValue *sourceSubpop_value = p_arguments[2].get();
	EidosValue *sexRatio_value = p_arguments[3].get();
	
	slim_objectid_t subpop_id = SLiM_ExtractObjectIDFromEidosValue_is(subpopID_value, 0, 'p');
	slim_popsize_t subpop_size = SLiMCastToPopsizeTypeOrRaise(size_value->IntAtIndex(0, nullptr));
	SLiMSim &sim = SLiM_GetSimFromInterpreter(p_interpreter);
	Subpopulation *source_subpop = SLiM_ExtractSubpopulationFromEidosValue_io(sourceSubpop_value, 0, sim, "addSubpopSplit()");
	
	double sex_ratio = sexRatio_value->FloatAtIndex(0, nullptr);
	
	if ((sex_ratio != 0.5) && !sex_enabled_)
		EIDOS_TERMINATION << "ERROR (SLiMSim::ExecuteMethod_addSubpopSplit): addSubpopSplit() sex ratio supplied in non-sexual simulation." << EidosTerminate();
	
	// construct the subpop; we always pass the sex ratio, but AddSubpopulation will not use it if sex is not enabled, for simplicity
	Subpopulation *new_subpop = population_.AddSubpopulationSplit(subpop_id, *source_subpop, subpop_size, sex_ratio);
	
	// define a new Eidos variable to refer to the new subpopulation
	EidosSymbolTableEntry &symbol_entry = new_subpop->SymbolTableEntry();
	
	if (p_interpreter.SymbolTable().ContainsSymbol(symbol_entry.first))
		EIDOS_TERMINATION << "ERROR (SLiMSim::ExecuteMethod_addSubpopSplit): addSubpopSplit() symbol " << Eidos_StringForGlobalStringID(symbol_entry.first) << " was already defined prior to its definition here." << EidosTerminate();
	
	simulation_constants_->InitializeConstantSymbolEntry(symbol_entry);
	
	return symbol_entry.second;
}
#endif	// SLIM_WF_ONLY

//	*********************	- (void)deregisterScriptBlock(io<SLiMEidosBlock> scriptBlocks)
//
EidosValue_SP SLiMSim::ExecuteMethod_deregisterScriptBlock(EidosGlobalStringID p_method_id, const EidosValue_SP *const p_arguments, int p_argument_count, EidosInterpreter &p_interpreter)
{
#pragma unused (p_method_id, p_arguments, p_argument_count, p_interpreter)
	EidosValue *scriptBlocks_value = p_arguments[0].get();
	
	int block_count = scriptBlocks_value->Count();
	
	// We just schedule the blocks for deregistration; we do not deregister them immediately, because that would leave stale pointers lying around
	for (int block_index = 0; block_index < block_count; ++block_index)
	{
		SLiMEidosBlock *block = SLiM_ExtractSLiMEidosBlockFromEidosValue_io(scriptBlocks_value, block_index, *this, "deregisterScriptBlock()");
		
		if (block->type_ == SLiMEidosBlockType::SLiMEidosUserDefinedFunction)
		{
			// this should never be hit, because the user should have to way to get a reference to a function block
			EIDOS_TERMINATION << "ERROR (SLiMSim::ExecuteMethod_deregisterScriptBlock): (internal error) deregisterScriptBlock() cannot be called on user-defined function script blocks." << EidosTerminate();
		}
		else if (block->type_ == SLiMEidosBlockType::SLiMEidosInteractionCallback)
		{
			// interaction() callbacks have to work differently, because they can be called at any time after an
			// interaction has been evaluated, up until the interaction is invalidated; we can't make pointers
			// to interaction() callbacks go stale except at that specific point in the generation cycle
			if (std::find(scheduled_interaction_deregs_.begin(), scheduled_interaction_deregs_.end(), block) != scheduled_interaction_deregs_.end())
				EIDOS_TERMINATION << "ERROR (SLiMSim::ExecuteMethod_deregisterScriptBlock): deregisterScriptBlock() called twice on the same script block." << EidosTerminate();
			
			scheduled_interaction_deregs_.emplace_back(block);
		}
		else
		{
			// all other script blocks go on the main list and get cleared out at the end of each generation stage
			if (std::find(scheduled_deregistrations_.begin(), scheduled_deregistrations_.end(), block) != scheduled_deregistrations_.end())
				EIDOS_TERMINATION << "ERROR (SLiMSim::ExecuteMethod_deregisterScriptBlock): deregisterScriptBlock() called twice on the same script block." << EidosTerminate();
			
			scheduled_deregistrations_.emplace_back(block);
		}
	}
	
	return gStaticEidosValueNULLInvisible;
}

//	*********************	– (float)mutationFrequencies(No<Subpopulation> subpops, [No<Mutation> mutations = NULL])
//	*********************	– (integer)mutationCounts(No<Subpopulation> subpops, [No<Mutation> mutations = NULL])
//
EidosValue_SP SLiMSim::ExecuteMethod_mutationFreqsCounts(EidosGlobalStringID p_method_id, const EidosValue_SP *const p_arguments, int p_argument_count, EidosInterpreter &p_interpreter)
{
#pragma unused (p_method_id, p_arguments, p_argument_count, p_interpreter)
	EidosValue *subpops_value = p_arguments[0].get();
	EidosValue *mutations_value = p_arguments[1].get();
	
	slim_refcount_t total_genome_count = 0;
	
	// tally across the requested subpops
	if (subpops_value->Type() == EidosValueType::kValueNULL)
	{
		// tally across the whole population
		total_genome_count = population_.TallyMutationReferences(nullptr, false);
	}
	else
	{
		// requested subpops, so get them
		int requested_subpop_count = subpops_value->Count();
		static std::vector<Subpopulation*> subpops_to_tally;	// using and clearing a static prevents allocation thrash; should be safe from re-entry since TallyMutationReferences() can't re-enter here
		
		if (requested_subpop_count)
		{
			for (int requested_subpop_index = 0; requested_subpop_index < requested_subpop_count; ++requested_subpop_index)
				subpops_to_tally.emplace_back((Subpopulation *)(subpops_value->ObjectElementAtIndex(requested_subpop_index, nullptr)));
		}
		
		total_genome_count = population_.TallyMutationReferences(&subpops_to_tally, false);
		subpops_to_tally.clear();
	}
	
	// OK, now construct our result vector from the tallies for just the requested mutations
	slim_refcount_t *refcount_block_ptr = gSLiM_Mutation_Refcounts;
	double denominator = 1.0 / total_genome_count;
	EidosValue_SP result_SP;
	
	if (mutations_value->Type() != EidosValueType::kValueNULL)
	{
		// a vector of mutations was given, so loop through them and take their tallies
		int mutations_count = mutations_value->Count();
		
		if (mutations_count == 1)
		{
			// Handle the one-mutation case separately so we can return a singleton
			if (p_method_id == gID_mutationFrequencies)
			{
				Mutation *mut = (Mutation *)(mutations_value->ObjectElementAtIndex(0, nullptr));
				MutationIndex mut_index = mut->BlockIndex();
				
				result_SP = EidosValue_SP(new (gEidosValuePool->AllocateChunk()) EidosValue_Float_singleton(*(refcount_block_ptr + mut_index) * denominator));
			}
			else // p_method_id == gID_mutationCounts
			{
				Mutation *mut = (Mutation *)(mutations_value->ObjectElementAtIndex(0, nullptr));
				MutationIndex mut_index = mut->BlockIndex();
				
				result_SP = EidosValue_SP(new (gEidosValuePool->AllocateChunk()) EidosValue_Int_singleton(*(refcount_block_ptr + mut_index)));
			}
		}
		else
		{
			if (p_method_id == gID_mutationFrequencies)
			{
				EidosValue_Float_vector *float_result = (new (gEidosValuePool->AllocateChunk()) EidosValue_Float_vector())->resize_no_initialize(mutations_count);
				result_SP = EidosValue_SP(float_result);
				
				for (int value_index = 0; value_index < mutations_count; ++value_index)
				{
					Mutation *mut = (Mutation *)(mutations_value->ObjectElementAtIndex(value_index, nullptr));
					MutationIndex mut_index = mut->BlockIndex();
					
					float_result->set_float_no_check(*(refcount_block_ptr + mut_index) * denominator, value_index);
				}
			}
			else // p_method_id == gID_mutationCounts
			{
				EidosValue_Int_vector *int_result = (new (gEidosValuePool->AllocateChunk()) EidosValue_Int_vector())->resize_no_initialize(mutations_count);
				result_SP = EidosValue_SP(int_result);
				
				for (int value_index = 0; value_index < mutations_count; ++value_index)
				{
					Mutation *mut = (Mutation *)(mutations_value->ObjectElementAtIndex(value_index, nullptr));
					MutationIndex mut_index = mut->BlockIndex();
					
					int_result->set_int_no_check(*(refcount_block_ptr + mut_index), value_index);
				}
			}
		}
	}
	else
	{
		// no mutation vector was given, so return all frequencies from the registry
		MutationRun &registry = population_.mutation_registry_;
		const MutationIndex *registry_iter_begin = registry.begin_pointer_const();
		int registry_size = registry.size();
		
		if (p_method_id == gID_mutationFrequencies)
		{
			EidosValue_Float_vector *float_result = (new (gEidosValuePool->AllocateChunk()) EidosValue_Float_vector())->resize_no_initialize(registry_size);
			result_SP = EidosValue_SP(float_result);
			
			for (int registry_index = 0; registry_index < registry_size; registry_index++)
				float_result->set_float_no_check(*(refcount_block_ptr + *(registry_iter_begin + registry_index)) * denominator, registry_index);
		}
		else // p_method_id == gID_mutationCounts
		{
			EidosValue_Int_vector *int_result = (new (gEidosValuePool->AllocateChunk()) EidosValue_Int_vector())->resize_no_initialize(registry_size);
			result_SP = EidosValue_SP(int_result);
			
			for (int registry_index = 0; registry_index < registry_size; registry_index++)
				int_result->set_int_no_check(*(refcount_block_ptr + *(registry_iter_begin + registry_index)), registry_index);
		}
	}
	
	return result_SP;
}

//	*********************	- (object<Mutation>)mutationsOfType(io<MutationType>$ mutType)
//
EidosValue_SP SLiMSim::ExecuteMethod_mutationsOfType(EidosGlobalStringID p_method_id, const EidosValue_SP *const p_arguments, int p_argument_count, EidosInterpreter &p_interpreter)
{
#pragma unused (p_method_id, p_arguments, p_argument_count, p_interpreter)
	EidosValue *mutType_value = p_arguments[0].get();
	
	MutationType *mutation_type_ptr = SLiM_ExtractMutationTypeFromEidosValue_io(mutType_value, 0, *this, "mutationsOfType()");
	Mutation *mut_block_ptr = gSLiM_Mutation_Block;
	
#ifdef SLIM_KEEP_MUTTYPE_REGISTRIES
	// track calls per generation to SLiMSim::ExecuteMethod_mutationsOfType() and SLiMSim::ExecuteMethod_countOfMutationsOfType()
	bool start_registry = (mutation_type_ptr->muttype_registry_call_count_++ >= 1);
	population_.any_muttype_call_count_used_ = true;
	
	// start a registry if appropriate, so we can hit the fast case below
	if (start_registry && (!population_.keeping_muttype_registries_ || !mutation_type_ptr->keeping_muttype_registry_))
	{
		MutationRun &mutation_registry = population_.mutation_registry_;
		int mutation_count = mutation_registry.size();
		MutationRun &muttype_registry = mutation_type_ptr->muttype_registry_;
		
		for (int mut_index = 0; mut_index < mutation_count; ++mut_index)
		{
			MutationIndex mut = mutation_registry[mut_index];
			
			if ((mut_block_ptr + mut)->mutation_type_ptr_ == mutation_type_ptr)
				muttype_registry.emplace_back(mut);
		}
		
		population_.keeping_muttype_registries_ = true;
		mutation_type_ptr->keeping_muttype_registry_ = true;
	}
	
	if (population_.keeping_muttype_registries_ && mutation_type_ptr->keeping_muttype_registry_)
	{
		// We're already keeping a separate registry for this mutation type (see mutation_type.h), so we can answer this directly
		MutationRun &mutation_registry = mutation_type_ptr->muttype_registry_;
		int mutation_count = mutation_registry.size();
		
		if (mutation_count == 1)
		{
			return EidosValue_SP(new (gEidosValuePool->AllocateChunk()) EidosValue_Object_singleton(mut_block_ptr + mutation_registry[0], gSLiM_Mutation_Class));
		}
		else
		{
			EidosValue_Object_vector *vec = (new (gEidosValuePool->AllocateChunk()) EidosValue_Object_vector(gSLiM_Mutation_Class))->resize_no_initialize(mutation_count);
			EidosValue_SP result_SP = EidosValue_SP(vec);
			
			for (int mut_index = 0; mut_index < mutation_count; ++mut_index)
				vec->set_object_element_no_check(mut_block_ptr + mutation_registry[mut_index], mut_index);
			
			return result_SP;
		}
	}
	else
#endif
	{
		// No registry in the muttype; count the number of mutations of the given type, so we can reserve the right vector size
		// To avoid having to scan the registry twice for the simplest case of a single mutation, we cache the first mutation found
		MutationRun &mutation_registry = population_.mutation_registry_;
		int mutation_count = mutation_registry.size();
		int match_count = 0, mut_index;
		MutationIndex first_match = -1;
		
		for (mut_index = 0; mut_index < mutation_count; ++mut_index)
		{
			MutationIndex mut = mutation_registry[mut_index];
			
			if ((mut_block_ptr + mut)->mutation_type_ptr_ == mutation_type_ptr)
			{
				if (++match_count == 1)
					first_match = mut;
			}
		}
		
		// Now allocate the result vector and assemble it
		if (match_count == 1)
		{
			return EidosValue_SP(new (gEidosValuePool->AllocateChunk()) EidosValue_Object_singleton(mut_block_ptr + first_match, gSLiM_Mutation_Class));
		}
		else
		{
			EidosValue_Object_vector *vec = (new (gEidosValuePool->AllocateChunk()) EidosValue_Object_vector(gSLiM_Mutation_Class))->resize_no_initialize(match_count);
			EidosValue_SP result_SP = EidosValue_SP(vec);
			
			if (match_count != 0)
			{
				int set_index = 0;
				
				for (mut_index = 0; mut_index < mutation_count; ++mut_index)
				{
					MutationIndex mut = mutation_registry[mut_index];
					
					if ((mut_block_ptr + mut)->mutation_type_ptr_ == mutation_type_ptr)
						vec->set_object_element_no_check(mut_block_ptr + mut, set_index++);
				}
			}
			
			return result_SP;
		}
	}
}
			
//	*********************	- (integer$)countOfMutationsOfType(io<MutationType>$ mutType)
//
EidosValue_SP SLiMSim::ExecuteMethod_countOfMutationsOfType(EidosGlobalStringID p_method_id, const EidosValue_SP *const p_arguments, int p_argument_count, EidosInterpreter &p_interpreter)
{
#pragma unused (p_method_id, p_arguments, p_argument_count, p_interpreter)
	EidosValue *mutType_value = p_arguments[0].get();
	
	MutationType *mutation_type_ptr = SLiM_ExtractMutationTypeFromEidosValue_io(mutType_value, 0, *this, "countOfMutationsOfType()");
	Mutation *mut_block_ptr = gSLiM_Mutation_Block;
	
#ifdef SLIM_KEEP_MUTTYPE_REGISTRIES
	// track calls per generation to SLiMSim::ExecuteMethod_mutationsOfType() and SLiMSim::ExecuteMethod_countOfMutationsOfType()
	bool start_registry = (mutation_type_ptr->muttype_registry_call_count_++ >= 1);
	population_.any_muttype_call_count_used_ = true;
	
	// start a registry if appropriate, so we can hit the fast case below
	if (start_registry && (!population_.keeping_muttype_registries_ || !mutation_type_ptr->keeping_muttype_registry_))
	{
		MutationRun &mutation_registry = population_.mutation_registry_;
		int mutation_count = mutation_registry.size();
		MutationRun &muttype_registry = mutation_type_ptr->muttype_registry_;
		
		for (int mut_index = 0; mut_index < mutation_count; ++mut_index)
		{
			MutationIndex mut = mutation_registry[mut_index];
			
			if ((mut_block_ptr + mut)->mutation_type_ptr_ == mutation_type_ptr)
				muttype_registry.emplace_back(mut);
		}
		
		population_.keeping_muttype_registries_ = true;
		mutation_type_ptr->keeping_muttype_registry_ = true;
	}
	
	if (population_.keeping_muttype_registries_ && mutation_type_ptr->keeping_muttype_registry_)
	{
		// We're already keeping a separate registry for this mutation type (see mutation_type.h), so we can answer this directly
		MutationRun &mutation_registry = mutation_type_ptr->muttype_registry_;
		int mutation_count = mutation_registry.size();
		
		return EidosValue_SP(new (gEidosValuePool->AllocateChunk()) EidosValue_Int_singleton(mutation_count));
	}
	else
#endif
	{
		// Count the number of mutations of the given type
		MutationRun &mutation_registry = population_.mutation_registry_;
		int mutation_count = mutation_registry.size();
		int match_count = 0, mut_index;
		
		for (mut_index = 0; mut_index < mutation_count; ++mut_index)
			if ((mut_block_ptr + mutation_registry[mut_index])->mutation_type_ptr_ == mutation_type_ptr)
				++match_count;
		
		return EidosValue_SP(new (gEidosValuePool->AllocateChunk()) EidosValue_Int_singleton(match_count));
	}
}
			
//	*********************	– (void)outputFixedMutations([Ns$ filePath = NULL], [logical$ append=F])
//
EidosValue_SP SLiMSim::ExecuteMethod_outputFixedMutations(EidosGlobalStringID p_method_id, const EidosValue_SP *const p_arguments, int p_argument_count, EidosInterpreter &p_interpreter)
{
#pragma unused (p_method_id, p_arguments, p_argument_count, p_interpreter)
	EidosValue *filePath_value = p_arguments[0].get();
	EidosValue *append_value = p_arguments[1].get();
	
	std::ostringstream &output_stream = p_interpreter.ExecutionOutputStream();
	
	if (!warned_early_output_)
	{
		if ((ModelType() == SLiMModelType::kModelTypeWF) && (GenerationStage() == SLiMGenerationStage::kWFStage1ExecuteEarlyScripts))
		{
			output_stream << "#WARNING (SLiMSim::ExecuteMethod_outputFixedMutations): outputFixedMutations() should probably not be called from an early() event in a WF model; the output will reflect state at the beginning of the generation, not the end." << std::endl;
			warned_early_output_ = true;
		}
	}
	
	std::ofstream outfile;
	bool has_file = false;
	std::string outfile_path;
	
	if (filePath_value->Type() != EidosValueType::kValueNULL)
	{
		outfile_path = Eidos_ResolvedPath(filePath_value->StringAtIndex(0, nullptr));
		bool append = append_value->LogicalAtIndex(0, nullptr);
		
		outfile.open(outfile_path.c_str(), append ? (std::ios_base::app | std::ios_base::out) : std::ios_base::out);
		has_file = true;
		
		if (!outfile.is_open())
			EIDOS_TERMINATION << "ERROR (SLiMSim::ExecuteMethod_outputFixedMutations): outputFixedMutations() could not open "<< outfile_path << "." << EidosTerminate();
	}
	
	std::ostream &out = *(has_file ? dynamic_cast<std::ostream *>(&outfile) : dynamic_cast<std::ostream *>(&output_stream));
	
#if DO_MEMORY_CHECKS
	// This method can burn a huge amount of memory and get us killed, if we have a maximum memory usage.  It's nice to
	// try to check for that and terminate with a proper error message, to help the user diagnose the problem.
	int mem_check_counter = 0, mem_check_mod = 100;
	
	if (eidos_do_memory_checks)
		Eidos_CheckRSSAgainstMax("SLiMSim::ExecuteMethod_outputFixedMutations", "(outputFixedMutations(): The memory usage was already out of bounds on entry.)");
#endif
	
	// Output header line
	out << "#OUT: " << generation_ << " F";
	
	if (has_file)
		out << " " << outfile_path;
	
	out << std::endl;
	
	// Output Mutations section
	out << "Mutations:" << std::endl;
	
	std::vector<Substitution*> &subs = population_.substitutions_;
	
	for (unsigned int i = 0; i < subs.size(); i++)
	{
		out << i << " ";
		subs[i]->PrintForSLiMOutput(out);
		
#if DO_MEMORY_CHECKS
		if (eidos_do_memory_checks)
		{
			mem_check_counter++;
			
			if (mem_check_counter % mem_check_mod == 0)
				Eidos_CheckRSSAgainstMax("SLiMSim::ExecuteMethod_outputFixedMutations", "(outputFixedMutations(): Out of memory while outputting substitution objects.)");
		}
#endif
	}
	
	if (has_file)
		outfile.close(); 
	
	return gStaticEidosValueNULLInvisible;
}
			
//	*********************	– (void)outputFull([Ns$ filePath = NULL], [logical$ binary = F], [logical$ append=F], [logical$ spatialPositions = T], [logical$ ages = T])
//
EidosValue_SP SLiMSim::ExecuteMethod_outputFull(EidosGlobalStringID p_method_id, const EidosValue_SP *const p_arguments, int p_argument_count, EidosInterpreter &p_interpreter)
{
#pragma unused (p_method_id, p_arguments, p_argument_count, p_interpreter)
	EidosValue *filePath_value = p_arguments[0].get();
	EidosValue *binary_value = p_arguments[1].get();
	EidosValue *append_value = p_arguments[2].get();
	EidosValue *spatialPositions_value = p_arguments[3].get();
	EidosValue *ages_value = p_arguments[4].get();
	
	if (!warned_early_output_)
	{
		if ((ModelType() == SLiMModelType::kModelTypeWF) && (GenerationStage() == SLiMGenerationStage::kWFStage1ExecuteEarlyScripts))
		{
			p_interpreter.ExecutionOutputStream() << "#WARNING (SLiMSim::ExecuteMethod_outputFull): outputFull() should probably not be called from an early() event in a WF model; the output will reflect state at the beginning of the generation, not the end." << std::endl;
			warned_early_output_ = true;
		}
	}
	
	bool use_binary = binary_value->LogicalAtIndex(0, nullptr);
	bool output_spatial_positions = spatialPositions_value->LogicalAtIndex(0, nullptr);
	bool output_ages = ages_value->LogicalAtIndex(0, nullptr);
	
	if (filePath_value->Type() == EidosValueType::kValueNULL)
	{
		if (use_binary)
			EIDOS_TERMINATION << "ERROR (SLiMSim::ExecuteMethod_outputFull): outputFull() cannot output in binary format to the standard output stream; specify a file for output." << EidosTerminate();
		
		std::ostringstream &output_stream = p_interpreter.ExecutionOutputStream();
		
		output_stream << "#OUT: " << generation_ << " A" << std::endl;
		population_.PrintAll(output_stream, output_spatial_positions, output_ages);
	}
	else
	{
		std::string outfile_path = Eidos_ResolvedPath(filePath_value->StringAtIndex(0, nullptr));
		bool append = append_value->LogicalAtIndex(0, nullptr);
		std::ofstream outfile;
		
		if (use_binary && append)
			EIDOS_TERMINATION << "ERROR (SLiMSim::ExecuteMethod_outputFull): outputFull() cannot append in binary format." << EidosTerminate();
		
		if (use_binary)
			outfile.open(outfile_path.c_str(), std::ios::out | std::ios::binary);
		else
			outfile.open(outfile_path.c_str(), append ? (std::ios_base::app | std::ios_base::out) : std::ios_base::out);
		
		if (outfile.is_open())
		{
			if (use_binary)
			{
				population_.PrintAllBinary(outfile, output_spatial_positions, output_ages);
			}
			else
			{
				// We no longer have input parameters to print; possibly this should print all the initialize...() functions called...
				//				const std::vector<std::string> &input_parameters = p_sim.InputParameters();
				//				
				//				for (int i = 0; i < input_parameters.size(); i++)
				//					outfile << input_parameters[i] << endl;
				
				outfile << "#OUT: " << generation_ << " A " << outfile_path << std::endl;
				population_.PrintAll(outfile, output_spatial_positions, output_ages);
			}
			
			outfile.close(); 
		}
		else
		{
			EIDOS_TERMINATION << "ERROR (SLiMSim::ExecuteMethod_outputFull): outputFull() could not open "<< outfile_path << "." << EidosTerminate();
		}
	}
	
	return gStaticEidosValueNULLInvisible;
}
			
//	*********************	– (void)outputMutations(object<Mutation> mutations, [Ns$ filePath = NULL], [logical$ append=F])
//
EidosValue_SP SLiMSim::ExecuteMethod_outputMutations(EidosGlobalStringID p_method_id, const EidosValue_SP *const p_arguments, int p_argument_count, EidosInterpreter &p_interpreter)
{
#pragma unused (p_method_id, p_arguments, p_argument_count, p_interpreter)
	EidosValue *mutations_value = p_arguments[0].get();
	EidosValue *filePath_value = p_arguments[1].get();
	EidosValue *append_value = p_arguments[2].get();
	
	std::ostringstream &output_stream = p_interpreter.ExecutionOutputStream();
	
	if (!warned_early_output_)
	{
		if ((ModelType() == SLiMModelType::kModelTypeWF) && (GenerationStage() == SLiMGenerationStage::kWFStage1ExecuteEarlyScripts))
		{
			output_stream << "#WARNING (SLiMSim::ExecuteMethod_outputMutations): outputMutations() should probably not be called from an early() event in a WF model; the output will reflect state at the beginning of the generation, not the end." << std::endl;
			warned_early_output_ = true;
		}
	}
	
	std::ofstream outfile;
	bool has_file = false;
	
	if (filePath_value->Type() != EidosValueType::kValueNULL)
	{
		std::string outfile_path = Eidos_ResolvedPath(filePath_value->StringAtIndex(0, nullptr));
		bool append = append_value->LogicalAtIndex(0, nullptr);
		
		outfile.open(outfile_path.c_str(), append ? (std::ios_base::app | std::ios_base::out) : std::ios_base::out);
		has_file = true;
		
		if (!outfile.is_open())
			EIDOS_TERMINATION << "ERROR (SLiMSim::ExecuteMethod_outputMutations): outputMutations() could not open "<< outfile_path << "." << EidosTerminate();
	}
	
	std::ostream &out = *(has_file ? (std::ostream *)&outfile : (std::ostream *)&output_stream);
	
	// Extract all of the Mutation objects in mutations; would be nice if there was a simpler way to do this
	EidosValue_Object *mutations_object = (EidosValue_Object *)mutations_value;
	int mutations_count = mutations_object->Count();
	std::vector<Mutation *> mutations;
	
	for (int mutation_index = 0; mutation_index < mutations_count; mutation_index++)
		mutations.emplace_back((Mutation *)(mutations_object->ObjectElementAtIndex(mutation_index, nullptr)));
	
	// find all polymorphisms of the mutations that are to be tracked
	Mutation *mut_block_ptr = gSLiM_Mutation_Block;
	
	if (mutations_count > 0)
	{
		for (const std::pair<const slim_objectid_t,Subpopulation*> &subpop_pair : population_)
		{
			Subpopulation *subpop = subpop_pair.second;
			PolymorphismMap polymorphisms;
			
			for (slim_popsize_t i = 0; i < 2 * subpop->parent_subpop_size_; i++)	// go through all parents
			{
				Genome &genome = *subpop->parent_genomes_[i];
				int mutrun_count = genome.mutrun_count_;
				
				for (int run_index = 0; run_index < mutrun_count; ++run_index)
				{
					MutationRun *mutrun = genome.mutruns_[run_index].get();
					int mut_count = mutrun->size();
					const MutationIndex *mut_ptr = mutrun->begin_pointer_const();
					
					for (int mut_index = 0; mut_index < mut_count; ++mut_index)
					{
						Mutation *scan_mutation = mut_block_ptr + mut_ptr[mut_index];
						
						// do a linear search for each mutation, ouch; but this is output code, so it doesn't need to be fast, probably.
						if (std::find(mutations.begin(), mutations.end(), scan_mutation) != mutations.end())
							AddMutationToPolymorphismMap(&polymorphisms, scan_mutation);
					}
				}
			}
			
			// output the frequencies of these mutations in each subpopulation; note the format here comes from the old tracked mutations code
			// NOTE the format of this output changed because print_no_id() added the mutation_id_ to its output; BCH 11 June 2016
			for (const PolymorphismPair &polymorphism_pair : polymorphisms) 
			{ 
				out << "#OUT: " << generation_ << " T p" << subpop_pair.first << " ";
				polymorphism_pair.second.Print_NoID(out);
			}
		}
	}
	
	if (has_file)
		outfile.close(); 
	
	return gStaticEidosValueNULLInvisible;
}
			
//	*********************	- (integer$)readFromPopulationFile(string$ filePath)
//
EidosValue_SP SLiMSim::ExecuteMethod_readFromPopulationFile(EidosGlobalStringID p_method_id, const EidosValue_SP *const p_arguments, int p_argument_count, EidosInterpreter &p_interpreter)
{
#pragma unused (p_method_id, p_arguments, p_argument_count, p_interpreter)
	EidosValue *filePath_value = p_arguments[0].get();
	
	if (!warned_early_read_)
	{
		if ((ModelType() == SLiMModelType::kModelTypeWF) && (GenerationStage() == SLiMGenerationStage::kWFStage1ExecuteEarlyScripts))
		{
			p_interpreter.ExecutionOutputStream() << "#WARNING (SLiMSim::ExecuteMethod_readFromPopulationFile): readFromPopulationFile() should probably not be called from an early() event in a WF model; fitness values will not be recalculated prior to offspring generation unless recalculateFitness() is called." << std::endl;
			warned_early_read_ = true;
		}
		if ((ModelType() == SLiMModelType::kModelTypeNonWF) && (GenerationStage() == SLiMGenerationStage::kNonWFStage6ExecuteLateScripts))
		{
			p_interpreter.ExecutionOutputStream() << "#WARNING (SLiMSim::ExecuteMethod_readFromPopulationFile): readFromPopulationFile() should probably not be called from a late() event in a nonWF model; fitness values will not be recalculated prior to offspring generation unless recalculateFitness() is called." << std::endl;
			warned_early_read_ = true;
		}
	}
	
	std::string file_path = Eidos_ResolvedPath(filePath_value->StringAtIndex(0, nullptr));
	
	// first we clear out all variables of type Subpopulation etc. from the symbol table; they will all be invalid momentarily
	// note that we do this not only in our constants table, but in the user's variables as well; we can leave no stone unturned
	// FIXME: Note that we presently have no way of clearing out EidosScribe/SLiMgui references (the variable browser, in particular),
	// and so EidosConsoleWindowController has to do an ugly and only partly effective hack to work around this issue.
	const char *file_path_cstr = file_path.c_str();
	slim_generation_t file_generation = InitializePopulationFromFile(file_path_cstr, &p_interpreter);
	
	return EidosValue_SP(new (gEidosValuePool->AllocateChunk()) EidosValue_Int_singleton(file_generation));
}
			
//	*********************	– (void)recalculateFitness([Ni$ generation = NULL])
//
EidosValue_SP SLiMSim::ExecuteMethod_recalculateFitness(EidosGlobalStringID p_method_id, const EidosValue_SP *const p_arguments, int p_argument_count, EidosInterpreter &p_interpreter)
{
#pragma unused (p_method_id, p_arguments, p_argument_count, p_interpreter)
	EidosValue *generation_value = p_arguments[0].get();
	
	// Trigger a fitness recalculation.  This is suggested after making a change that would modify fitness values, such as altering
	// a selection coefficient or dominance coefficient, changing the mutation type for a mutation, etc.  It will have the side
	// effect of calling fitness() callbacks, so this is quite a heavyweight operation.
	slim_generation_t gen = (generation_value->Type() != EidosValueType::kValueNULL) ? SLiMCastToGenerationTypeOrRaise(generation_value->IntAtIndex(0, nullptr)) : generation_;
	
	population_.RecalculateFitness(gen);
	
	return gStaticEidosValueNULLInvisible;
}
			
//	*********************	– (object<SLiMEidosBlock>$)registerEarlyEvent(Nis$ id, string$ source, [Ni$ start = NULL], [Ni$ end = NULL])
//	*********************	– (object<SLiMEidosBlock>$)registerLateEvent(Nis$ id, string$ source, [Ni$ start = NULL], [Ni$ end = NULL])
//
EidosValue_SP SLiMSim::ExecuteMethod_registerEarlyLateEvent(EidosGlobalStringID p_method_id, const EidosValue_SP *const p_arguments, int p_argument_count, EidosInterpreter &p_interpreter)
{
#pragma unused (p_method_id, p_arguments, p_argument_count, p_interpreter)
	EidosValue *id_value = p_arguments[0].get();
	EidosValue *source_value = p_arguments[1].get();
	EidosValue *start_value = p_arguments[2].get();
	EidosValue *end_value = p_arguments[3].get();
	
	slim_objectid_t script_id = -1;		// used if the id is NULL, to indicate an anonymous block
	std::string script_string = source_value->StringAtIndex(0, nullptr);
	slim_generation_t start_generation = ((start_value->Type() != EidosValueType::kValueNULL) ? SLiMCastToGenerationTypeOrRaise(start_value->IntAtIndex(0, nullptr)) : 1);
	slim_generation_t end_generation = ((end_value->Type() != EidosValueType::kValueNULL) ? SLiMCastToGenerationTypeOrRaise(end_value->IntAtIndex(0, nullptr)) : SLIM_MAX_GENERATION + 1);
	
	if (id_value->Type() != EidosValueType::kValueNULL)
		script_id = SLiM_ExtractObjectIDFromEidosValue_is(id_value, 0, 's');
	
	if (start_generation > end_generation)
		EIDOS_TERMINATION << "ERROR (SLiMSim::ExecuteMethod_registerEarlyLateEvent): register" << ((p_method_id == gID_registerEarlyEvent) ? "Early" : "Late") << "Event() requires start <= end." << EidosTerminate();
	
	SLiMEidosBlock *new_script_block = new SLiMEidosBlock(script_id, script_string, (p_method_id == gID_registerEarlyEvent) ? SLiMEidosBlockType::SLiMEidosEventEarly : SLiMEidosBlockType::SLiMEidosEventLate, start_generation, end_generation);
	
	AddScriptBlock(new_script_block, &p_interpreter, nullptr);		// takes ownership from us
	
	return new_script_block->SelfSymbolTableEntry().second;
}

//	*********************	– (object<SLiMEidosBlock>$)registerFitnessCallback(Nis$ id, string$ source, Nio<MutationType>$ mutType, [Nio<Subpopulation>$ subpop = NULL], [Ni$ start = NULL], [Ni$ end = NULL])
//
EidosValue_SP SLiMSim::ExecuteMethod_registerFitnessCallback(EidosGlobalStringID p_method_id, const EidosValue_SP *const p_arguments, int p_argument_count, EidosInterpreter &p_interpreter)
{
#pragma unused (p_method_id, p_arguments, p_argument_count, p_interpreter)
	EidosValue *id_value = p_arguments[0].get();
	EidosValue *source_value = p_arguments[1].get();
	EidosValue *mutType_value = p_arguments[2].get();
	EidosValue *subpop_value = p_arguments[3].get();
	EidosValue *start_value = p_arguments[4].get();
	EidosValue *end_value = p_arguments[5].get();
	
	slim_objectid_t script_id = -1;		// used if id_value is NULL, to indicate an anonymous block
	std::string script_string = source_value->StringAtIndex(0, nullptr);
	slim_objectid_t mut_type_id = -2;	// used if mutType_value is NULL, to indicate a global fitness() callback
	slim_objectid_t subpop_id = -1;		// used if subpop_value is NULL, to indicate applicability to all subpops
	slim_generation_t start_generation = ((start_value->Type() != EidosValueType::kValueNULL) ? SLiMCastToGenerationTypeOrRaise(start_value->IntAtIndex(0, nullptr)) : 1);
	slim_generation_t end_generation = ((end_value->Type() != EidosValueType::kValueNULL) ? SLiMCastToGenerationTypeOrRaise(end_value->IntAtIndex(0, nullptr)) : SLIM_MAX_GENERATION + 1);
	
	if (id_value->Type() != EidosValueType::kValueNULL)
		script_id = SLiM_ExtractObjectIDFromEidosValue_is(id_value, 0, 's');
	
	if (mutType_value->Type() != EidosValueType::kValueNULL)
		mut_type_id = (mutType_value->Type() == EidosValueType::kValueInt) ? SLiMCastToObjectidTypeOrRaise(mutType_value->IntAtIndex(0, nullptr)) : ((MutationType *)mutType_value->ObjectElementAtIndex(0, nullptr))->mutation_type_id_;
	
	if (subpop_value->Type() != EidosValueType::kValueNULL)
		subpop_id = (subpop_value->Type() == EidosValueType::kValueInt) ? SLiMCastToObjectidTypeOrRaise(subpop_value->IntAtIndex(0, nullptr)) : ((Subpopulation *)subpop_value->ObjectElementAtIndex(0, nullptr))->subpopulation_id_;
	
	if (start_generation > end_generation)
		EIDOS_TERMINATION << "ERROR (SLiMSim::ExecuteMethod_registerFitnessCallback): registerFitnessCallback() requires start <= end." << EidosTerminate();
	
	SLiMEidosBlockType block_type = ((mut_type_id == -2) ? SLiMEidosBlockType::SLiMEidosFitnessGlobalCallback : SLiMEidosBlockType::SLiMEidosFitnessCallback);
	
	SLiMEidosBlock *new_script_block = new SLiMEidosBlock(script_id, script_string, block_type, start_generation, end_generation);
	
	new_script_block->mutation_type_id_ = mut_type_id;
	new_script_block->subpopulation_id_ = subpop_id;
	
	AddScriptBlock(new_script_block, &p_interpreter, nullptr);		// takes ownership from us
	
	return new_script_block->SelfSymbolTableEntry().second;
}

//	*********************	– (object<SLiMEidosBlock>$)registerInteractionCallback(Nis$ id, string$ source, io<InteractionType>$ intType, [Nio<Subpopulation>$ subpop = NULL], [Ni$ start = NULL], [Ni$ end = NULL])
//
EidosValue_SP SLiMSim::ExecuteMethod_registerInteractionCallback(EidosGlobalStringID p_method_id, const EidosValue_SP *const p_arguments, int p_argument_count, EidosInterpreter &p_interpreter)
{
#pragma unused (p_method_id, p_arguments, p_argument_count, p_interpreter)
	EidosValue *id_value = p_arguments[0].get();
	EidosValue *source_value = p_arguments[1].get();
	EidosValue *intType_value = p_arguments[2].get();
	EidosValue *subpop_value = p_arguments[3].get();
	EidosValue *start_value = p_arguments[4].get();
	EidosValue *end_value = p_arguments[5].get();
	
	slim_objectid_t script_id = -1;		// used if the id is NULL, to indicate an anonymous block
	std::string script_string = source_value->StringAtIndex(0, nullptr);
	slim_objectid_t int_type_id = (intType_value->Type() == EidosValueType::kValueInt) ? SLiMCastToObjectidTypeOrRaise(intType_value->IntAtIndex(0, nullptr)) : ((InteractionType *)intType_value->ObjectElementAtIndex(0, nullptr))->interaction_type_id_;
	slim_objectid_t subpop_id = -1;
	slim_generation_t start_generation = ((start_value->Type() != EidosValueType::kValueNULL) ? SLiMCastToGenerationTypeOrRaise(start_value->IntAtIndex(0, nullptr)) : 1);
	slim_generation_t end_generation = ((end_value->Type() != EidosValueType::kValueNULL) ? SLiMCastToGenerationTypeOrRaise(end_value->IntAtIndex(0, nullptr)) : SLIM_MAX_GENERATION + 1);
	
	if (id_value->Type() != EidosValueType::kValueNULL)
		script_id = SLiM_ExtractObjectIDFromEidosValue_is(id_value, 0, 's');
	
	if (subpop_value->Type() != EidosValueType::kValueNULL)
		subpop_id = (subpop_value->Type() == EidosValueType::kValueInt) ? SLiMCastToObjectidTypeOrRaise(subpop_value->IntAtIndex(0, nullptr)) : ((Subpopulation *)subpop_value->ObjectElementAtIndex(0, nullptr))->subpopulation_id_;
	
	if (start_generation > end_generation)
		EIDOS_TERMINATION << "ERROR (SLiMSim::ExecuteMethod_registerInteractionCallback): registerInteractionCallback() requires start <= end." << EidosTerminate();
	
	SLiMEidosBlock *new_script_block = new SLiMEidosBlock(script_id, script_string, SLiMEidosBlockType::SLiMEidosInteractionCallback, start_generation, end_generation);
	
	new_script_block->interaction_type_id_ = int_type_id;
	new_script_block->subpopulation_id_ = subpop_id;
	
	AddScriptBlock(new_script_block, &p_interpreter, nullptr);		// takes ownership from us
	
	return new_script_block->SelfSymbolTableEntry().second;
}

//	*********************	– (object<SLiMEidosBlock>$)registerMateChoiceCallback(Nis$ id, string$ source, [Nio<Subpopulation>$ subpop = NULL], [Ni$ start = NULL], [Ni$ end = NULL])
//	*********************	– (object<SLiMEidosBlock>$)registerModifyChildCallback(Nis$ id, string$ source, [Nio<Subpopulation>$ subpop = NULL], [Ni$ start = NULL], [Ni$ end = NULL])
//	*********************	– (object<SLiMEidosBlock>$)registerRecombinationCallback(Nis$ id, string$ source, [Nio<Subpopulation>$ subpop = NULL], [Ni$ start = NULL], [Ni$ end = NULL])
//
EidosValue_SP SLiMSim::ExecuteMethod_registerMateModifyRecCallback(EidosGlobalStringID p_method_id, const EidosValue_SP *const p_arguments, int p_argument_count, EidosInterpreter &p_interpreter)
{
#pragma unused (p_method_id, p_arguments, p_argument_count, p_interpreter)
	if (p_method_id == gID_registerMateChoiceCallback)
		if (ModelType() == SLiMModelType::kModelTypeNonWF)
			EIDOS_TERMINATION << "ERROR (SLiMSim::ExecuteMethod_registerMateModifyRecCallback): method -registerMateChoiceCallback() is not available in nonWF models." << EidosTerminate();
	
	EidosValue *id_value = p_arguments[0].get();
	EidosValue *source_value = p_arguments[1].get();
	EidosValue *subpop_value = p_arguments[2].get();
	EidosValue *start_value = p_arguments[3].get();
	EidosValue *end_value = p_arguments[4].get();
	
	slim_objectid_t script_id = -1;		// used if the id is NULL, to indicate an anonymous block
	std::string script_string = source_value->StringAtIndex(0, nullptr);
	slim_objectid_t subpop_id = -1;
	slim_generation_t start_generation = ((start_value->Type() != EidosValueType::kValueNULL) ? SLiMCastToGenerationTypeOrRaise(start_value->IntAtIndex(0, nullptr)) : 1);
	slim_generation_t end_generation = ((end_value->Type() != EidosValueType::kValueNULL) ? SLiMCastToGenerationTypeOrRaise(end_value->IntAtIndex(0, nullptr)) : SLIM_MAX_GENERATION + 1);
	
	if (id_value->Type() != EidosValueType::kValueNULL)
		script_id = SLiM_ExtractObjectIDFromEidosValue_is(id_value, 0, 's');
	
	if (subpop_value->Type() != EidosValueType::kValueNULL)
		subpop_id = (subpop_value->Type() == EidosValueType::kValueInt) ? SLiMCastToObjectidTypeOrRaise(subpop_value->IntAtIndex(0, nullptr)) : ((Subpopulation *)subpop_value->ObjectElementAtIndex(0, nullptr))->subpopulation_id_;
	
	if (start_generation > end_generation)
		EIDOS_TERMINATION << "ERROR (SLiMSim::ExecuteMethod_registerMateModifyRecCallback): " << Eidos_StringForGlobalStringID(p_method_id) << "() requires start <= end." << EidosTerminate();
	
	SLiMEidosBlockType block_type;
	
	if (p_method_id == gID_registerMateChoiceCallback)					block_type = SLiMEidosBlockType::SLiMEidosMateChoiceCallback;
	else if (p_method_id == gID_registerModifyChildCallback)			block_type = SLiMEidosBlockType::SLiMEidosModifyChildCallback;
	else /* if (p_method_id == gID_registerRecombinationCallback) */	block_type = SLiMEidosBlockType::SLiMEidosRecombinationCallback;
	
	SLiMEidosBlock *new_script_block = new SLiMEidosBlock(script_id, script_string, block_type, start_generation, end_generation);
	
	new_script_block->subpopulation_id_ = subpop_id;
	
	AddScriptBlock(new_script_block, &p_interpreter, nullptr);		// takes ownership from us
	
	return new_script_block->SelfSymbolTableEntry().second;
}

//	*********************	– (object<SLiMEidosBlock>$)registerReproductionCallback(Nis$ id, string$ source, [Nio<Subpopulation>$ subpop = NULL], [Ns$ sex = NULL], [Ni$ start = NULL], [Ni$ end = NULL])
//
EidosValue_SP SLiMSim::ExecuteMethod_registerReproductionCallback(EidosGlobalStringID p_method_id, const EidosValue_SP *const p_arguments, int p_argument_count, EidosInterpreter &p_interpreter)
{
#pragma unused (p_method_id, p_arguments, p_argument_count, p_interpreter)
	if (ModelType() == SLiMModelType::kModelTypeWF)
		EIDOS_TERMINATION << "ERROR (SLiMSim::ExecuteMethod_registerReproductionCallback): method -registerReproductionCallback() is not available in WF models." << EidosTerminate();
	
	EidosValue *id_value = p_arguments[0].get();
	EidosValue *source_value = p_arguments[1].get();
	EidosValue *subpop_value = p_arguments[2].get();
	EidosValue *sex_value = p_arguments[3].get();
	EidosValue *start_value = p_arguments[4].get();
	EidosValue *end_value = p_arguments[5].get();
	
	slim_objectid_t script_id = -1;		// used if the id is NULL, to indicate an anonymous block
	std::string script_string = source_value->StringAtIndex(0, nullptr);
	slim_objectid_t subpop_id = -1;
	IndividualSex sex_specificity = IndividualSex::kUnspecified;
	slim_generation_t start_generation = ((start_value->Type() != EidosValueType::kValueNULL) ? SLiMCastToGenerationTypeOrRaise(start_value->IntAtIndex(0, nullptr)) : 1);
	slim_generation_t end_generation = ((end_value->Type() != EidosValueType::kValueNULL) ? SLiMCastToGenerationTypeOrRaise(end_value->IntAtIndex(0, nullptr)) : SLIM_MAX_GENERATION + 1);
	
	if (id_value->Type() != EidosValueType::kValueNULL)
		script_id = SLiM_ExtractObjectIDFromEidosValue_is(id_value, 0, 's');
	
	if (subpop_value->Type() != EidosValueType::kValueNULL)
		subpop_id = (subpop_value->Type() == EidosValueType::kValueInt) ? SLiMCastToObjectidTypeOrRaise(subpop_value->IntAtIndex(0, nullptr)) : ((Subpopulation *)subpop_value->ObjectElementAtIndex(0, nullptr))->subpopulation_id_;
	
	if (sex_value->Type() != EidosValueType::kValueNULL)
	{
		std::string sex_string = sex_value->StringAtIndex(0, nullptr);
		
		if (sex_string == "M")			sex_specificity = IndividualSex::kMale;
		else if (sex_string == "F")		sex_specificity = IndividualSex::kFemale;
		else
			EIDOS_TERMINATION << "ERROR (SLiMSim::ExecuteMethod_registerReproductionCallback): registerReproductionCallback() requires sex to be 'M', 'F', or NULL." << EidosTerminate();
		
		if (!sex_enabled_)
			EIDOS_TERMINATION << "ERROR (SLiMSim::ExecuteMethod_registerReproductionCallback): registerReproductionCallback() requires sex to be NULL in non-sexual models." << EidosTerminate();
	}
	
	if (start_generation > end_generation)
		EIDOS_TERMINATION << "ERROR (SLiMSim::ExecuteMethod_registerReproductionCallback): registerReproductionCallback() requires start <= end." << EidosTerminate();
	
	SLiMEidosBlockType block_type = SLiMEidosBlockType::SLiMEidosReproductionCallback;
	SLiMEidosBlock *new_script_block = new SLiMEidosBlock(script_id, script_string, block_type, start_generation, end_generation);
	
	new_script_block->subpopulation_id_ = subpop_id;
	new_script_block->sex_specificity_ = sex_specificity;
	
	AddScriptBlock(new_script_block, &p_interpreter, nullptr);		// takes ownership from us
	
	return new_script_block->SelfSymbolTableEntry().second;
}

//	*********************	– (object<SLiMEidosBlock>)rescheduleScriptBlock(object<SLiMEidosBlock>$ block, [Ni$ start = NULL], [Ni$ end = NULL], [Ni generations = NULL])
//
EidosValue_SP SLiMSim::ExecuteMethod_rescheduleScriptBlock(EidosGlobalStringID p_method_id, const EidosValue_SP *const p_arguments, int p_argument_count, EidosInterpreter &p_interpreter)
{
#pragma unused (p_method_id, p_arguments, p_argument_count, p_interpreter)
	EidosValue *block_value = (EidosValue_Object *)p_arguments[0].get();
	EidosValue *start_value = p_arguments[1].get();
	EidosValue *end_value = p_arguments[2].get();
	EidosValue *generations_value = p_arguments[3].get();
	
	SLiMEidosBlock *block = (SLiMEidosBlock *)block_value->ObjectElementAtIndex(0, nullptr);
	bool start_null = (start_value->Type() == EidosValueType::kValueNULL);
	bool end_null = (end_value->Type() == EidosValueType::kValueNULL);
	bool generations_null = (generations_value->Type() == EidosValueType::kValueNULL);
	
	if (block->type_ == SLiMEidosBlockType::SLiMEidosUserDefinedFunction)
	{
		// this should never be hit, because the user should have to way to get a reference to a function block
		EIDOS_TERMINATION << "ERROR (SLiMSim::ExecuteMethod_rescheduleScriptBlock): (internal error) rescheduleScriptBlock() cannot be called on user-defined function script blocks." << EidosTerminate();
	}
	
	if ((!start_null || !end_null) && generations_null)
	{
		// start/end case; this is simple
		
		slim_generation_t start = (start_null ? 1 : SLiMCastToGenerationTypeOrRaise(start_value->IntAtIndex(0, nullptr)));
		slim_generation_t end = (end_null ? SLIM_MAX_GENERATION + 1 : SLiMCastToGenerationTypeOrRaise(end_value->IntAtIndex(0, nullptr)));
		
		if (start > end)
			EIDOS_TERMINATION << "ERROR (SLiMSim::ExecuteMethod_rescheduleScriptBlock): reschedule() requires start <= end." << EidosTerminate();
		
		block->start_generation_ = start;
		block->end_generation_ = end;
		last_script_block_gen_cached_ = false;
		script_block_types_cached_ = false;
		scripts_changed_ = true;
		
		return EidosValue_SP(new (gEidosValuePool->AllocateChunk()) EidosValue_Object_singleton(block, gSLiM_SLiMEidosBlock_Class));
	}
	else if (!generations_null && (start_null && end_null))
	{
		// generations case; this is complicated
		
		// first, fetch the generations and make sure they are in bounds
		std::vector<slim_generation_t> generations;
		int gen_count = generations_value->Count();
		
		if (gen_count < 1)
			EIDOS_TERMINATION << "ERROR (SLiMSim::ExecuteMethod_rescheduleScriptBlock): reschedule() requires at least one generation; use deregisterScriptBlock() to remove a script block from the simulation." << EidosTerminate();
		
		generations.reserve(gen_count);
		
		for (int gen_index = 0; gen_index < gen_count; ++gen_index)
			generations.push_back(SLiMCastToGenerationTypeOrRaise(generations_value->IntAtIndex(gen_index, nullptr)));
		
		// next, sort the generation list
		std::sort(generations.begin(), generations.end());
		
		// finally, go through the generation vector and schedule blocks for sequential runs
		EidosValue_Object_vector *vec = (new (gEidosValuePool->AllocateChunk()) EidosValue_Object_vector(gSLiM_SLiMEidosBlock_Class));
		EidosValue_SP result_SP = EidosValue_SP(vec);
		bool first_block = true;
		
		slim_generation_t start = -10;
		slim_generation_t end = -10;
		int gen_index = 0;
		
		// I'm sure there's a prettier algorithm for finding the sequential runs, but I'm not seeing it right now.
		// The tricky thing is that I want there to be only a single place in the code where a block is scheduled;
		// it seems easy to write a version where blocks get scheduled in two places, a main case and a tail case.
		while (true)
		{
			slim_generation_t gen = generations[gen_index];
			bool reached_end_in_seq = false;
			
			if (gen == end + 1)			// sequential value seen; move on to the next sequential value
			{
				end++;
				
				if (++gen_index < gen_count)
					continue;
				reached_end_in_seq = true;
			}
			else if (gen <= end)
			{
				EIDOS_TERMINATION << "ERROR (SLiMSim::ExecuteMethod_rescheduleScriptBlock): reschedule() requires that the generation vector contain unique values; the same generation cannot be used twice." << EidosTerminate();
			}
			
			// make new block and move on to start the next sequence
		makeBlock:
			if ((start != -10) && (end != -10))
			{
				// start and end define the range of the block to schedule; first_block
				// determines whether we use the existing block or make a new one
				if (first_block)
				{
					block->start_generation_ = start;
					block->end_generation_ = end;
					first_block = false;
					last_script_block_gen_cached_ = false;
					script_block_types_cached_ = false;
					scripts_changed_ = true;
					
					vec->push_object_element(block);
				}
				else
				{
					SLiMEidosBlock *new_script_block = new SLiMEidosBlock(-1, block->compound_statement_node_->token_->token_string_, block->type_, start, end);
					
					AddScriptBlock(new_script_block, &p_interpreter, nullptr);		// takes ownership from us
					
					vec->push_object_element(new_script_block);
				}
			}
			
			start = gen;
			end = gen;
			++gen_index;
			
			if ((gen_index == gen_count) && !reached_end_in_seq)
				goto makeBlock;
			else if (gen_index >= gen_count)
				break;
		}
		
		return result_SP;
	}
	else
	{
		EIDOS_TERMINATION << "ERROR (SLiMSim::ExecuteMethod_rescheduleScriptBlock): reschedule() requires that either start/end or generations be supplied, but not both." << EidosTerminate();
	}
}

//	*********************	- (void)simulationFinished(void)
//
EidosValue_SP SLiMSim::ExecuteMethod_simulationFinished(EidosGlobalStringID p_method_id, const EidosValue_SP *const p_arguments, int p_argument_count, EidosInterpreter &p_interpreter)
{
#pragma unused (p_method_id, p_arguments, p_argument_count, p_interpreter)
	
	sim_declared_finished_ = true;
	
	return gStaticEidosValueNULLInvisible;
}

// TREE SEQUENCE RECORDING
//	*********************	- (void)treeSeqSimplify(void)
//
EidosValue_SP SLiMSim::ExecuteMethod_treeSeqSimplify(EidosGlobalStringID p_method_id, const EidosValue_SP *const p_arguments, int p_argument_count, EidosInterpreter &p_interpreter)
{
#pragma unused (p_method_id, p_arguments, p_argument_count, p_interpreter)
	if (!recording_tree_)
		EIDOS_TERMINATION << "ERROR (SLiMSim::ExecuteMethod_treeSeqSimplify): treeSeqSimplify() may only be called when tree recording is enabled." << EidosTerminate();
	
	SLiMGenerationStage gen_stage = GenerationStage();
	
	if ((gen_stage != SLiMGenerationStage::kWFStage1ExecuteEarlyScripts) && (gen_stage != SLiMGenerationStage::kWFStage5ExecuteLateScripts) &&
		(gen_stage != SLiMGenerationStage::kNonWFStage2ExecuteEarlyScripts) && (gen_stage != SLiMGenerationStage::kNonWFStage6ExecuteLateScripts))
		EIDOS_TERMINATION << "ERROR (SLiMSim::ExecuteMethod_treeSeqSimplify): treeSeqSimplify() may only be called from an early() or late() event." << EidosTerminate();

	SimplifyTree();
	
	return gStaticEidosValueNULLInvisible;
}

// TREE SEQUENCE RECORDING
//	*********************	- (void)treeSeqRememberIndividuals(object<Individual> individuals)
//
EidosValue_SP SLiMSim::ExecuteMethod_treeSeqRememberIndividuals(EidosGlobalStringID p_method_id, const EidosValue_SP *const p_arguments, int p_argument_count, EidosInterpreter &p_interpreter)
{
#pragma unused (p_method_id, p_argument_count, p_interpreter)
	EidosValue_Object *individuals_value = (EidosValue_Object *)p_arguments[0].get();
	int ind_count = individuals_value->Count();
	
	if (!recording_tree_)
		EIDOS_TERMINATION << "ERROR (SLiMSim::ExecuteMethod_treeSeqRememberIndividuals): treeSeqRememberIndividuals() may only be called when tree recording is enabled." << EidosTerminate();
	
	SLiMGenerationStage gen_stage = GenerationStage();
	
	if ((gen_stage != SLiMGenerationStage::kWFStage1ExecuteEarlyScripts) && (gen_stage != SLiMGenerationStage::kWFStage5ExecuteLateScripts) &&
		(gen_stage != SLiMGenerationStage::kNonWFStage2ExecuteEarlyScripts) && (gen_stage != SLiMGenerationStage::kNonWFStage6ExecuteLateScripts))
		EIDOS_TERMINATION << "ERROR (SLiMSim::ExecuteMethod_treeSeqRememberIndividuals): treeSeqRememberIndividuals() may only be called from an early() or late() event." << EidosTerminate();
	
	std::vector<slim_pedigreeid_t> individual_IDs;
	
	for (int ind_index = 0; ind_index < ind_count; ind_index++)
	{
		Individual *ind = (Individual *)(individuals_value->ObjectElementAtIndex(ind_index, nullptr));
		
		individual_IDs.emplace_back(ind->PedigreeID());
	}
	
	RememberIndividuals(individual_IDs);
	
	return gStaticEidosValueNULLInvisible;
}

// TREE SEQUENCE RECORDING
//	*********************	- (void)treeSeqOutput(string$ path, [logical$ binary = T], [logical$ simplify = T])
//
EidosValue_SP SLiMSim::ExecuteMethod_treeSeqOutput(EidosGlobalStringID p_method_id, const EidosValue_SP *const p_arguments, int p_argument_count, EidosInterpreter &p_interpreter)
{
#pragma unused (p_method_id, p_argument_count, p_interpreter)
	EidosValue *path_value = p_arguments[0].get();
	EidosValue *binary_value = p_arguments[1].get();
	EidosValue *simplify_value = p_arguments[2].get();
	
	if (!recording_tree_)
		EIDOS_TERMINATION << "ERROR (SLiMSim::ExecuteMethod_treeSeqOutput): treeSeqOutput() may only be called when tree recording is enabled." << EidosTerminate();
	
	SLiMGenerationStage gen_stage = GenerationStage();
	
	if ((gen_stage != SLiMGenerationStage::kWFStage1ExecuteEarlyScripts) && (gen_stage != SLiMGenerationStage::kWFStage5ExecuteLateScripts) &&
		(gen_stage != SLiMGenerationStage::kNonWFStage2ExecuteEarlyScripts) && (gen_stage != SLiMGenerationStage::kNonWFStage6ExecuteLateScripts))
		EIDOS_TERMINATION << "ERROR (SLiMSim::ExecuteMethod_treeSeqOutput): treeSeqOutput() may only be called from an early() or late() event." << EidosTerminate();
	
	std::string path_string = path_value->StringAtIndex(0, nullptr);
	bool binary = binary_value->LogicalAtIndex(0, nullptr);
	bool simplify = simplify_value->LogicalAtIndex(0, nullptr);
	
	WriteTreeSequence(path_string, binary, simplify);
	
	return gStaticEidosValueNULLInvisible;
}


//
//	SLiMSim_Class
//
#pragma mark -
#pragma mark SLiMSim_Class
#pragma mark -

class SLiMSim_Class : public SLiMEidosDictionary_Class
{
public:
	SLiMSim_Class(const SLiMSim_Class &p_original) = delete;	// no copy-construct
	SLiMSim_Class& operator=(const SLiMSim_Class&) = delete;	// no copying
	inline SLiMSim_Class(void) { }
	
	virtual const std::string &ElementType(void) const;
	
	virtual const std::vector<const EidosPropertySignature *> *Properties(void) const;
	virtual const std::vector<const EidosMethodSignature *> *Methods(void) const;
};

EidosObjectClass *gSLiM_SLiMSim_Class = new SLiMSim_Class();


const std::string &SLiMSim_Class::ElementType(void) const
{
	return gStr_SLiMSim;
}

const std::vector<const EidosPropertySignature *> *SLiMSim_Class::Properties(void) const
{
	static std::vector<const EidosPropertySignature *> *properties = nullptr;
	
	if (!properties)
	{
		properties = new std::vector<const EidosPropertySignature *>(*EidosObjectClass::Properties());
		
		properties->emplace_back((EidosPropertySignature *)(new EidosPropertySignature(gStr_chromosome,				true,	kEidosValueMaskObject | kEidosValueMaskSingleton, gSLiM_Chromosome_Class)));
		properties->emplace_back((EidosPropertySignature *)(new EidosPropertySignature(gStr_chromosomeType,			true,	kEidosValueMaskString | kEidosValueMaskSingleton)));
		properties->emplace_back((EidosPropertySignature *)(new EidosPropertySignature(gStr_dimensionality,			true,	kEidosValueMaskString | kEidosValueMaskSingleton)));
		properties->emplace_back((EidosPropertySignature *)(new EidosPropertySignature(gStr_periodicity,			true,	kEidosValueMaskString | kEidosValueMaskSingleton)));
		properties->emplace_back((EidosPropertySignature *)(new EidosPropertySignature(gStr_genomicElementTypes,	true,	kEidosValueMaskObject, gSLiM_GenomicElementType_Class)));
		properties->emplace_back((EidosPropertySignature *)(new EidosPropertySignature(gStr_inSLiMgui,				true,	kEidosValueMaskLogical | kEidosValueMaskSingleton)));
		properties->emplace_back((EidosPropertySignature *)(new EidosPropertySignature(gStr_interactionTypes,		true,	kEidosValueMaskObject, gSLiM_InteractionType_Class)));
		properties->emplace_back((EidosPropertySignature *)(new EidosPropertySignature(gStr_modelType,				true,	kEidosValueMaskString | kEidosValueMaskSingleton)));
		properties->emplace_back((EidosPropertySignature *)(new EidosPropertySignature(gStr_mutations,				true,	kEidosValueMaskObject, gSLiM_Mutation_Class)));
		properties->emplace_back((EidosPropertySignature *)(new EidosPropertySignature(gStr_mutationTypes,			true,	kEidosValueMaskObject, gSLiM_MutationType_Class)));
		properties->emplace_back((EidosPropertySignature *)(new EidosPropertySignature(gStr_scriptBlocks,			true,	kEidosValueMaskObject, gSLiM_SLiMEidosBlock_Class)));
		properties->emplace_back((EidosPropertySignature *)(new EidosPropertySignature(gStr_sexEnabled,				true,	kEidosValueMaskLogical | kEidosValueMaskSingleton)));
		properties->emplace_back((EidosPropertySignature *)(new EidosPropertySignature(gStr_subpopulations,			true,	kEidosValueMaskObject, gSLiM_Subpopulation_Class)));
		properties->emplace_back((EidosPropertySignature *)(new EidosPropertySignature(gStr_substitutions,			true,	kEidosValueMaskObject, gSLiM_Substitution_Class)));
		properties->emplace_back((EidosPropertySignature *)(new EidosPropertySignature(gStr_dominanceCoeffX,		false,	kEidosValueMaskFloat | kEidosValueMaskSingleton)));
		properties->emplace_back((EidosPropertySignature *)(new EidosPropertySignature(gStr_generation,				false,	kEidosValueMaskInt | kEidosValueMaskSingleton)));
		properties->emplace_back((EidosPropertySignature *)(new EidosPropertySignature(gStr_tag,					false,	kEidosValueMaskInt | kEidosValueMaskSingleton)));
		
		std::sort(properties->begin(), properties->end(), CompareEidosPropertySignatures);
	}
	
	return properties;
}

const std::vector<const EidosMethodSignature *> *SLiMSim_Class::Methods(void) const
{
	static std::vector<const EidosMethodSignature *> *methods = nullptr;
	
	if (!methods)
	{
		methods = new std::vector<const EidosMethodSignature *>(*SLiMEidosDictionary_Class::Methods());
		
		methods->emplace_back((EidosInstanceMethodSignature *)(new EidosInstanceMethodSignature(gStr_addSubpop, kEidosValueMaskObject | kEidosValueMaskSingleton, gSLiM_Subpopulation_Class))->AddIntString_S("subpopID")->AddInt_S("size")->AddFloat_OS("sexRatio", gStaticEidosValue_Float0Point5));
		methods->emplace_back((EidosInstanceMethodSignature *)(new EidosInstanceMethodSignature(gStr_addSubpopSplit, kEidosValueMaskObject | kEidosValueMaskSingleton, gSLiM_Subpopulation_Class))->AddIntString_S("subpopID")->AddInt_S("size")->AddIntObject_S("sourceSubpop", gSLiM_Subpopulation_Class)->AddFloat_OS("sexRatio", gStaticEidosValue_Float0Point5));
		methods->emplace_back((EidosInstanceMethodSignature *)(new EidosInstanceMethodSignature(gStr_countOfMutationsOfType, kEidosValueMaskInt | kEidosValueMaskSingleton))->AddIntObject_S("mutType", gSLiM_MutationType_Class));
		methods->emplace_back((EidosInstanceMethodSignature *)(new EidosInstanceMethodSignature(gStr_deregisterScriptBlock, kEidosValueMaskNULL))->AddIntObject("scriptBlocks", gSLiM_SLiMEidosBlock_Class));
		methods->emplace_back((EidosInstanceMethodSignature *)(new EidosInstanceMethodSignature(gStr_mutationFrequencies, kEidosValueMaskFloat))->AddObject_N("subpops", gSLiM_Subpopulation_Class)->AddObject_ON("mutations", gSLiM_Mutation_Class, gStaticEidosValueNULL));
		methods->emplace_back((EidosInstanceMethodSignature *)(new EidosInstanceMethodSignature(gStr_mutationCounts, kEidosValueMaskInt))->AddObject_N("subpops", gSLiM_Subpopulation_Class)->AddObject_ON("mutations", gSLiM_Mutation_Class, gStaticEidosValueNULL));
		methods->emplace_back((EidosInstanceMethodSignature *)(new EidosInstanceMethodSignature(gStr_mutationsOfType, kEidosValueMaskObject, gSLiM_Mutation_Class))->AddIntObject_S("mutType", gSLiM_MutationType_Class));
		methods->emplace_back((EidosInstanceMethodSignature *)(new EidosInstanceMethodSignature(gStr_outputFixedMutations, kEidosValueMaskNULL))->AddString_OSN("filePath", gStaticEidosValueNULL)->AddLogical_OS("append", gStaticEidosValue_LogicalF));
		methods->emplace_back((EidosInstanceMethodSignature *)(new EidosInstanceMethodSignature(gStr_outputFull, kEidosValueMaskNULL))->AddString_OSN("filePath", gStaticEidosValueNULL)->AddLogical_OS("binary", gStaticEidosValue_LogicalF)->AddLogical_OS("append", gStaticEidosValue_LogicalF)->AddLogical_OS("spatialPositions", gStaticEidosValue_LogicalT)->AddLogical_OS("ages", gStaticEidosValue_LogicalT));
		methods->emplace_back((EidosInstanceMethodSignature *)(new EidosInstanceMethodSignature(gStr_outputMutations, kEidosValueMaskNULL))->AddObject("mutations", gSLiM_Mutation_Class)->AddString_OSN("filePath", gStaticEidosValueNULL)->AddLogical_OS("append", gStaticEidosValue_LogicalF));
		methods->emplace_back((EidosInstanceMethodSignature *)(new EidosInstanceMethodSignature(gStr_readFromPopulationFile, kEidosValueMaskInt | kEidosValueMaskSingleton))->AddString_S("filePath"));
		methods->emplace_back((EidosInstanceMethodSignature *)(new EidosInstanceMethodSignature(gStr_recalculateFitness, kEidosValueMaskNULL))->AddInt_OSN("generation", gStaticEidosValueNULL));
		methods->emplace_back((EidosInstanceMethodSignature *)(new EidosInstanceMethodSignature(gStr_registerEarlyEvent, kEidosValueMaskObject | kEidosValueMaskSingleton, gSLiM_SLiMEidosBlock_Class))->AddIntString_SN("id")->AddString_S("source")->AddInt_OSN("start", gStaticEidosValueNULL)->AddInt_OSN("end", gStaticEidosValueNULL));
		methods->emplace_back((EidosInstanceMethodSignature *)(new EidosInstanceMethodSignature(gStr_registerLateEvent, kEidosValueMaskObject | kEidosValueMaskSingleton, gSLiM_SLiMEidosBlock_Class))->AddIntString_SN("id")->AddString_S("source")->AddInt_OSN("start", gStaticEidosValueNULL)->AddInt_OSN("end", gStaticEidosValueNULL));
		methods->emplace_back((EidosInstanceMethodSignature *)(new EidosInstanceMethodSignature(gStr_registerFitnessCallback, kEidosValueMaskObject | kEidosValueMaskSingleton, gSLiM_SLiMEidosBlock_Class))->AddIntString_SN("id")->AddString_S("source")->AddIntObject_SN("mutType", gSLiM_MutationType_Class)->AddIntObject_OSN("subpop", gSLiM_Subpopulation_Class, gStaticEidosValueNULL)->AddInt_OSN("start", gStaticEidosValueNULL)->AddInt_OSN("end", gStaticEidosValueNULL));
		methods->emplace_back((EidosInstanceMethodSignature *)(new EidosInstanceMethodSignature(gStr_registerInteractionCallback, kEidosValueMaskObject | kEidosValueMaskSingleton, gSLiM_SLiMEidosBlock_Class))->AddIntString_SN("id")->AddString_S("source")->AddIntObject_S("intType", gSLiM_InteractionType_Class)->AddIntObject_OSN("subpop", gSLiM_Subpopulation_Class, gStaticEidosValueNULL)->AddInt_OSN("start", gStaticEidosValueNULL)->AddInt_OSN("end", gStaticEidosValueNULL));
		methods->emplace_back((EidosInstanceMethodSignature *)(new EidosInstanceMethodSignature(gStr_registerMateChoiceCallback, kEidosValueMaskObject | kEidosValueMaskSingleton, gSLiM_SLiMEidosBlock_Class))->AddIntString_SN("id")->AddString_S("source")->AddIntObject_OSN("subpop", gSLiM_Subpopulation_Class, gStaticEidosValueNULL)->AddInt_OSN("start", gStaticEidosValueNULL)->AddInt_OSN("end", gStaticEidosValueNULL));
		methods->emplace_back((EidosInstanceMethodSignature *)(new EidosInstanceMethodSignature(gStr_registerModifyChildCallback, kEidosValueMaskObject | kEidosValueMaskSingleton, gSLiM_SLiMEidosBlock_Class))->AddIntString_SN("id")->AddString_S("source")->AddIntObject_OSN("subpop", gSLiM_Subpopulation_Class, gStaticEidosValueNULL)->AddInt_OSN("start", gStaticEidosValueNULL)->AddInt_OSN("end", gStaticEidosValueNULL));
		methods->emplace_back((EidosInstanceMethodSignature *)(new EidosInstanceMethodSignature(gStr_registerRecombinationCallback, kEidosValueMaskObject | kEidosValueMaskSingleton, gSLiM_SLiMEidosBlock_Class))->AddIntString_SN("id")->AddString_S("source")->AddIntObject_OSN("subpop", gSLiM_Subpopulation_Class, gStaticEidosValueNULL)->AddInt_OSN("start", gStaticEidosValueNULL)->AddInt_OSN("end", gStaticEidosValueNULL));
		methods->emplace_back((EidosInstanceMethodSignature *)(new EidosInstanceMethodSignature(gStr_registerReproductionCallback, kEidosValueMaskObject | kEidosValueMaskSingleton, gSLiM_SLiMEidosBlock_Class))->AddIntString_SN("id")->AddString_S("source")->AddIntObject_OSN("subpop", gSLiM_Subpopulation_Class, gStaticEidosValueNULL)->AddString_OSN("sex", gStaticEidosValueNULL)->AddInt_OSN("start", gStaticEidosValueNULL)->AddInt_OSN("end", gStaticEidosValueNULL));
		methods->emplace_back((EidosInstanceMethodSignature *)(new EidosInstanceMethodSignature(gStr_rescheduleScriptBlock, kEidosValueMaskObject, gSLiM_SLiMEidosBlock_Class))->AddObject_S("block", gSLiM_SLiMEidosBlock_Class)->AddInt_OSN("start", gStaticEidosValueNULL)->AddInt_OSN("end", gStaticEidosValueNULL)->AddInt_ON("generations", gStaticEidosValueNULL));
		methods->emplace_back((EidosInstanceMethodSignature *)(new EidosInstanceMethodSignature(gStr_simulationFinished, kEidosValueMaskNULL)));
		methods->emplace_back((EidosInstanceMethodSignature *)(new EidosInstanceMethodSignature(gStr_treeSeqSimplify, kEidosValueMaskNULL)));
		methods->emplace_back((EidosInstanceMethodSignature *)(new EidosInstanceMethodSignature(gStr_treeSeqRememberIndividuals, kEidosValueMaskNULL))->AddObject("individuals", gSLiM_Individual_Class));
		methods->emplace_back((EidosInstanceMethodSignature *)(new EidosInstanceMethodSignature(gStr_treeSeqOutput, kEidosValueMaskNULL))->AddString_S("path")->AddLogical_OS("binary", gStaticEidosValue_LogicalT)->AddLogical_OS("simplify", gStaticEidosValue_LogicalT));
							  
		std::sort(methods->begin(), methods->end(), CompareEidosCallSignatures);
	}
	
	return methods;
}



























































<|MERGE_RESOLUTION|>--- conflicted
+++ resolved
@@ -3907,11 +3907,13 @@
 		}
 	}
 }
-
-void SLiMSim::SimplifyTree(void)
-{
-<<<<<<< HEAD
-	//TODO
+￼
+void SLiMSim::WriteTreeSequence(std::string &p_recording_tree_path, bool p_binary, bool p_simplify)
+{
+	// FIXME: needs to either:
+    // if p_binary, then write out to that path;
+    // otherwise, create p_recording_tree_path as a directory,
+    // and write out to text files in that directory
 
 	// Write the recorded tree sequence stuff to recording_tree_path_; see Eidos_ExecuteFunction_writeFile()
 	// for some example file-writing code, but I guess you'll maybe be using that library you mentioned.
@@ -3927,35 +3929,22 @@
 	node_table_dump_text(&tables.nodes,MspTxtNodeTable);
 	edge_table_dump_text(&tables.edges,MspTxtEdgeTable);
 	
-	
-
-	
-	//freeing these for now. Will change this after I get writing figured out.
-	//simplifier_free(&simplifier);
-
 	table_collection_free(&tables);
 	
-/*
-	//BEFORE TABLES API UPDATE 
-    	node_table_free(&nodes);
-    	edge_table_free(&edges);
-    	migration_table_free(&migrations);
-    	site_table_free(&sites);
-    	mutation_table_free(&mutations);
-*/
-	
-	//WRITE TABLES TO A TEXT FILE
 	
 	fclose(MspTxtNodeTable);
 	fclose(MspTxtEdgeTable);
-	
-	
-=======
+}	
+	
+void SLiMSim::SimplifyTree(void)
+{
 	// This gets called by CheckAutoSimplification() when it chooses to simplify, and also gets called when
 	// the user makes a treeSeqSimplify() call.  It should call out to whatever code on the tree sequence side
 	// actually causes a simplification to occur.
 	
 	std::cout << Generation() << ": ***** Simplifying tree" << std::endl;		// FIXME replace me
+
+    // FIXME: should call simplifyTables
 	
 	// Reset our auto-simplification counter to start counting up to the simplification interval again
 	simplify_elapsed_ = 0;
@@ -3967,7 +3956,6 @@
 	// permanently in this run of the model, i.e. added to the sample in every simplify.
 	
 	std::cout << Generation() << ": ***** Remembering specified individuals" << std::endl;		// FIXME replace me
->>>>>>> ff0248ed
 }
 
 
