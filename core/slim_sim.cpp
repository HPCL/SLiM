--- conflicted
+++ resolved
@@ -3742,31 +3742,24 @@
 	// not be completely initialized yet; it may not know its sex, and its genomes may not know their types, and so forth.  If that needs to
 	// be fixed, it should be reasonably straightforward to do so.  For now, the only information guaranteed valid is the pedigree IDs.
 
-
-	
 	//DEBUG STDOUT PRINTING
 	/*
 	slim_pedigreeid_t ind_pid = p_individual->PedigreeID();
 	slim_pedigreeid_t p1_pid = p_individual->Parent1PedigreeID();
 	slim_pedigreeid_t p2_pid = p_individual->Parent2PedigreeID();
 	
-<<<<<<< HEAD
 	std::cout << "--------------------------------------------------" << std::endl << std::endl;
 		
 	std::cout << Generation() << ": New individual created, pedigree id " << ind_pid << " (parents: " << p1_pid << ", " << p2_pid << ")" << std::endl << std::endl;
 	*/
-
 
 	//Set ivar to current individual, this way the calls to RecordRecombination have reference.
 	CurrentTreeSequenceIndividual = p_individual;
 	//Set ivar to indicate the first recombination has not been called, (this lets us know which parent each recombination is referring to
 	FirstRecombinationCalled = false;
 
-=======
-	// Use tree_seq_generation_, not Generation(), here and elsewhere, which increments immediately after offspring generation;
+	// FIXME: Use tree_seq_generation_, not Generation(), here and elsewhere, which increments immediately after offspring generation;
 	// this should fix the addSubpop() issue when called in an early() event, I guess...
-	std::cout << tree_seq_generation_ << ": New individual created, pedigree id " << ind_pid << " (parents: " << p1_pid << ", " << p2_pid << ")" << std::endl;
->>>>>>> fc9dfd4a
 }
 
 void SLiMSim::RecordNewGenome(std::vector<slim_position_t> *p_breakpoints, bool p_start_strand_2)
