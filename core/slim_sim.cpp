--- conflicted
+++ resolved
@@ -3709,13 +3709,11 @@
 void SLiMSim::SimplifyTreeSequence(void){
 
 	std::map<slim_objectid_t,Subpopulation*>::iterator it;
-<<<<<<< HEAD
-	;
 	std::vector<Individual*> populationIndividuals;
 	std::vector<node_id_t> samples;
 	std::map<slim_genomeid_t,node_id_t> newSlimMspIdMap;
 	
-	for ( it = population_.begin(); it != population_.end(); it++){
+	for (it = population_.begin(); it != population_.end(); it++){
 		std::vector<Individual*> &subpopulationIndividuals = it->second->parent_individuals_;
 		populationIndividuals.insert(populationIndividuals.end(), subpopulationIndividuals.begin(), subpopulationIndividuals.end());
 	}
@@ -3741,38 +3739,6 @@
 		newSlimMspIdMap[G2] = newValueInNodeTable++;
 	}
 	
-=======
-	std::vector<Individual*> populationIndividuals;
-	std::vector<node_id_t> samples;
-	std::map<slim_genomeid_t,node_id_t> newSlimMspIdMap;
-	
-	for (it = population_.begin(); it != population_.end(); it++){
-		std::vector<Individual*> &subpopulationIndividuals = it->second->parent_individuals_;
-		populationIndividuals.insert(populationIndividuals.end(), subpopulationIndividuals.begin(), subpopulationIndividuals.end());
-	}
-
-    // the RememberedGenomes will come first in the list of samples
-    for (node_id_t sid : RememberedGenomes) {
-        samples.push_back(sid);
-    }
-	
-	slim_pedigreeid_t IndID;
-	slim_genomeid_t G1;
-	slim_genomeid_t G2;
-	node_id_t newValueInNodeTable = (node_id_t)RememberedGenomes.size();
-	for (unsigned i = 0; i < populationIndividuals.size(); i++){
-		IndID = populationIndividuals[i]->PedigreeID();
-		G1 = 2 * IndID;
-		G2 = G1 + 1;
-
-		samples.push_back(getMSPID(G1));
-		samples.push_back(getMSPID(G2));	
-				
-		newSlimMspIdMap[G1] = newValueInNodeTable++;
-		newSlimMspIdMap[G2] = newValueInNodeTable++;
-	}
-	
->>>>>>> fd1f8b46
 	tree_return_value_ = sort_tables(&tables.nodes, &tables.edges, &tables.migrations, &tables.sites, &tables.mutations, 0);				
 	if (tree_return_value_ < 0) {
 		handle_error("sort_tables", tree_return_value_);
@@ -3783,21 +3749,10 @@
 		return;
 	}
 
-<<<<<<< HEAD
-    // DEBUG OUTPUT
-    //std::string debug_output = "tables_debug";
-    //WriteTreeSequence(debug_output, 0, 0);
-	
-	tree_return_value_ = table_collection_simplify(&tables, samples.data(), samples.size(), MSP_FILTER_ZERO_MUTATION_SITES, NULL);
-        if (tree_return_value_ != 0) {
-		handle_error("simplifier_run", tree_return_value_);
-        }
-=======
 	tree_return_value_ = table_collection_simplify(&tables, samples.data(), samples.size(), MSP_FILTER_ZERO_MUTATION_SITES, NULL);
     if (tree_return_value_ != 0) {
         handle_error("simplifier_run", tree_return_value_);
     }
->>>>>>> fd1f8b46
 
     // update map of RememberedGenomes
 	SLiM_MSP_Id_Map = newSlimMspIdMap;		
@@ -3812,11 +3767,7 @@
     }
 
     // reset current position
-<<<<<<< HEAD
-    table_collection_set_position(&table_position);
-=======
     table_collection_current_position(&table_position);
->>>>>>> fd1f8b46
 
 	simplify_elapsed_ = 0;
 }
@@ -3860,8 +3811,6 @@
 
 void SLiMSim::SetCurrentNewIndividual(Individual *p_individual)
 {
-	// THOUGHT: ALL THIS METHOD DOES IS SET IVARS, we could probably speed things up by setting the ivars instead of calling this method 
-
 	// this is called by code where new individuals are created
 	
 	// The individual's pedigree ID should be set up already, as are its parents.  Parents can be -1, meaning that the individual started out
@@ -3872,19 +3821,6 @@
 	// not be completely initialized yet; it may not know its sex, and its genomes may not know their types, and so forth.  If that needs to
 	// be fixed, it should be reasonably straightforward to do so.  For now, the only information guaranteed valid is the pedigree IDs.
 
-<<<<<<< HEAD
-	/*DEBUG STDOUT PRINTING 
-	slim_pedigreeid_t ind_pid = p_individual->PedigreeID();
-	slim_pedigreeid_t p1_pid = p_individual->Parent1PedigreeID();
-	slim_pedigreeid_t p2_pid = p_individual->Parent2PedigreeID();
-	
-	std::cout << "--------------------------------------------------" << std::endl << std::endl;
-		
-	std::cout << Generation() << ": New individual created, pedigree id " << ind_pid << " (parents: " << p1_pid << ", " << p2_pid << ")" << std::endl << std::endl;
-	// */
-	
-    table_collection_set_position(&table_position);
-=======
 	/* DEBUG STDOUT PRINTING 
 	slim_pedigreeid_t ind_pid = p_individual->PedigreeID();
 	slim_pedigreeid_t p1_pid = p_individual->Parent1PedigreeID();
@@ -3894,7 +3830,6 @@
 	// */
 	
     table_collection_current_position(&table_position);
->>>>>>> fd1f8b46
 }
 
 void SLiMSim::RetractNewIndividual()
@@ -3911,11 +3846,8 @@
 void SLiMSim::RecordNewGenome(std::vector<slim_position_t> *p_breakpoints, slim_genomeid_t p_new_genome_id, 
         slim_genomeid_t p_initial_parental_genome_id, slim_genomeid_t p_second_parental_genome_id)
 {
-<<<<<<< HEAD
-=======
     /* This records information about an individual in both the Node and Edge tables. */
 
->>>>>>> fd1f8b46
 	// Note that the breakpoints vector provided may (or may not) contain a breakpoint, as the final breakpoint in the vector, that is beyond
 	// the end of the chromosome.  This is for bookkeeping in the crossover-mutation code and should be ignored, as the code below does.
 	// The breakpoints vector may be nullptr (indicating no recombination), but if it exists it will be sorted in ascending order.
@@ -3998,8 +3930,6 @@
 
 void SLiMSim::RecordNewDerivedState(slim_genomeid_t p_genome_id, slim_position_t p_position, const std::vector<slim_mutationid_t> &p_derived_mutations)
 {
-<<<<<<< HEAD
-=======
     // This records information in the Site and Mutation tables.  Properly
     // recording information for a new mutation in the Site table requires
     // checking whether there is already a Site at that position, and referring
@@ -4016,7 +3946,6 @@
     // entire set of tables for previous hits; this is done by the method
     // RecordNewDerivedStateNonMeiosis().
 
->>>>>>> fd1f8b46
     // This is called whenever a new mutation is added to a genome.  Because
     // mutation stacking makes things complicated, this hook supplies not just
     // the new mutation, but the entire new derived state – all of the
@@ -4036,15 +3965,9 @@
 
     node_id_t genomeMSPID = getMSPID(p_genome_id);
 
-<<<<<<< HEAD
-	/*DEBUG STDOUT PRINTING
-	std::cout << tree_seq_generation_ << ":   New derived state for genome id " << p_genome_id << " (msp: " << genomeMSPID << ") at position " << p_position << ":";
-	
-=======
 	/* DEBUG STDOUT PRINTING
 	std::cout << tree_seq_generation_ << ":   New derived state for genome id "; 
     std::cout << p_genome_id << " (msp: " << genomeMSPID << ") at position " << p_position << ":";
->>>>>>> fd1f8b46
 	if (p_derived_mutations.size()) {
 		for (slim_mutationid_t mut_id : p_derived_mutations)
 			std::cout << " " << mut_id;
@@ -4066,29 +3989,6 @@
             handle_error("add_site", site_id);
         }
         current_sites.insert(std::pair<slim_position_t, site_id_t>(p_position,site_id));
-<<<<<<< HEAD
-    } else {
-        site_id = site_iter->second;
-    }
-
-    /* DEBUG STDOUT
-    std::cout << ":    Working at site " << site_id << std::endl;
-    std::cout << ":    parent mutations? ";
-    // */
-
-    // identify any previous mutations at this site in this genome
-    // note if we don't look up sites we'll have to compare positions
-    mutation_id_t parent_mut_id = MSP_NULL_MUTATION;
-    table_size_t j = table_position.mutation_position + 1;
-    while (j < tables.mutations.num_rows) {
-        // std::cout << " " << j;
-        if (tables.mutations.site[j] == site_id) {
-            parent_mut_id = j;
-        }
-        j++;
-    }
-    // std::cout << " :: parent : " << parent_mut_id << std::endl;
-=======
 
         /* DEBUG STDOUT
         std::cout << "   New Site, at position " << p_position;
@@ -4124,7 +4024,6 @@
     std::cout << " to " << tables.mutations.num_rows;
     std::cout << " :: parent : " << parent_mut_id << std::endl;
     // */
->>>>>>> fd1f8b46
 
     // form derived state: needs to be a const char*
     char *derived_muts_bytes = (char *)(p_derived_mutations.data());
