//
//  slim_sim.h
//  SLiM
//
//  Created by Ben Haller on 12/26/14.
//  Copyright (c) 2014-2017 Philipp Messer.  All rights reserved.
//	A product of the Messer Lab, http://messerlab.org/slim/
//

//	This file is part of SLiM.
//
//	SLiM is free software: you can redistribute it and/or modify it under the terms of the GNU General Public License as published by
//	the Free Software Foundation, either version 3 of the License, or (at your option) any later version.
//
//	SLiM is distributed in the hope that it will be useful, but WITHOUT ANY WARRANTY; without even the implied warranty of
//	MERCHANTABILITY or FITNESS FOR A PARTICULAR PURPOSE.  See the GNU General Public License for more details.
//
//	You should have received a copy of the GNU General Public License along with SLiM.  If not, see <http://www.gnu.org/licenses/>.

/*
 
 SLiM encapsulates a simulation run as a SLiMSim object.  This allows a simulation to be stepped and controlled by a GUI.
 
 */

#ifndef __SLiM__slim_sim__
#define __SLiM__slim_sim__


#include <stdio.h>
#include <map>
#include <vector>
#include <iostream>

//TREE SEQUENCE 
//adding this so I can write tables to txt file for debugging
//TODO remove when done.
#include <fstream>  

#include "slim_global.h"
#include "mutation.h"
#include "mutation_type.h"
#include "population.h"
#include "chromosome.h"
#include "eidos_script.h"
#include "eidos_value.h"
#include "eidos_functions.h"
#include "slim_eidos_block.h"
#include "slim_eidos_dictionary.h"
#include "interaction_type.h"

//TREE SEQUENCE
//INCLUDE JEROME's TABLES API
#include "../treerec/tskit/tables.h"


class EidosInterpreter;


extern EidosObjectClass *gSLiM_SLiMSim_Class;

enum class SLiMModelType
{
	kModelTypeWF = 0,	// a Wright-Fisher model: the original model type supported by SLiM
	kModelTypeNonWF		// a non-Wright-Fisher model: a new model type that is more general
};

enum class SLiMGenerationStage
{
	kStage0PreGeneration = 0,
	
	// stages for WF models
	kWFStage1ExecuteEarlyScripts = 1,
	kWFStage2GenerateOffspring,
	kWFStage3RemoveFixedMutations,
	kWFStage4SwapGenerations,
	kWFStage5ExecuteLateScripts,
	kWFStage6CalculateFitness,
	kWFStage7AdvanceGenerationCounter,
	
	// stages for nonWF models
	kNonWFStage1GenerateOffspring = 101,
	kNonWFStage2ExecuteEarlyScripts,
	kNonWFStage3CalculateFitness,
	kNonWFStage4SurvivalSelection,
	kNonWFStage5RemoveFixedMutations,
	kNonWFStage6ExecuteLateScripts,
	kNonWFStage7AdvanceGenerationCounter,
};

enum class SLiMFileFormat
{
	kFileNotFound = -1,
	kFormatUnrecognized = 0,
	kFormatSLiMText,			// as saved by outputFull(filePath, binary=F)
	kFormatSLiMBinary,			// as saved by outputFull(filePath, binary=T)
	kFormatMSPrimeText,			// as saved by treeSeqOutput(path, binary=F)
	kFormatMSPrimeBinary		// as saved by treeSeqOutput(path, binary=T)
};


// TREE SEQUENCE RECORDING
// This struct is used by the tree-rec code to record all metadata about a mutation that needs to be saved.
// This should be kept in sync with any new state that needs to be written out about mutations, but of course
// changing the members/size/layout of this struct will mean that old output files will no longer be readable.
// Note we save only the mutation type id, not state from the mutation type such as the dominance coefficient.
// I decided not to use __attribute__((__packed__)); if this struct isn't naturally 16 bytes something is deeply wrong.
struct MutationInfoRec {
	slim_objectid_t mutation_type_id_;		// 4 bytes (int32_t): the id of the mutation type the mutation belongs to
	slim_selcoeff_t selection_coeff_;		// 4 bytes (float): the selection coefficient
	slim_objectid_t subpop_index_;			// 4 bytes (int32_t): the id of the subpopulation in which the mutation arose
	slim_generation_t origin_generation_;	// 4 bytes (int32_t): the generation in which the mutation arose
};

// This struct is used by the tree-rec code to record all metadata about an individual that needs to be saved.
// This should be kept in sync with any new state that needs to be written out about individuals, but of course
// changing the members/size/layout of this struct will mean that old output files will no longer be readable.
// I decided not to use __attribute__((__packed__)); if this struct isn't naturally 32 bytes something is deeply wrong.
struct IndividualInfoRec {
	// no pedigree IDs
	IndividualSex sex_;						// 4 bytes (int32_t): the sex of the individual (H, F, M)
	slim_age_t age_;						// 4 bytes (int32_t): the age of the individual (saved as -1 in WF models)
	double spatial_x_;						// 8 bytes (double): spatial position x (garbage in models that don't use it)
	double spatial_y_;						// 8 bytes (double): spatial position y (garbage in models that don't use it)
	double spatial_z_;						// 8 bytes (double): spatial position z (garbage in models that don't use it)
};

static_assert(sizeof(struct MutationInfoRec) == 16, "MutationInfoRec is not 16 bytes!");
static_assert(sizeof(struct IndividualInfoRec) == 32, "IndividualInfoRec is not 32 bytes!");
#if defined(__BYTE_ORDER__)
#if (__BYTE_ORDER__ == __ORDER_BIG_ENDIAN__)
#warning Reading and writing binary files with SLiM may produce non-standard results on this (big-endian) platform due to endianness
#endif
#endif


class SLiMSim : public SLiMEidosDictionary
{
	//	This class has its copy constructor and assignment operator disabled, to prevent accidental copying.
	
private:
	// the way we handle script blocks is complicated and is private even against SLiMgui
	
	SLiMEidosScript *script_;														// OWNED POINTER: the whole input file script
	std::vector<SLiMEidosBlock*> script_blocks_;									// OWNED POINTERS: script blocks, both from the input file script and programmatic
	std::vector<SLiMEidosBlock*> scheduled_deregistrations_;						// NOT OWNED: blocks in script_blocks_ that are scheduled for deregistration
	std::vector<SLiMEidosBlock*> scheduled_interaction_deregs_;						// NOT OWNED: interaction() callbacks in script_blocks_ that are scheduled for deregistration
	
	// a cache of the last generation for the simulation, for speed
	bool last_script_block_gen_cached_ = false;
	slim_generation_t last_script_block_gen_;										// the last generation in which a bounded script block is scheduled to run
	
	// scripts blocks prearranged for fast lookup; these are all stored in script_blocks_ as well
	bool script_block_types_cached_ = false;
	std::vector<SLiMEidosBlock*> cached_early_events_;
	std::vector<SLiMEidosBlock*> cached_late_events_;
	std::vector<SLiMEidosBlock*> cached_initialize_callbacks_;
	std::vector<SLiMEidosBlock*> cached_fitness_callbacks_;
	std::unordered_multimap<slim_generation_t, SLiMEidosBlock*> cached_fitnessglobal_callbacks_onegen_;	// see ValidateScriptBlockCaches() for details
	std::vector<SLiMEidosBlock*> cached_fitnessglobal_callbacks_multigen_;
	std::vector<SLiMEidosBlock*> cached_interaction_callbacks_;
	std::vector<SLiMEidosBlock*> cached_matechoice_callbacks_;
	std::vector<SLiMEidosBlock*> cached_modifychild_callbacks_;
	std::vector<SLiMEidosBlock*> cached_recombination_callbacks_;
	std::vector<SLiMEidosBlock*> cached_reproduction_callbacks_;
	std::vector<SLiMEidosBlock*> cached_userdef_functions_;
	
#ifdef SLIMGUI
public:
	
	bool simulation_valid_ = true;													// set to false if a terminating condition is encountered while running in SLiMgui

#if defined(SLIMGUI) && (SLIMPROFILING == 1)
	// PROFILING
	eidos_profile_t profile_stage_totals_[7];										// profiling clocks; index 0 is initialize(), the rest follow SLiMGenerationStage
	eidos_profile_t profile_callback_totals_[10];									// profiling clocks; these follow SLiMEidosBlockType, except no SLiMEidosUserDefinedFunction
#if SLIM_USE_NONNEUTRAL_CACHES
	std::vector<int32_t> profile_mutcount_history_;									// a record of the mutation run count used in each generation
	std::vector<int32_t> profile_nonneutral_regime_history_;						// a record of the nonneutral regime used in each generation
	int64_t profile_mutation_total_usage_;											// how many (non-unique) mutations were used by mutation runs, summed across generations
	int64_t profile_nonneutral_mutation_total_;										// of profile_mutation_total_usage_, how many were deemed to be nonneutral
	int64_t profile_mutrun_total_usage_;											// how many (non-unique) mutruns were used by genomes, summed across generations
	int64_t profile_unique_mutrun_total_;											// of profile_mutrun_total_usage_, how many unique mutruns existed, summed across generations
	int64_t profile_mutrun_nonneutral_recache_total_;								// of profile_unique_mutrun_total_, how many mutruns regenerated their nonneutral cache
	int64_t profile_max_mutation_index_;											// the largest mutation index seen over the course of the profile
#endif
#endif
	
#else
private:
#endif
	
	SLiMModelType model_type_ = SLiMModelType::kModelTypeWF;						// the overall model type: WF or nonWF, at present; affects many other things!
	
	EidosSymbolTable *simulation_constants_ = nullptr;								// A symbol table of constants defined by SLiM (p1, g1, m1, s1, etc.)
	EidosFunctionMap simulation_functions_;											// A map of all defined functions in the simulation
	
	// these ivars track the generation, generation stage, and related state
	slim_generation_t time_start_ = 0;												// the first generation number for which the simulation will run
	slim_generation_t generation_ = 0;												// the current generation reached in simulation
	SLiMGenerationStage generation_stage_ = SLiMGenerationStage::kStage0PreGeneration;		// the within-generation stage currently being executed
	bool sim_declared_finished_ = false;											// a flag set by simulationFinished() to halt the sim at the end of the current generation
	EidosValue_SP cached_value_generation_;											// a cached value for generation_; reset() if changed
	
	Chromosome chromosome_;															// the chromosome, which defines genomic elements
	Population population_;															// the population, which contains sub-populations
	
	// std::map is used instead of std::unordered_map mostly for convenience, for sorted order in the UI; these are unlikely to be bottlenecks I think
	std::map<slim_objectid_t,MutationType*> mutation_types_;						// OWNED POINTERS: this map is the owner of all allocated MutationType objects
	std::map<slim_objectid_t,GenomicElementType*> genomic_element_types_;			// OWNED POINTERS: this map is the owner of all allocated GenomicElementType objects
	std::map<slim_objectid_t,InteractionType*> interaction_types_;					// OWNED POINTERS: this map is the owner of all allocated InteractionType objects
	
	bool mutation_stack_policy_changed_;											// when set, the stacking policy settings need to be checked for consistency
	
	// SEX ONLY: sex-related instance variables
	bool sex_enabled_ = false;														// true if sex is tracked for individuals; if false, all individuals are hermaphroditic
	GenomeType modeled_chromosome_type_ = GenomeType::kAutosome;					// the chromosome type; other types might still be instantiated (Y, if X is modeled, e.g.)
	double x_chromosome_dominance_coeff_ = 1.0;										// the dominance coefficient for heterozygosity at the X locus (i.e. males); this is global
	
	// private initialization methods
	SLiMFileFormat FormatOfPopulationFile(const std::string &p_file_string);		// determine the format of a file/folder at the given path using leading bytes, etc.
	slim_generation_t InitializePopulationFromFile(const std::string &p_file_string, EidosInterpreter *p_interpreter);	// initialize the population from the file
	slim_generation_t _InitializePopulationFromTextFile(const char *p_file, EidosInterpreter *p_interpreter);			// initialize the population from a SLiM text file
	slim_generation_t _InitializePopulationFromBinaryFile(const char *p_file, EidosInterpreter *p_interpreter);			// initialize the population from a SLiM binary file
	slim_generation_t _InstantiateSLiMObjectsFromTreeSequence(void);																	// given tree-seq tables, makes individuals, genomes, and mutations
	slim_generation_t _InitializePopulationFromMSPrimeTextFile(const char *p_file, EidosInterpreter *p_interpreter);	// initialize the population from an msprime text file
	slim_generation_t _InitializePopulationFromMSPrimeBinaryFile(const char *p_file, EidosInterpreter *p_interpreter);	// initialize the population from an msprime binary file
	void InitializeFromFile(std::istream &p_infile);								// parse a input file and set up the simulation state from its contents
	
	// initialization completeness check counts; used only when running initialize() callbacks
	int num_interaction_types_;
	int num_mutation_types_;
	int num_mutation_rates_;
	int num_genomic_element_types_;
	int num_genomic_elements_;
	int num_recombination_rates_;
	int num_gene_conversions_;
	int num_sex_declarations_;	// SEX ONLY; used to check for sex vs. non-sex errors in the file, so the #SEX tag must come before any reliance on SEX ONLY features
	int num_options_declarations_;
	int num_treeseq_declarations_;
	int num_modeltype_declarations_;
	
	slim_position_t last_genomic_element_position_ = -1;	// used to check new genomic elements for consistency
	
	// pedigree tracking: off by default, optionally turned on at init time to enable calls to TrackPedigreeWithParents()
	bool pedigrees_enabled_ = false;
	bool pedigrees_enabled_by_user_ = false;	// pedigree tracking is turned on as a side effect of tree sequence recording, but that shouldn't be user-visible
	
	// continuous space support
	int spatial_dimensionality_ = 0;
	bool periodic_x_ = false;
	bool periodic_y_ = false;
	bool periodic_z_ = false;
	
	// preferred mutation run length
	int preferred_mutrun_count_ = 0;												// 0 represents no preference
	
	// preventing incidental selfing in hermaphroditic models
	bool prevent_incidental_selfing_ = false;
	
	EidosSymbolTableEntry self_symbol_;												// for fast setup of the symbol table
	
	slim_usertag_t tag_value_;														// a user-defined tag value
	
	// Mutation run optimization.  The ivars here are used only internally by SLiMSim; the canonical reference regarding the
	// number and length of mutation runs is kept by Chromosome (for the simulation) and by Genome (for each genome object).
	// If SLiMSim decides to change the number of mutation runs, it will update those canonical repositories accordingly.
	// A prefix of x_ is used on all mutation run experiment ivars, to avoid confusion.
#define SLIM_MUTRUN_EXPERIMENT_LENGTH	50		// kind of based on how large a sample size is needed to detect important differences fairly reliably by t-test
#define SLIM_MUTRUN_MAXIMUM_COUNT		1024	// the most mutation runs we will ever use; hard to imagine that any model will want more than this
	
	bool x_experiments_enabled_;		// if false, no experiments are run and no generation runtimes are recorded
	
	int32_t x_current_mutcount_;		// the number of mutation runs we're currently using
	double *x_current_runtimes_;		// generation runtimes recorded at this mutcount (SLIM_MUTRUN_EXPERIMENT_MAXLENGTH length)
	int x_current_buflen_;				// the number of runtimes in the current_mutcount_runtimes_ buffer
	
	int32_t x_previous_mutcount_;		// the number of mutation runs we previously used
	double *x_previous_runtimes_;		// generation runtimes recorded at that mutcount (SLIM_MUTRUN_EXPERIMENT_MAXLENGTH length)
	int x_previous_buflen_;				// the number of runtimes in the previous_mutcount_runtimes_ buffer
	
	bool x_continuing_trend_;			// if true, the current experiment continues a trend, such that the opposite trend can be excluded
	
	int64_t x_stasis_limit_;			// how many stasis experiments we're running between change experiments; gets longer over time
	double x_stasis_alpha_;				// the alpha threshold at which we decide that stasis has been broken; gets smaller over time
	int64_t x_stasis_counter_;			// how many stasis experiments we have run so far
	int32_t x_prev1_stasis_mutcount_;	// the number of mutation runs we settled on when we reached stasis last time
	int32_t x_prev2_stasis_mutcount_;	// the number of mutation runs we settled on when we reached stasis the time before last
	
	std::vector<int32_t> x_mutcount_history_;	// a record of the mutation run count used in each generation
	
	// TREE SEQUENCE RECORDING
<<<<<<< HEAD
	bool recording_tree_ = false;		// true if we are doing tree sequence recording
	
	// TABLE IVARS
	int tree_return_value_;
	table_collection_t tables;
	table_collection_position_t table_position;
	
	// TABLE SIMPLIFICATION
    std::vector<node_id_t> RememberedGenomes;
	std::map<slim_genomeid_t,node_id_t> SLiM_MSP_Id_Map;
	
	bool recording_mutations_ = false;	// true if we are recording mutations in our tree sequence tables
	double simplification_ratio_;		// the pre:post table size ratio we target with our automatic simplification heuristic
=======
	bool recording_tree_ = false;				// true if we are doing tree sequence recording
	bool recording_mutations_ = false;			// true if we are recording mutations in our tree sequence tables
	bool running_treeseq_crosschecks_ = false;	// true if crosschecks between our tree sequence tables and SLiM's data are enabled
	double simplification_ratio_;				// the pre:post table size ratio we target with our automatic simplification heuristic
>>>>>>> 137d5e61
	slim_generation_t simplify_elapsed_ = 0;	// the number of generations elapsed since a simplification was done (automatic or otherwise)
	double simplify_interval_;					// the number of generations between automatic simplifications
	slim_generation_t tree_seq_generation_ = 0;	// the generation for the tree sequence code, incremented after offspring generation
												// this is needed since addSubpop() in an early() event makes one gen, and then the offspring
												// arrive in the same generation according to SLiM, which confuses the tree-seq code
	// add further ivars you need for tree sequence recording here; don't forget to add cleanup for them to SLiMSim::~SLiMSim() if necessary

	//ofstream to write txt file tree sequences
	//std::ofstream MspTxtNodeFile;
	//std::ofstream MspTxtEdgeFile;

	
public:
	
	// optimization of the pure neutral case; this is set to false if (a) a non-neutral mutation is added by the user, (b) a genomic element type is configured to use a
	// non-neutral mutation type, (c) an already existing mutation type (assumed to be in use) is set to a non-neutral DFE, or (d) a mutation's selection coefficient is
	// changed to non-neutral.  The flag is never set back to true.  Importantly, simply defining a non-neutral mutation type does NOT clear this flag; we want sims to be
	// able to run a neutral burn-in at full speed, only slowing down when the non-neutral mutation type is actually used.  BCH 12 January 2018: Also, note that this flag
	// is unaffected by the fitness_scaling_ properties on Subpopulation and Individual, which are taken into account even when this flag is set.
	bool pure_neutral_ = true;														// optimization flag
	
	// this counter is incremented when a selection coefficient is changed on any mutation object in the simulation.  This is used as a signal to mutation runs that their
	// cache of non-neutral mutations is invalid (because their counter is not equal to this counter).  The caches will be re-validated the next time they are used.  Other
	// code can also increment this counter in order to trigger a re-validation of all non-neutral mutation caches; it is a general-purpose mechanism.
	int32_t nonneutral_change_counter_ = 0;
	int32_t last_nonneutral_regime_ = 0;		// see mutation_run.h; 1 = no fitness callbacks, 2 = only constant-effect neutral callbacks, 3 = arbitrary callbacks
	
	// this flag is set if dominance_coeff_changed_ is set on any mutation type, as a signal that recaching needs to occur in Subpopulation::UpdateFitness()
	bool any_dominance_coeff_changed_ = false;
	
	// warning flags; used to issue warnings only once per run of the simulation
	bool warned_early_mutation_add_ = false;
	bool warned_early_mutation_remove_ = false;
	bool warned_early_output_ = false;
	bool warned_early_read_ = false;
	
	// these ivars are set around callbacks so we know what type of callback we're in, to prevent illegal operations during callbacks
	SLiMEidosBlockType executing_block_type_ = SLiMEidosBlockType::SLiMEidosNoBlockType;	// the innermost callback type we're executing now
	Individual *focal_modification_child_;					// set during a modifyChild() callback to indicate the child being modified
	
	// change flags; used only by SLiMgui, to know that something has changed and a UI update is needed; start as true to provoke an initial display
	bool interaction_types_changed_ = true;
	bool mutation_types_changed_ = true;
	bool genomic_element_types_changed_ = true;
	bool chromosome_changed_ = true;
	bool scripts_changed_ = true;
	
	SLiMSim(const SLiMSim&) = delete;												// no copying
	SLiMSim& operator=(const SLiMSim&) = delete;									// no copying
	explicit SLiMSim(std::istream &p_infile);										// construct a SLiMSim from an input stream
	explicit SLiMSim(const char *p_input_file);										// construct a SLiMSim from an input file
	~SLiMSim(void);																	// destructor
	
	void InitializeRNGFromSeed(unsigned long int *p_override_seed_ptr);				// should be called right after construction, generally
	
	// Managing script blocks; these two methods should be used as a matched pair, bracketing each generation stage that calls out to script
	void ValidateScriptBlockCaches(void);
	std::vector<SLiMEidosBlock*> ScriptBlocksMatching(slim_generation_t p_generation, SLiMEidosBlockType p_event_type, slim_objectid_t p_mutation_type_id, slim_objectid_t p_interaction_type_id, slim_objectid_t p_subpopulation_id);
	std::vector<SLiMEidosBlock*> &AllScriptBlocks();
	void OptimizeScriptBlock(SLiMEidosBlock *p_script_block);
	void AddScriptBlock(SLiMEidosBlock *p_script_block, EidosInterpreter *p_interpreter, const EidosToken *p_error_token);
	void DeregisterScheduledScriptBlocks(void);
	void DeregisterScheduledInteractionBlocks(void);
	void ExecuteFunctionDefinitionBlock(SLiMEidosBlock *p_script_block);			// execute a SLiMEidosBlock that defines a function
	
	// Running generations
	void RunInitializeCallbacks(void);												// run initialize() callbacks and check for complete initialization
	bool RunOneGeneration(void);													// run one generation and advance the generation count; returns false if finished
	bool _RunOneGeneration(void);													// does the work of RunOneGeneration(), with no try/catch
#ifdef SLIM_WF_ONLY
	bool _RunOneGenerationWF(void);													// called by _RunOneGeneration() to run a generation (WF models)
#endif
#ifdef SLIM_NONWF_ONLY
	bool _RunOneGenerationNonWF(void);												// called by _RunOneGeneration() to run a generation (nonWF models)
#endif
	
	slim_generation_t FirstGeneration(void);										// derived from the first gen in which an Eidos block is registered
	slim_generation_t EstimatedLastGeneration(void);								// derived from the last generation in which an Eidos block is registered
	void SimulationFinished(void);
	
	// Mutation run experiments
	void InitiateMutationRunExperiments(void);
	void TransitionToNewExperimentAgainstCurrentExperiment(int32_t p_new_mutrun_count);
	void TransitionToNewExperimentAgainstPreviousExperiment(int32_t p_new_mutrun_count);
	void EnterStasisForMutationRunExperiments(void);
	void MaintainMutationRunExperiments(double p_last_gen_runtime);
	
#if defined(SLIMGUI) && (SLIMPROFILING == 1)
	// PROFILING
#if SLIM_USE_NONNEUTRAL_CACHES
	void CollectSLiMguiMutationProfileInfo(void);
#endif
#endif
	
	// Mutation stack policy checking
	inline __attribute__((always_inline)) void MutationStackPolicyChanged(void)												{ mutation_stack_policy_changed_ = true; }
	inline __attribute__((always_inline)) void CheckMutationStackPolicy(void)												{ if (mutation_stack_policy_changed_) _CheckMutationStackPolicy(); }
	void _CheckMutationStackPolicy(void);
	
	// accessors
	inline __attribute__((always_inline)) EidosSymbolTable &SymbolTable(void) const											{ return *simulation_constants_; }
	inline __attribute__((always_inline)) EidosFunctionMap &FunctionMap(void)												{ return simulation_functions_; }
	
	inline __attribute__((always_inline)) SLiMModelType ModelType(void) const												{ return model_type_; }
	inline __attribute__((always_inline)) slim_generation_t Generation(void) const											{ return generation_; }
	void SetGeneration(slim_generation_t p_new_generation);
	inline __attribute__((always_inline)) SLiMGenerationStage GenerationStage(void) const									{ return generation_stage_; }
	inline __attribute__((always_inline)) Chromosome &TheChromosome(void)													{ return chromosome_; }
	inline __attribute__((always_inline)) Population &ThePopulation(void)													{ return population_; }
	inline __attribute__((always_inline)) const std::map<slim_objectid_t,MutationType*> &MutationTypes(void) const			{ return mutation_types_; }
	inline __attribute__((always_inline)) const std::map<slim_objectid_t,GenomicElementType*> &GenomicElementTypes(void)	{ return genomic_element_types_; }
	inline __attribute__((always_inline)) const std::map<slim_objectid_t,InteractionType*> &InteractionTypes(void)			{ return interaction_types_; }
	
	inline __attribute__((always_inline)) bool SexEnabled(void) const														{ return sex_enabled_; }
	inline __attribute__((always_inline)) bool PedigreesEnabled(void) const													{ return pedigrees_enabled_; }
	inline __attribute__((always_inline)) bool PreventIncidentalSelfing(void) const											{ return prevent_incidental_selfing_; }
	inline __attribute__((always_inline)) GenomeType ModeledChromosomeType(void) const										{ return modeled_chromosome_type_; }
	inline __attribute__((always_inline)) double XDominanceCoefficient(void) const											{ return x_chromosome_dominance_coeff_; }
	inline __attribute__((always_inline)) int SpatialDimensionality(void) const												{ return spatial_dimensionality_; }
	inline __attribute__((always_inline)) void SpatialPeriodicity(bool *p_x, bool *p_y, bool *p_z) const
	{
		if (p_x) *p_x = periodic_x_;
		if (p_y) *p_y = periodic_y_;
		if (p_z) *p_z = periodic_z_;
	}
	
	// TREE SEQUENCE RECORDING
	inline __attribute__((always_inline)) bool RecordingTreeSequence(void) const											{ return recording_tree_; }
	inline __attribute__((always_inline)) bool RecordingTreeSequenceMutations(void) const									{ return recording_mutations_; }
	void StartTreeRecording(void);
	void SetCurrentNewIndividual(Individual *p_individual);
	void RecordNewGenome(std::vector<slim_position_t> *p_breakpoints, slim_genomeid_t p_new_genome_id, slim_genomeid_t p_initial_parental_genome_id, slim_genomeid_t p_second_parental_genome_id);
	void RecordNewDerivedState(slim_genomeid_t p_genome_id, slim_position_t p_position, const std::vector<Mutation *> &p_derived_mutations);
	void RecordNewDerivedStateNonMeiosis(slim_genomeid_t p_genome_id, slim_position_t p_position, const std::vector<Mutation *> &p_derived_mutations);
	void RetractNewIndividual(void);
    void TreeSequenceDataToAscii(table_collection_t *new_tables);
	void WriteTreeSequence(std::string &p_recording_tree_path, bool p_binary, bool p_simplify);
	void SimplifyTreeSequence(void);
	node_id_t getMSPID(slim_genomeid_t GenomeID);
	void handle_error(std::string msg, int error);
	void CheckAutoSimplification(void);
	void RememberIndividuals(std::vector<slim_pedigreeid_t> p_individual_ids);
	void FreeTreeSequence(void);
	void RecordAllDerivedStatesFromSLiM(void);
	struct MutationInfoRec *MutationInfoForMutation(Mutation *p_mutation);
	struct IndividualInfoRec *IndividualInfoForIndividual(Individual *p_individual);
	void DumpMutationTable(void);
	void CrosscheckTreeSeqIntegrity(void);
	// put any other methods you need for the tree sequence stuff here
	
	//
	// Eidos support
	//
	inline EidosSymbolTableEntry &SymbolTableEntry(void) { return self_symbol_; };
	
	virtual EidosValue_SP ContextDefinedFunctionDispatch(const std::string &p_function_name, const EidosValue_SP *const p_arguments, int p_argument_count, EidosInterpreter &p_interpreter);
	EidosValue_SP ExecuteContextFunction_initializeGenomicElement(const std::string &p_function_name, const EidosValue_SP *const p_arguments, int p_argument_count, EidosInterpreter &p_interpreter);
	EidosValue_SP ExecuteContextFunction_initializeGenomicElementType(const std::string &p_function_name, const EidosValue_SP *const p_arguments, int p_argument_count, EidosInterpreter &p_interpreter);
	EidosValue_SP ExecuteContextFunction_initializeInteractionType(const std::string &p_function_name, const EidosValue_SP *const p_arguments, int p_argument_count, EidosInterpreter &p_interpreter);
	EidosValue_SP ExecuteContextFunction_initializeMutationType(const std::string &p_function_name, const EidosValue_SP *const p_arguments, int p_argument_count, EidosInterpreter &p_interpreter);
	EidosValue_SP ExecuteContextFunction_initializeRecombinationRate(const std::string &p_function_name, const EidosValue_SP *const p_arguments, int p_argument_count, EidosInterpreter &p_interpreter);
	EidosValue_SP ExecuteContextFunction_initializeGeneConversion(const std::string &p_function_name, const EidosValue_SP *const p_arguments, int p_argument_count, EidosInterpreter &p_interpreter);
	EidosValue_SP ExecuteContextFunction_initializeMutationRate(const std::string &p_function_name, const EidosValue_SP *const p_arguments, int p_argument_count, EidosInterpreter &p_interpreter);
	EidosValue_SP ExecuteContextFunction_initializeSex(const std::string &p_function_name, const EidosValue_SP *const p_arguments, int p_argument_count, EidosInterpreter &p_interpreter);
	EidosValue_SP ExecuteContextFunction_initializeSLiMOptions(const std::string &p_function_name, const EidosValue_SP *const p_arguments, int p_argument_count, EidosInterpreter &p_interpreter);
	EidosValue_SP ExecuteContextFunction_initializeTreeSeq(const std::string &p_function_name, const EidosValue_SP *const p_arguments, int p_argument_count, EidosInterpreter &p_interpreter);
	EidosValue_SP ExecuteContextFunction_initializeSLiMModelType(const std::string &p_function_name, const EidosValue_SP *const p_arguments, int p_argument_count, EidosInterpreter &p_interpreter);
	
	EidosSymbolTable *SymbolsFromBaseSymbols(EidosSymbolTable *p_base_symbols);				// derive a symbol table, adding our own symbols if needed
	
	static const std::vector<EidosFunctionSignature_SP> *ZeroGenerationFunctionSignatures(void);		// all zero-gen functions
	static void AddZeroGenerationFunctionsToMap(EidosFunctionMap &p_map);
	static void RemoveZeroGenerationFunctionsFromMap(EidosFunctionMap &p_map);
	
	static const std::vector<const EidosMethodSignature*> *AllMethodSignatures(void);		// does not depend on sim state, so can be a class method
	static const std::vector<const EidosPropertySignature*> *AllPropertySignatures(void);	// does not depend on sim state, so can be a class method
	
	virtual const EidosObjectClass *Class(void) const;
	
	virtual EidosValue_SP GetProperty(EidosGlobalStringID p_property_id);
	virtual void SetProperty(EidosGlobalStringID p_property_id, const EidosValue &p_value);
	
	virtual EidosValue_SP ExecuteInstanceMethod(EidosGlobalStringID p_method_id, const EidosValue_SP *const p_arguments, int p_argument_count, EidosInterpreter &p_interpreter);
	
#ifdef SLIM_WF_ONLY
	EidosValue_SP ExecuteMethod_addSubpopSplit(EidosGlobalStringID p_method_id, const EidosValue_SP *const p_arguments, int p_argument_count, EidosInterpreter &p_interpreter);
#endif	// SLIM_WF_ONLY
	
	EidosValue_SP ExecuteMethod_addSubpop(EidosGlobalStringID p_method_id, const EidosValue_SP *const p_arguments, int p_argument_count, EidosInterpreter &p_interpreter);
	EidosValue_SP ExecuteMethod_deregisterScriptBlock(EidosGlobalStringID p_method_id, const EidosValue_SP *const p_arguments, int p_argument_count, EidosInterpreter &p_interpreter);
	EidosValue_SP ExecuteMethod_mutationFreqsCounts(EidosGlobalStringID p_method_id, const EidosValue_SP *const p_arguments, int p_argument_count, EidosInterpreter &p_interpreter);
	EidosValue_SP ExecuteMethod_mutationsOfType(EidosGlobalStringID p_method_id, const EidosValue_SP *const p_arguments, int p_argument_count, EidosInterpreter &p_interpreter);
	EidosValue_SP ExecuteMethod_countOfMutationsOfType(EidosGlobalStringID p_method_id, const EidosValue_SP *const p_arguments, int p_argument_count, EidosInterpreter &p_interpreter);
	EidosValue_SP ExecuteMethod_outputFixedMutations(EidosGlobalStringID p_method_id, const EidosValue_SP *const p_arguments, int p_argument_count, EidosInterpreter &p_interpreter);
	EidosValue_SP ExecuteMethod_outputFull(EidosGlobalStringID p_method_id, const EidosValue_SP *const p_arguments, int p_argument_count, EidosInterpreter &p_interpreter);
	EidosValue_SP ExecuteMethod_outputMutations(EidosGlobalStringID p_method_id, const EidosValue_SP *const p_arguments, int p_argument_count, EidosInterpreter &p_interpreter);
	EidosValue_SP ExecuteMethod_readFromPopulationFile(EidosGlobalStringID p_method_id, const EidosValue_SP *const p_arguments, int p_argument_count, EidosInterpreter &p_interpreter);
	EidosValue_SP ExecuteMethod_recalculateFitness(EidosGlobalStringID p_method_id, const EidosValue_SP *const p_arguments, int p_argument_count, EidosInterpreter &p_interpreter);
	EidosValue_SP ExecuteMethod_registerEarlyLateEvent(EidosGlobalStringID p_method_id, const EidosValue_SP *const p_arguments, int p_argument_count, EidosInterpreter &p_interpreter);
	EidosValue_SP ExecuteMethod_registerFitnessCallback(EidosGlobalStringID p_method_id, const EidosValue_SP *const p_arguments, int p_argument_count, EidosInterpreter &p_interpreter);
	EidosValue_SP ExecuteMethod_registerInteractionCallback(EidosGlobalStringID p_method_id, const EidosValue_SP *const p_arguments, int p_argument_count, EidosInterpreter &p_interpreter);
	EidosValue_SP ExecuteMethod_registerMateModifyRecCallback(EidosGlobalStringID p_method_id, const EidosValue_SP *const p_arguments, int p_argument_count, EidosInterpreter &p_interpreter);
	EidosValue_SP ExecuteMethod_registerReproductionCallback(EidosGlobalStringID p_method_id, const EidosValue_SP *const p_arguments, int p_argument_count, EidosInterpreter &p_interpreter);
	EidosValue_SP ExecuteMethod_rescheduleScriptBlock(EidosGlobalStringID p_method_id, const EidosValue_SP *const p_arguments, int p_argument_count, EidosInterpreter &p_interpreter);
	EidosValue_SP ExecuteMethod_simulationFinished(EidosGlobalStringID p_method_id, const EidosValue_SP *const p_arguments, int p_argument_count, EidosInterpreter &p_interpreter);
	EidosValue_SP ExecuteMethod_treeSeqSimplify(EidosGlobalStringID p_method_id, const EidosValue_SP *const p_arguments, int p_argument_count, EidosInterpreter &p_interpreter);
	EidosValue_SP ExecuteMethod_treeSeqRememberIndividuals(EidosGlobalStringID p_method_id, const EidosValue_SP *const p_arguments, int p_argument_count, EidosInterpreter &p_interpreter);
	EidosValue_SP ExecuteMethod_treeSeqOutput(EidosGlobalStringID p_method_id, const EidosValue_SP *const p_arguments, int p_argument_count, EidosInterpreter &p_interpreter);
};


#endif /* defined(__SLiM__slim_sim__) */











































































<|MERGE_RESOLUTION|>--- conflicted
+++ resolved
@@ -290,8 +290,7 @@
 	std::vector<int32_t> x_mutcount_history_;	// a record of the mutation run count used in each generation
 	
 	// TREE SEQUENCE RECORDING
-<<<<<<< HEAD
-	bool recording_tree_ = false;		// true if we are doing tree sequence recording
+	bool recording_tree_ = false;				// true if we are doing tree sequence recording
 	
 	// TABLE IVARS
 	int tree_return_value_;
@@ -302,14 +301,9 @@
     std::vector<node_id_t> RememberedGenomes;
 	std::map<slim_genomeid_t,node_id_t> SLiM_MSP_Id_Map;
 	
-	bool recording_mutations_ = false;	// true if we are recording mutations in our tree sequence tables
-	double simplification_ratio_;		// the pre:post table size ratio we target with our automatic simplification heuristic
-=======
-	bool recording_tree_ = false;				// true if we are doing tree sequence recording
 	bool recording_mutations_ = false;			// true if we are recording mutations in our tree sequence tables
 	bool running_treeseq_crosschecks_ = false;	// true if crosschecks between our tree sequence tables and SLiM's data are enabled
 	double simplification_ratio_;				// the pre:post table size ratio we target with our automatic simplification heuristic
->>>>>>> 137d5e61
 	slim_generation_t simplify_elapsed_ = 0;	// the number of generations elapsed since a simplification was done (automatic or otherwise)
 	double simplify_interval_;					// the number of generations between automatic simplifications
 	slim_generation_t tree_seq_generation_ = 0;	// the generation for the tree sequence code, incremented after offspring generation
