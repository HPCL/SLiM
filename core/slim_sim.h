--- conflicted
+++ resolved
@@ -249,26 +249,13 @@
 	
 	// TREE SEQUENCE RECORDING
 	bool recording_tree_ = false;		// true if we are doing tree sequence recording
-<<<<<<< HEAD
-	std::string recording_tree_path_;	// the path to write the final tree file to; given to initializeSLiMOptions(treeRecordingPath)
 	Individual *CurrentTreeSequenceIndividual;
 	bool FirstRecombinationCalled = false;
 	
 	// TABLE IVARS
-	int ret;
+	int ret;   // FIXME call this something more descriptive
 	table_collection_t tables;
 	
-/*
-	//BEFORE JEROME UPDATED TABLES API
-	node_table_t nodes;
-    	edge_table_t edges;
-    	migration_table_t migrations;
-    	site_table_t sites;
-    	mutation_table_t mutations;
-    	simplifier_t simplifier;
-*/
-
-
 	// TABLE SIMPLIFICATION
 	int simplificationInterval;		//interval at which we will simplify the tree
 	int lastSimplificationGeneration;
@@ -276,12 +263,10 @@
 	FILE *MspTxtNodeTable;
 	FILE *MspTxtEdgeTable;
 
-=======
 	bool recording_mutations_ = false;	// true if we are recording mutations in our tree sequence tables
 	double simplification_ratio_;		// the pre:post table size ratio we target with our automatic simplification heuristic
 	slim_generation_t simplify_elapsed_ = 0;	// the number of generations elapsed since a simplification was done (automatic or otherwise)
 	double simplify_interval_;			// the number of generations between automatic simplifications
->>>>>>> ff0248ed
 	// add further ivars you need for tree sequence recording here; don't forget to add cleanup for them to SLiMSim::~SLiMSim() if necessary
 
 	//ofstream to write txt file tree sequences
@@ -396,17 +381,13 @@
 	void StartTreeRecording(void);
 	void RecordNewIndividual(Individual *p_individual);
 	void RecordRecombination(std::vector<slim_position_t> *p_breakpoints, bool p_start_strand_2);
-<<<<<<< HEAD
-	void WriteTreeSequence(void);
+	void WriteTreeSequence(std::string &p_recording_tree_path, bool p_binary, bool p_simplify);
 	void simplifyTables(void);
 	node_id_t getMSPID(int GenomeID);
 	void handle_error(std::string msg, int error);
-=======
-	void WriteTreeSequence(std::string &p_recording_tree_path, bool p_binary, bool p_simplify);
 	void CheckAutoSimplification(void);
 	void SimplifyTree(void);
 	void RememberIndividuals(std::vector<slim_pedigreeid_t> p_individual_ids);
->>>>>>> ff0248ed
 	// put any other methods you need for the tree sequence stuff here
 	
 	//
